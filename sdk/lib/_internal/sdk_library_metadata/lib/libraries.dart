--- conflicted
+++ resolved
@@ -45,11 +45,7 @@
 
   "_blink": const LibraryInfo(
       "_blink/dartium/_blink_dartium.dart",
-<<<<<<< HEAD
-      categories: "Clientd",
-=======
-      categories: "Client",
->>>>>>> 71b3d5ab
+      categories: "Client",
       implementation: true,
       documented: false,
       platforms: VM_PLATFORM),
@@ -132,14 +128,6 @@
       maturity: Maturity.UNSTABLE,
       dart2jsPatchPath: "_internal/js_runtime/lib/mirrors_patch.dart"),
 
-<<<<<<< HEAD
-  "profiler": const LibraryInfo(
-      "profiler/profiler.dart",
-      categories: "Client,Server",
-      maturity: Maturity.UNSTABLE),
-
-=======
->>>>>>> 71b3d5ab
   "nativewrappers": const LibraryInfo(
       "html/dartium/nativewrappers.dart",
       categories: "Client",
@@ -336,11 +324,7 @@
    */
   List<Category> get categories {
     // `"".split(,)` returns [""] not [], so we handle that case separately.
-<<<<<<< HEAD
-    if (_categories == "") return <Category>[];
-=======
     if (_categories == "") return const <Category>[];
->>>>>>> 71b3d5ab
     return _categories.split(",").map(parseCategory).toList();
   }
 
