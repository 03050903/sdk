// Copyright (c) 2012, the Dart project authors.  Please see the AUTHORS file
// for details. All rights reserved. Use of this source code is governed by a
// BSD-style license that can be found in the LICENSE file.

part of js_backend;

/**
 * A function element that represents a closure call. The signature is copied
 * from the given element.
 */
class ClosureInvocationElement extends FunctionElement {
  ClosureInvocationElement(SourceString name,
                           FunctionElement other)
      : super.from(name, other, other.enclosingElement),
        methodElement = other;

  isInstanceMember() => true;

  Element getOutermostEnclosingMemberOrTopLevel() => methodElement;

  /**
   * The [member] this invocation refers to.
   */
  Element methodElement;
}

/**
 * Generates the code for all used classes in the program. Static fields (even
 * in classes) are ignored, since they can be treated as non-class elements.
 *
 * The code for the containing (used) methods must exist in the [:universe:].
 */
class CodeEmitterTask extends CompilerTask {
  bool needsInheritFunction = false;
  bool needsDefineClass = false;
  bool needsClosureClass = false;
  bool needsLazyInitializer = false;
  final Namer namer;
  ConstantEmitter constantEmitter;
  NativeEmitter nativeEmitter;
  CodeBuffer boundClosureBuffer;
  CodeBuffer mainBuffer;
  /** Shorter access to [isolatePropertiesName]. Both here in the code, as
      well as in the generated code. */
  String isolateProperties;
  String classesCollector;
  Set<ClassElement> neededClasses;
  // TODO(ngeoffray): remove this field.
  Set<ClassElement> instantiatedClasses;

  String get _ => compiler.enableMinification ? "" : " ";
  String get n => compiler.enableMinification ? "" : "\n";
  String get N => compiler.enableMinification ? "\n" : ";\n";

  /**
   * A cache of closures that are used to closurize instance methods.
   * A closure is dynamically bound to the instance used when
   * closurized.
   */
  final Map<int, String> boundClosureCache;

  /**
   * A cache of closures that are used to closurize instance methods
   * of interceptors. These closures are dynamically bound to the
   * interceptor instance, and the actual receiver of the method.
   */
  final Map<int, String> interceptorClosureCache;
  Set<ClassElement> checkedClasses;
  Set<TypedefElement> checkedTypedefs;

  final bool generateSourceMap;

  CodeEmitterTask(Compiler compiler, Namer namer, this.generateSourceMap)
      : boundClosureBuffer = new CodeBuffer(),
        mainBuffer = new CodeBuffer(),
        this.namer = namer,
        boundClosureCache = new Map<int, String>(),
        interceptorClosureCache = new Map<int, String>(),
        constantEmitter = new ConstantEmitter(compiler, namer),
        super(compiler) {
    nativeEmitter = new NativeEmitter(this);
  }

  void computeRequiredTypeChecks() {
    assert(checkedClasses == null);
    checkedClasses = new Set<ClassElement>();
    checkedTypedefs = new Set<TypedefElement>();
    compiler.codegenWorld.isChecks.forEach((DartType t) {
      if (t is InterfaceType) {
        checkedClasses.add(t.element);
      } else if (t is TypedefType) {
        checkedTypedefs.add(t.element);
      }
    });
  }

  js.Expression constantReference(Constant value) {
    return constantEmitter.reference(value);
  }

  js.Expression constantInitializerExpression(Constant value) {
    return constantEmitter.initializationExpression(value);
  }

  String get name => 'CodeEmitter';

  String get defineClassName
      => '${namer.isolateName}.\$defineClass';
  String get currentGenerateAccessorName
      => '${namer.CURRENT_ISOLATE}.\$generateAccessor';
  String get generateAccessorHolder
      => '$isolatePropertiesName.\$generateAccessor';
  String get finishClassesName
      => '${namer.isolateName}.\$finishClasses';
  String get finishIsolateConstructorName
      => '${namer.isolateName}.\$finishIsolateConstructor';
  String get pendingClassesName
      => '${namer.isolateName}.\$pendingClasses';
  String get isolatePropertiesName
      => '${namer.isolateName}.${namer.isolatePropertiesName}';
  String get supportsProtoName
      => 'supportsProto';
  String get lazyInitializerName
      => '${namer.isolateName}.\$lazy';

  // Property name suffixes.  If the accessors are renaming then the format
  // is <accessorName>:<fieldName><suffix>.  We use the suffix to know whether
  // to look for the ':' separator in order to avoid doing the indexOf operation
  // on every single property (they are quite rare).  None of these characters
  // are legal in an identifier and they are related by bit patterns.
  // setter          <          0x3c
  // both            =          0x3d
  // getter          >          0x3e
  // renaming setter |          0x7c
  // renaming both   }          0x7d
  // renaming getter ~          0x7e
  const SUFFIX_MASK = 0x3f;
  const FIRST_SUFFIX_CODE = 0x3c;
  const SETTER_CODE = 0x3c;
  const GETTER_SETTER_CODE = 0x3d;
  const GETTER_CODE = 0x3e;
  const RENAMING_FLAG = 0x40;
  String needsGetterCode(String variable) => '($variable & 3) > 0';
  String needsSetterCode(String variable) => '($variable & 2) == 0';
  String isRenaming(String variable) => '($variable & $RENAMING_FLAG) != 0';

  String get generateAccessorFunction {
    return """
function generateAccessor(field, prototype) {
  var len = field.length;
  var lastCharCode = field.charCodeAt(len - 1);
  var needsAccessor = (lastCharCode & $SUFFIX_MASK) >= $FIRST_SUFFIX_CODE;
  if (needsAccessor) {
    var needsGetter = ${needsGetterCode('lastCharCode')};
    var needsSetter = ${needsSetterCode('lastCharCode')};
    var renaming = ${isRenaming('lastCharCode')};
    var accessorName = field = field.substring(0, len - 1);
    if (renaming) {
      var divider = field.indexOf(":");
      accessorName = field.substring(0, divider);
      field = field.substring(divider + 1);
    }
    if (needsGetter) {
      var getterString = "return this." + field + ";";
      prototype["get\$" + accessorName] = new Function(getterString);
    }
    if (needsSetter) {
      var setterString = "this." + field + " = v;";
      prototype["set\$" + accessorName] = new Function("v", setterString);
    }
  }
  return field;
}""";
  }

  String get defineClassFunction {
    // First the class name, then the field names in an array and the members
    // (inside an Object literal).
    // The caller can also pass in the constructor as a function if needed.
    //
    // Example:
    // defineClass("A", ["x", "y"], {
    //  foo$1: function(y) {
    //   print(this.x + y);
    //  },
    //  bar$2: function(t, v) {
    //   this.x = t - v;
    //  },
    // });
    return """
function(cls, fields, prototype) {
  var constructor;
  if (typeof fields == 'function') {
    constructor = fields;
  } else {
    var str = "function " + cls + "(";
    var body = "";
    for (var i = 0; i < fields.length; i++) {
      if (i != 0) str += ", ";
      var field = fields[i];
      field = generateAccessor(field, prototype);
      str += field;
      body += "this." + field + " = " + field + ";\\n";
    }
    str += ") {" + body + "}\\n";
    str += "return " + cls + ";";
    constructor = new Function(str)();
  }
  constructor.prototype = prototype;
  constructor.builtin\$cls = cls;
  return constructor;
}""";
  }

  /** Needs defineClass to be defined. */
  String get protoSupportCheck {
    // On Firefox and Webkit browsers we can manipulate the __proto__
    // directly. Opera claims to have __proto__ support, but it is buggy.
    // So we have to do more checks.
    // Opera bug was filed as DSK-370158, and fixed as CORE-47615
    // (http://my.opera.com/desktopteam/blog/2012/07/20/more-12-01-fixes).
    // If the browser does not support __proto__ we need to instantiate an
    // object with the correct (internal) prototype set up correctly, and then
    // copy the members.

    return '''
var $supportsProtoName = false;
var tmp = $defineClassName('c', ['f?'], {}).prototype;
if (tmp.__proto__) {
  tmp.__proto__ = {};
  if (typeof tmp.get\$f !== 'undefined') $supportsProtoName = true;
}
''';
  }

  String get finishClassesFunction {
    // 'defineClass' does not require the classes to be constructed in order.
    // Classes are initially just stored in the 'pendingClasses' field.
    // 'finishClasses' takes all pending classes and sets up the prototype.
    // Once set up, the constructors prototype field satisfy:
    //  - it contains all (local) members.
    //  - its internal prototype (__proto__) points to the superclass'
    //    prototype field.
    //  - the prototype's constructor field points to the JavaScript
    //    constructor.
    // For engines where we have access to the '__proto__' we can manipulate
    // the object literal directly. For other engines we have to create a new
    // object and copy over the members.
    return '''
function(collectedClasses) {
  var hasOwnProperty = Object.prototype.hasOwnProperty;
  for (var cls in collectedClasses) {
    if (hasOwnProperty.call(collectedClasses, cls)) {
      var desc = collectedClasses[cls];
'''/* The 'fields' are either a constructor function or a string encoding
      fields, constructor and superclass.  Get the superclass and the fields
      in the format Super;field1,field2 from the null-string property on the
      descriptor. */'''
      var fields = desc[''], supr;
      if (typeof fields == 'string') {
        var s = fields.split(';'); supr = s[0];
        fields = s[1] == '' ? [] : s[1].split(',');
      } else {
        supr = desc['super'];
      }
      $isolatePropertiesName[cls] = $defineClassName(cls, fields, desc);
      if (supr) $pendingClassesName[cls] = supr;
    }
  }
  var pendingClasses = $pendingClassesName;
'''/* FinishClasses can be called multiple times. This means that we need to
      clear the pendingClasses property. */'''
  $pendingClassesName = {};
  var finishedClasses = {};
  function finishClass(cls) {
'''/* Opera does not support 'getOwnPropertyNames'. Therefore we use
      hasOwnProperty instead. */'''
    var hasOwnProperty = Object.prototype.hasOwnProperty;
    if (hasOwnProperty.call(finishedClasses, cls)) return;
    finishedClasses[cls] = true;
    var superclass = pendingClasses[cls];
'''/* The superclass is only false (empty string) for Dart's Object class. */'''
    if (!superclass) return;
    finishClass(superclass);
    var constructor = $isolatePropertiesName[cls];
    var superConstructor = $isolatePropertiesName[superclass];
    var prototype = constructor.prototype;
    if ($supportsProtoName) {
      prototype.__proto__ = superConstructor.prototype;
      prototype.constructor = constructor;
    } else {
      function tmp() {};
      tmp.prototype = superConstructor.prototype;
      var newPrototype = new tmp();
      constructor.prototype = newPrototype;
      newPrototype.constructor = constructor;
      for (var member in prototype) {
        if (!member) continue;  '''/* Short version of: if (member == '') */'''
        if (hasOwnProperty.call(prototype, member)) {
          newPrototype[member] = prototype[member];
        }
      }
    }
  }
  for (var cls in pendingClasses) finishClass(cls);
}''';
  }

  String get finishIsolateConstructorFunction {
    String isolate = namer.isolateName;
    // We replace the old Isolate function with a new one that initializes
    // all its field with the initial (and often final) value of all globals.
    // This has two advantages:
    //   1. the properties are in the object itself (thus avoiding to go through
    //      the prototype when looking up globals.
    //   2. a new isolate goes through a (usually well optimized) constructor
    //      function of the form: "function() { this.x = ...; this.y = ...; }".
    //
    // Example: If [isolateProperties] is an object containing: x = 3 and
    // A = function A() { /* constructor of class A. */ }, then we generate:
    // str = "{
    //   var isolateProperties = Isolate.$isolateProperties;
    //   this.x = isolateProperties.x;
    //   this.A = isolateProperties.A;
    // }";
    // which is then dynamically evaluated:
    //   var newIsolate = new Function(str);
    //
    // We also copy over old values like the prototype, and the
    // isolateProperties themselves.
    return """function(oldIsolate) {
  var isolateProperties = oldIsolate.${namer.isolatePropertiesName};
  var isolatePrototype = oldIsolate.prototype;
  var str = "{\\n";
  str += "var properties = $isolate.${namer.isolatePropertiesName};\\n";
  for (var staticName in isolateProperties) {
    if (Object.prototype.hasOwnProperty.call(isolateProperties, staticName)) {
      str += "this." + staticName + "= properties." + staticName + ";\\n";
    }
  }
  str += "}\\n";
  var newIsolate = new Function(str);
  newIsolate.prototype = isolatePrototype;
  isolatePrototype.constructor = newIsolate;
  newIsolate.${namer.isolatePropertiesName} = isolateProperties;
  return newIsolate;
}""";
  }

  String get lazyInitializerFunction {
    String isolate = namer.CURRENT_ISOLATE;
    return """
function(prototype, staticName, fieldName, getterName, lazyValue) {
  var getter = new Function("{ return $isolate." + fieldName + ";}");
$lazyInitializerLogic
}""";
  }

  String get lazyInitializerLogic {
    String isolate = namer.CURRENT_ISOLATE;
    JavaScriptBackend backend = compiler.backend;
    String cyclicThrow = namer.isolateAccess(backend.cyclicThrowHelper);
    return """
  var sentinelUndefined = {};
  var sentinelInProgress = {};
  prototype[fieldName] = sentinelUndefined;
  prototype[getterName] = function() {
    var result = $isolate[fieldName];
    try {
      if (result === sentinelUndefined) {
        $isolate[fieldName] = sentinelInProgress;
        try {
          result = $isolate[fieldName] = lazyValue();
        } catch (e) {
          if ($isolate[fieldName] === sentinelInProgress) {
            $isolate[fieldName] = null;
          }
          throw e;
        }
      } else if (result === sentinelInProgress) {
        $cyclicThrow(staticName);
      }
      return result;
    } finally {
      $isolate[getterName] = getter;
    }
  };""";
  }

  void addDefineClassAndFinishClassFunctionsIfNecessary(CodeBuffer buffer) {
    if (needsDefineClass) {
      // Declare function called generateAccessor.  This is used in
      // defineClassFunction (it's a local declaration in init()).
      buffer.add("$generateAccessorFunction$N");
      buffer.add("$generateAccessorHolder = generateAccessor$N");
      buffer.add("$defineClassName = $defineClassFunction$N");
      buffer.add(protoSupportCheck);
      buffer.add("$pendingClassesName = {}$N");
      buffer.add("$finishClassesName = $finishClassesFunction$N");
    }
  }

  void addLazyInitializerFunctionIfNecessary(CodeBuffer buffer) {
    if (needsLazyInitializer) {
      buffer.add("$lazyInitializerName = $lazyInitializerFunction$N");
    }
  }

  void emitFinishIsolateConstructor(CodeBuffer buffer) {
    String name = finishIsolateConstructorName;
    String value = finishIsolateConstructorFunction;
    buffer.add("$name = $value$N");
  }

  void emitFinishIsolateConstructorInvocation(CodeBuffer buffer) {
    String isolate = namer.isolateName;
    buffer.add("$isolate = $finishIsolateConstructorName($isolate)$N");
  }

  /**
   * Generate stubs to handle invocation of methods with optional
   * arguments.
   *
   * A method like [: foo([x]) :] may be invoked by the following
   * calls: [: foo(), foo(1), foo(x: 1) :]. See the sources of this
   * function for detailed examples.
   */
  void addParameterStub(FunctionElement member,
                        Selector selector,
                        DefineMemberFunction defineInstanceMember,
                        Set<String> alreadyGenerated) {
    FunctionSignature parameters = member.computeSignature(compiler);
    int positionalArgumentCount = selector.positionalArgumentCount;
    if (positionalArgumentCount == parameters.parameterCount) {
      assert(selector.namedArgumentCount == 0);
      return;
    }
    if (parameters.optionalParametersAreNamed
        && selector.namedArgumentCount == parameters.optionalParameterCount) {
      // If the selector has the same number of named arguments as
      // the element, we don't need to add a stub. The call site will
      // hit the method directly.
      return;
    }
    ConstantHandler handler = compiler.constantHandler;
    List<SourceString> names = selector.getOrderedNamedArguments();

    String invocationName =
        namer.instanceMethodInvocationName(member.getLibrary(), member.name,
                                           selector);
    if (alreadyGenerated.contains(invocationName)) return;
    alreadyGenerated.add(invocationName);

    JavaScriptBackend backend = compiler.backend;
    bool isInterceptorClass =
        backend.isInterceptorClass(member.getEnclosingClass());

    // If the method is in an interceptor class, we need to also pass
    // the actual receiver.
    int extraArgumentCount = isInterceptorClass ? 1 : 0;
    // Use '$receiver' to avoid clashes with other parameter names. Using
    // '$receiver' works because [JsNames.getValid] used for getting parameter
    // names never returns a name beginning with a single '$'.
    String receiverArgumentName = r'$receiver';

    // The parameters that this stub takes.
    List<js.Parameter> parametersBuffer =
        new List<js.Parameter>(selector.argumentCount + extraArgumentCount);
    // The arguments that will be passed to the real method.
    List<js.Expression> argumentsBuffer =
        new List<js.Expression>(parameters.parameterCount + extraArgumentCount);

    int count = 0;
    if (isInterceptorClass) {
      count++;
      parametersBuffer[0] = new js.Parameter(receiverArgumentName);
      argumentsBuffer[0] = new js.VariableUse(receiverArgumentName);
    }

    int indexOfLastOptionalArgumentInParameters = positionalArgumentCount - 1;
    TreeElements elements =
        compiler.enqueuer.resolution.getCachedElements(member);

    parameters.orderedForEachParameter((Element element) {
      String jsName = JsNames.getValid(element.name.slowToString());
      assert(jsName != receiverArgumentName);
      if (count < positionalArgumentCount + extraArgumentCount) {
        parametersBuffer[count] = new js.Parameter(jsName);
        argumentsBuffer[count] = new js.VariableUse(jsName);
      } else {
        int index = names.indexOf(element.name);
        if (index != -1) {
          indexOfLastOptionalArgumentInParameters = count;
          // The order of the named arguments is not the same as the
          // one in the real method (which is in Dart source order).
          argumentsBuffer[count] = new js.VariableUse(jsName);
          parametersBuffer[selector.positionalArgumentCount + index] =
              new js.Parameter(jsName);
        // Note that [elements] may be null for a synthesized [member].
        } else if (elements != null && elements.isParameterChecked(element)) {
          argumentsBuffer[count] = constantReference(SentinelConstant.SENTINEL);
        } else {
          Constant value = handler.initialVariableValues[element];
          if (value == null) {
            argumentsBuffer[count] = constantReference(new NullConstant());
          } else {
            if (!value.isNull()) {
              // If the value is the null constant, we should not pass it
              // down to the native method.
              indexOfLastOptionalArgumentInParameters = count;
            }
            argumentsBuffer[count] = constantReference(value);
          }
        }
      }
      count++;
    });

    List<js.Statement> body;
    if (member.hasFixedBackendName()) {
      body = nativeEmitter.generateParameterStubStatements(
          member, invocationName, parametersBuffer, argumentsBuffer,
          indexOfLastOptionalArgumentInParameters);
    } else {
      body = <js.Statement>[
          new js.Return(
              new js.VariableUse('this')
                  .dot(namer.getName(member))
                  .callWith(argumentsBuffer))];
    }

    js.Fun function = new js.Fun(parametersBuffer, new js.Block(body));

    CodeBuffer buffer = new CodeBuffer();
    buffer.add(js.prettyPrint(function, compiler));
    defineInstanceMember(invocationName, buffer);
  }

  void addParameterStubs(FunctionElement member,
                         DefineMemberFunction defineInstanceMember) {
    // We fill the lists depending on the selector. For example,
    // take method foo:
    //    foo(a, b, {c, d});
    //
    // We may have multiple ways of calling foo:
    // (1) foo(1, 2);
    // (2) foo(1, 2, c: 3);
    // (3) foo(1, 2, d: 4);
    // (4) foo(1, 2, c: 3, d: 4);
    // (5) foo(1, 2, d: 4, c: 3);
    //
    // What we generate at the call sites are:
    // (1) foo$2(1, 2);
    // (2) foo$3$c(1, 2, 3);
    // (3) foo$3$d(1, 2, 4);
    // (4) foo$4$c$d(1, 2, 3, 4);
    // (5) foo$4$c$d(1, 2, 3, 4);
    //
    // The stubs we generate are (expressed in Dart):
    // (1) foo$2(a, b) => foo$4$c$d(a, b, null, null)
    // (2) foo$3$c(a, b, c) => foo$4$c$d(a, b, c, null);
    // (3) foo$3$d(a, b, d) => foo$4$c$d(a, b, null, d);
    // (4) No stub generated, call is direct.
    // (5) No stub generated, call is direct.

    // Keep a cache of which stubs have already been generated, to
    // avoid duplicates. Note that even if selectors are
    // canonicalized, we would still need this cache: a typed selector
    // on A and a typed selector on B could yield the same stub.
    Set<String> generatedStubNames = new Set<String>();
    if (compiler.enabledFunctionApply
        && member.name == namer.closureInvocationSelectorName) {
      // If [Function.apply] is called, we pessimistically compile all
      // possible stubs for this closure.
      FunctionSignature signature = member.computeSignature(compiler);
      Set<Selector> selectors = signature.optionalParametersAreNamed
          ? computeNamedSelectors(signature, member)
          : computeOptionalSelectors(signature, member);
      for (Selector selector in selectors) {
        addParameterStub(
            member, selector, defineInstanceMember, generatedStubNames);
      }
    } else {
      Set<Selector> selectors = compiler.codegenWorld.invokedNames[member.name];
      if (selectors == null) return;
      for (Selector selector in selectors) {
        if (!selector.applies(member, compiler)) continue;
        addParameterStub(
            member, selector, defineInstanceMember, generatedStubNames);
      }
    }
  }

  /**
   * Compute the set of possible selectors in the presence of named
   * parameters.
   */
  Set<Selector> computeNamedSelectors(FunctionSignature signature,
                                      FunctionElement element) {
    Set<Selector> selectors = new Set<Selector>();
    // Add the selector that does not have any optional argument.
    selectors.add(new Selector(SelectorKind.CALL,
                               element.name,
                               element.getLibrary(),
                               signature.requiredParameterCount,
                               <SourceString>[]));

    // For each optional parameter, we iterator over the set of
    // already computed selectors and create new selectors with that
    // parameter now being passed.
    signature.forEachOptionalParameter((Element element) {
      Set<Selector> newSet = new Set<Selector>();
      selectors.forEach((Selector other) {
        List<SourceString> namedArguments = [element.name];
        namedArguments.addAll(other.namedArguments);
        newSet.add(new Selector(other.kind,
                                other.name,
                                other.library,
                                other.argumentCount + 1,
                                namedArguments));
      });
      selectors.addAll(newSet);
    });
    return selectors;
  }

  /**
   * Compute the set of possible selectors in the presence of optional
   * non-named parameters.
   */
  Set<Selector> computeOptionalSelectors(FunctionSignature signature,
                                         FunctionElement element) {
    Set<Selector> selectors = new Set<Selector>();
    // Add the selector that does not have any optional argument.
    selectors.add(new Selector(SelectorKind.CALL,
                               element.name,
                               element.getLibrary(),
                               signature.requiredParameterCount,
                               <SourceString>[]));

    // For each optional parameter, we increment the number of passed
    // argument.
    for (int i = 1; i <= signature.optionalParameterCount; i++) {
      selectors.add(new Selector(SelectorKind.CALL,
                                 element.name,
                                 element.getLibrary(),
                                 signature.requiredParameterCount + i,
                                 <SourceString>[]));
    }
    return selectors;
  }

  bool instanceFieldNeedsGetter(Element member) {
    assert(member.isField());
    return compiler.codegenWorld.hasInvokedGetter(member, compiler);
  }

  bool instanceFieldNeedsSetter(Element member) {
    assert(member.isField());
    return (!member.modifiers.isFinalOrConst())
        && compiler.codegenWorld.hasInvokedSetter(member, compiler);
  }

  String compiledFieldName(Element member) {
    assert(member.isField());
    return member.hasFixedBackendName()
        ? member.fixedBackendName()
        : namer.getName(member);
  }

  /**
   * Documentation wanted -- johnniwinther
   *
   * Invariant: [member] must be a declaration element.
   */
  void addInstanceMember(Element member,
                         DefineMemberFunction defineInstanceMember) {
    assert(invariant(member, member.isDeclaration));
    // TODO(floitsch): we don't need to deal with members of
    // uninstantiated classes, that have been overwritten by subclasses.

    if (member.isFunction()
        || member.isGenerativeConstructorBody()
        || member.isAccessor()) {
      if (member.isAbstract(compiler)) return;
      CodeBuffer codeBuffer = compiler.codegenWorld.generatedCode[member];
      if (codeBuffer == null) return;
      defineInstanceMember(namer.getName(member), codeBuffer);
      codeBuffer = compiler.codegenWorld.generatedBailoutCode[member];
      if (codeBuffer != null) {
        defineInstanceMember(namer.getBailoutName(member), codeBuffer);
      }
      FunctionElement function = member;
      FunctionSignature parameters = function.computeSignature(compiler);
      if (!parameters.optionalParameters.isEmpty) {
        addParameterStubs(member, defineInstanceMember);
      }
    } else if (!member.isField()) {
      compiler.internalError('unexpected kind: "${member.kind}"',
                             element: member);
    }
    emitExtraAccessors(member, defineInstanceMember);
  }

  /**
   * Documentation wanted -- johnniwinther
   *
   * Invariant: [classElement] must be a declaration element.
   */
  void emitInstanceMembers(ClassElement classElement,
                           CodeBuffer buffer,
                           bool emitLeadingComma) {
    assert(invariant(classElement, classElement.isDeclaration));
    void defineInstanceMember(String name, StringBuffer memberBuffer) {
      if (emitLeadingComma) buffer.add(',');
      emitLeadingComma = true;
      buffer.add('\n');
      buffer.add('$_$name:$_');
      buffer.add(memberBuffer);
    }

    JavaScriptBackend backend = compiler.backend;
    if (classElement == backend.objectInterceptorClass) {
      emitInterceptorMethods(defineInstanceMember);
      // The ObjectInterceptor does not have any instance methods.
      return;
    }

    classElement.implementation.forEachMember(
        (ClassElement enclosing, Element member) {
          assert(invariant(classElement, member.isDeclaration));
          if (member.isInstanceMember()) {
            addInstanceMember(member, defineInstanceMember);
          }
        },
        includeBackendMembers: true);

    generateIsTestsOn(classElement, (Element other) {
      String code;
      if (compiler.objectClass == other) return;
      if (nativeEmitter.requiresNativeIsCheck(other)) {
        code = 'function()$_{${_}return true;$_}';
      } else {
        code = 'true';
      }
      CodeBuffer typeTestBuffer = new CodeBuffer();
      typeTestBuffer.add(code);
      defineInstanceMember(namer.operatorIs(other), typeTestBuffer);
    });

    if (identical(classElement, compiler.objectClass)
        && compiler.enabledNoSuchMethod) {
      // Emit the noSuchMethod handlers on the Object prototype now,
      // so that the code in the dynamicFunction helper can find
      // them. Note that this helper is invoked before analyzing the
      // full JS script.
      if (!nativeEmitter.handleNoSuchMethod) {
        emitNoSuchMethodHandlers(defineInstanceMember);
      }
    }
  }

  void emitRuntimeClassesAndTests(CodeBuffer buffer) {
    JavaScriptBackend backend = compiler.backend;
    RuntimeTypeInformation rti = backend.rti;

    TypeChecks typeChecks = rti.computeRequiredChecks();

    bool needsHolder(ClassElement cls) {
      return !neededClasses.contains(cls) || cls.isNative() ||
          rti.isJsNative(cls);
    }

    void maybeGenerateHolder(ClassElement cls) {
      if (!needsHolder(cls)) return;

      String holder = namer.isolateAccess(cls);
      String name = namer.getName(cls);
      buffer.add("$holder$_=$_{builtin\$cls:$_'$name'");
      for (ClassElement check in typeChecks[cls]) {
        buffer.add(',$_${namer.operatorIs(check)}:${_}true');
      };
      buffer.add('}$N');
    }

    // Create representation objects for classes that we do not have a class
    // definition for (because they are uninstantiated or native).
    for (ClassElement cls in rti.allArguments) {
      maybeGenerateHolder(cls);
    }

    // Add checks to the constructors of instantiated classes.
    for (ClassElement cls in typeChecks) {
      if (needsHolder(cls)) {
        // We already emitted the is-checks in the object definition for this
        // class.
        continue;
      }
      String holder = namer.isolateAccess(cls);
      for (ClassElement check in typeChecks[cls]) {
        buffer.add('$holder.${namer.operatorIs(check)}$_=${_}true$N');
      };
    }
  }

  /**
   * Documentation wanted -- johnniwinther
   *
   * Invariant: [classElement] must be a declaration element.
   */
  void visitClassFields(ClassElement classElement,
                        void addField(Element member,
                                      String name,
                                      String accessorName,
                                      bool needsGetter,
                                      bool needsSetter,
                                      bool needsCheckedSetter)) {
    assert(invariant(classElement, classElement.isDeclaration));
    // If the class is never instantiated we still need to set it up for
    // inheritance purposes, but we can simplify its JavaScript constructor.
    bool isInstantiated =
        compiler.codegenWorld.instantiatedClasses.contains(classElement);

    void visitField(ClassElement enclosingClass, Element member) {
      assert(invariant(classElement, member.isDeclaration));

      LibraryElement library = member.getLibrary();
      SourceString name = member.name;
      bool isPrivate = name.isPrivate();
      // See if we can dynamically create getters and setters.
      // We can only generate getters and setters for [classElement] since
      // the fields of super classes could be overwritten with getters or
      // setters.
      bool needsGetter = false;
      bool needsSetter = false;
      // We need to name shadowed fields differently, so they don't clash with
      // the non-shadowed field.
      bool isShadowed = false;
      if (identical(enclosingClass, classElement)) {
        needsGetter = instanceFieldNeedsGetter(member);
        needsSetter = instanceFieldNeedsSetter(member);
      } else {
        isShadowed = classElement.isShadowedByField(member);
      }

      if ((isInstantiated && !enclosingClass.isNative())
          || needsGetter
          || needsSetter) {
        String accessorName = isShadowed
            ? namer.shadowedFieldName(member)
            : namer.getName(member);
        String fieldName = member.hasFixedBackendName()
            ? member.fixedBackendName()
            : accessorName;
        bool needsCheckedSetter = false;
        if (needsSetter && compiler.enableTypeAssertions
            && canGenerateCheckedSetter(member)) {
          needsCheckedSetter = true;
          needsSetter = false;
        }
        // Getters and setters with suffixes will be generated dynamically.
        addField(member,
                 fieldName,
                 accessorName,
                 needsGetter,
                 needsSetter,
                 needsCheckedSetter);
      }
    }

    // If a class is not instantiated then we add the field just so we can
    // generate the field getter/setter dynamically. Since this is only
    // allowed on fields that are in [classElement] we don't need to visit
    // superclasses for non-instantiated classes.
    classElement.implementation.forEachInstanceField(
        visitField,
        includeBackendMembers: true,
        includeSuperMembers: isInstantiated && !classElement.isNative());
  }

  void generateGetter(Element member, String fieldName, String accessorName,
                      CodeBuffer buffer) {
    String getterName = namer.getterNameFromAccessorName(accessorName);
    buffer.add("$getterName: function() { return this.$fieldName; }");
  }

  void generateSetter(Element member, String fieldName, String accessorName,
                      CodeBuffer buffer) {
    String setterName = namer.setterNameFromAccessorName(accessorName);
    buffer.add("$setterName: function(v) { this.$fieldName = v; }");
  }

  bool canGenerateCheckedSetter(Element member) {
    DartType type = member.computeType(compiler);
    if (type.element.isTypeVariable()
        || type.element == compiler.dynamicClass
        || type.element == compiler.objectClass) {
      // TODO(ngeoffray): Support type checks on type parameters.
      return false;
    }
    return true;
  }

  void generateCheckedSetter(Element member,
                             String fieldName,
                             String accessorName,
                             CodeBuffer buffer) {
    assert(canGenerateCheckedSetter(member));
    DartType type = member.computeType(compiler);
    SourceString helper = compiler.backend.getCheckedModeHelper(type);
    FunctionElement helperElement = compiler.findHelper(helper);
    String helperName = namer.isolateAccess(helperElement);
    String additionalArgument = '';
    if (helperElement.computeSignature(compiler).parameterCount != 1) {
      additionalArgument = ",$_'${namer.operatorIs(type.element)}'";
    }
    String setterName = namer.setterNameFromAccessorName(accessorName);
    buffer.add("$setterName:${_}function(v)$_{$_"
        "this.$fieldName$_=$_$helperName(v$additionalArgument);}");
  }

  void emitClassConstructor(ClassElement classElement, CodeBuffer buffer) {
    /* Do nothing. */
  }

  void emitSuper(String superName, CodeBuffer buffer) {
    /* Do nothing. */
  }

  void emitClassFields(ClassElement classElement,
                       CodeBuffer buffer,
                       bool emitEndingComma,
                       { String superClass: "",
                         bool classIsNative: false}) {
    bool isFirstField = true;
    bool isAnythingOutput = false;
    if (!classIsNative) {
      buffer.add('"":"$superClass;');
      isAnythingOutput = true;
    }
    visitClassFields(classElement, (Element member,
                                    String name,
                                    String accessorName,
                                    bool needsGetter,
                                    bool needsSetter,
                                    bool needsCheckedSetter) {
      // Ignore needsCheckedSetter - that is handled below.
      bool needsAccessor = (needsGetter || needsSetter);
      // We need to output the fields for non-native classes so we can auto-
      // generate the constructor.  For native classes there are no
      // constructors, so we don't need the fields unless we are generating
      // accessors at runtime.
      if (!classIsNative || needsAccessor) {
        // Emit correct commas.
        if (isFirstField) {
          isFirstField = false;
          if (!isAnythingOutput) {
            buffer.add('"":"');
            isAnythingOutput = true;
          }
        } else {
          buffer.add(",");
        }
        int flag = 0;
        if (!needsAccessor) {
          // Emit field for constructor generation.
          assert(!classIsNative);
          buffer.add(name);
        } else {
          // Emit (possibly renaming) field name so we can add accessors at
          // runtime.
          buffer.add(accessorName);
          if (name != accessorName) {
            buffer.add(':$name');
            // Only the native classes can have renaming accessors.
            assert(classIsNative);
            flag = RENAMING_FLAG;
          }
        }
        if (needsGetter && needsSetter) {
          buffer.addCharCode(GETTER_SETTER_CODE + flag);
        } else if (needsGetter) {
          buffer.addCharCode(GETTER_CODE + flag);
        } else if (needsSetter) {
          buffer.addCharCode(SETTER_CODE + flag);
        }
      }
    });
    if (isAnythingOutput) {
      buffer.add('"');
      if (emitEndingComma) {
        buffer.add(',');
      }
    }
  }

  /** Each getter/setter must be prefixed with a ",\n ". */
  void emitClassGettersSetters(ClassElement classElement,
                               CodeBuffer buffer,
                               bool emitLeadingComma) {
    emitComma() {
      if (emitLeadingComma) {
        buffer.add(",\n$_");
      } else {
        emitLeadingComma = true;
      }
    }

    visitClassFields(classElement, (Element member,
                                    String name,
                                    String accessorName,
                                    bool needsGetter,
                                    bool needsSetter,
                                    bool needsCheckedSetter) {
      if (needsCheckedSetter) {
        assert(!needsSetter);
        emitComma();
        generateCheckedSetter(member, name, accessorName, buffer);
      }
      if (!getterAndSetterCanBeImplementedByFieldSpec) {
        if (needsGetter) {
          emitComma();
          generateGetter(member, name, accessorName, buffer);
        }
        if (needsSetter) {
          emitComma();
          generateSetter(member, name, accessorName, buffer);
        }
      }
    });
  }

  /**
   * Documentation wanted -- johnniwinther
   *
   * Invariant: [classElement] must be a declaration element.
   */
  void generateClass(ClassElement classElement, CodeBuffer buffer) {
    assert(invariant(classElement, classElement.isDeclaration));
    if (classElement.isNative()) {
      nativeEmitter.generateNativeClass(classElement);
      return;
    } else {
      // TODO(ngeoffray): Instead of switching between buffer, we
      // should create code sections, and decide where to emit them at
      // the end.
      buffer = mainBuffer;
    }

    needsDefineClass = true;
    String className = namer.getName(classElement);
    ClassElement superclass = classElement.superclass;
    String superName = "";
    if (superclass != null) {
      superName = namer.getName(superclass);
    }

    buffer.add('$classesCollector.$className$_=$_{');
    emitClassConstructor(classElement, buffer);
    emitSuper(superName, buffer);
    emitClassFields(classElement, buffer, false,
                    superClass: superName, classIsNative: false);
    // TODO(floitsch): the emitInstanceMember should simply always emit a ',\n'.
    // That does currently not work because the native classes have a different
    // syntax.
    emitClassGettersSetters(classElement, buffer, true);
    emitInstanceMembers(classElement, buffer, true);
    buffer.add('$n}$N$n');
  }

  bool get getterAndSetterCanBeImplementedByFieldSpec => true;

  void emitInterceptorMethods(
      void defineInstanceMember(String name, StringBuffer memberBuffer)) {
    JavaScriptBackend backend = compiler.backend;
    // Emit forwarders for the ObjectInterceptor class. We need to
    // emit all possible sends on intercepted methods.
    for (Selector selector in backend.usedInterceptors) {

      List<js.Parameter> parameters = <js.Parameter>[];
      List<js.Expression> arguments = <js.Expression>[];
      parameters.add(new js.Parameter('receiver'));

      String name;
      if (selector.isGetter()) {
        name = backend.namer.getterName(selector.library, selector.name);
      } else if (selector.isSetter()) {
        name = backend.namer.setterName(selector.library, selector.name);
        parameters.add(new js.Parameter('value'));
        arguments.add(new js.VariableUse('value'));
      } else {
        name = backend.namer.instanceMethodInvocationName(
            selector.library, selector.name, selector);
        for (int i = 0; i < selector.argumentCount; i++) {
          String argName = 'a$i';
          parameters.add(new js.Parameter(argName));
          arguments.add(new js.VariableUse(argName));
        }
      }
      js.Fun function =
          new js.Fun(parameters,
              new js.Block(
                  <js.Statement>[
                      new js.Return(
                          new js.VariableUse('receiver')
                              .dot(name)
                              .callWith(arguments))]));

      CodeBuffer code = new CodeBuffer();
      code.add(js.prettyPrint(function, compiler));
      defineInstanceMember(name, code);
    }
  }

  Collection<Element> getTypedefChecksOn(DartType type) {
    return checkedTypedefs.filter((TypedefElement typedef) {
      FunctionType typedefType =
          typedef.computeType(compiler).unalias(compiler);
      return compiler.types.isSubtype(type, typedefType);
    });
  }

  /**
   * Generate "is tests" for [cls]: itself, and the "is tests" for the
   * classes it implements. We don't need to add the "is tests" of the
   * super class because they will be inherited at runtime.
   */
  void generateIsTestsOn(ClassElement cls,
                         void emitIsTest(Element element)) {
    if (checkedClasses.contains(cls)) {
      emitIsTest(cls);
    }

    Set<Element> generated = new Set<Element>();
    // A class that defines a [:call:] method implicitly implements
    // [Function] and needs checks for all typedefs that are used in is-checks.
    if (checkedClasses.contains(compiler.functionClass) ||
        !checkedTypedefs.isEmpty) {
      FunctionElement call = cls.lookupLocalMember(Compiler.CALL_OPERATOR_NAME);
      if (call == null) {
        // If [cls] is a closure, it has a synthetic call operator method.
        call = cls.lookupBackendMember(Compiler.CALL_OPERATOR_NAME);
      }
      if (call != null) {
        generateInterfacesIsTests(compiler.functionClass,
                                  emitIsTest,
                                  generated);
        getTypedefChecksOn(call.computeType(compiler)).forEach(emitIsTest);
      }
    }
    for (DartType interfaceType in cls.interfaces) {
      generateInterfacesIsTests(interfaceType.element, emitIsTest, generated);
    }
  }

  /**
   * Generate "is tests" where [cls] is being implemented.
   */
  void generateInterfacesIsTests(ClassElement cls,
                                 void emitIsTest(ClassElement element),
                                 Set<Element> alreadyGenerated) {
    void tryEmitTest(ClassElement cls) {
      if (!alreadyGenerated.contains(cls) && checkedClasses.contains(cls)) {
        alreadyGenerated.add(cls);
        emitIsTest(cls);
      }
    };

    tryEmitTest(cls);

    for (DartType interfaceType in cls.interfaces) {
      Element element = interfaceType.element;
      tryEmitTest(element);
      generateInterfacesIsTests(element, emitIsTest, alreadyGenerated);
    }

    // We need to also emit "is checks" for the superclass and its supertypes.
    ClassElement superclass = cls.superclass;
    if (superclass != null) {
      tryEmitTest(superclass);
      generateInterfacesIsTests(superclass, emitIsTest, alreadyGenerated);
    }
  }

  /**
   * Return a function that returns true if its argument is a class
   * that needs to be emitted.
   */
  Function computeClassFilter() {
    Set<ClassElement> unneededClasses = new Set<ClassElement>();
    // The [Bool] class is not marked as abstract, but has a factory
    // constructor that always throws. We never need to emit it.
    unneededClasses.add(compiler.boolClass);

    JavaScriptBackend backend = compiler.backend;

    // Go over specialized interceptors and then constants to know which
    // interceptors are needed.
    Set<ClassElement> needed = new Set<ClassElement>();
    backend.specializedGetInterceptors.forEach(
        (_, Collection<ClassElement> elements) {
          needed.addAll(elements);
        }
    );

    ConstantHandler handler = compiler.constantHandler;
    List<Constant> constants = handler.getConstantsForEmission();
    for (Constant constant in constants) {
      if (constant is ConstructedConstant) {
        Element element = constant.computeType(compiler).element;
        if (backend.isInterceptorClass(element)) {
          needed.add(element);
        }
      }
    }

    // Add unneeded interceptors to the [unneededClasses] set.
    for (ClassElement interceptor in backend.interceptedClasses.keys) {
      if (!needed.contains(interceptor)) {
        unneededClasses.add(interceptor);
      }
    }

    return (ClassElement cls) => !unneededClasses.contains(cls);
  }

  void emitClasses(CodeBuffer buffer) {
    // Compute the required type checks to know which classes need a
    // 'is$' method.
    computeRequiredTypeChecks();
    List<ClassElement> sortedClasses =
        new List<ClassElement>.from(neededClasses);
    sortedClasses.sort((ClassElement class1, ClassElement class2) {
      // We sort by the ids of the classes. There is no guarantee that these
      // ids are meaningful (or even deterministic), but in the current
      // implementation they are increasing within a source file.
      return class1.id - class2.id;
    });

    // If we need noSuchMethod support, we run through all needed
    // classes to figure out if we need the support on any native
    // class. If so, we let the native emitter deal with it.
    if (compiler.enabledNoSuchMethod) {
      SourceString noSuchMethodName = Compiler.NO_SUCH_METHOD;
      Selector noSuchMethodSelector = new Selector.noSuchMethod();
      for (ClassElement element in sortedClasses) {
        if (!element.isNative()) continue;
        Element member = element.lookupLocalMember(noSuchMethodName);
        if (member == null) continue;
        if (noSuchMethodSelector.applies(member, compiler)) {
          nativeEmitter.handleNoSuchMethod = true;
          break;
        }
      }
    }

    for (ClassElement element in sortedClasses) {
      generateClass(element, buffer);
    }

    // The closure class could have become necessary because of the generation
    // of stubs.
    ClassElement closureClass = compiler.closureClass;
    if (needsClosureClass && !instantiatedClasses.contains(closureClass)) {
      generateClass(closureClass, buffer);
    }
  }

  void emitFinishClassesInvocationIfNecessary(CodeBuffer buffer) {
    if (needsDefineClass) {
      buffer.add("$finishClassesName($classesCollector)$N");
      // Reset the map.
      buffer.add("$classesCollector$_=$_{}$N");
    }
  }

  void emitStaticFunctionWithNamer(CodeBuffer buffer,
                                   Element element,
                                   CodeBuffer functionBuffer,
                                   String functionNamer(Element element)) {
    String functionName = functionNamer(element);
    buffer.add('$isolateProperties.$functionName$_=$_');
    buffer.add(functionBuffer);
    buffer.add('$N$n');
  }

  void emitStaticFunctions(CodeBuffer buffer) {
    bool isStaticFunction(Element element) =>
        !element.isInstanceMember() && !element.isField();

    Collection<Element> elements =
        compiler.codegenWorld.generatedCode.keys.filter(isStaticFunction);
    Set<Element> pendingElementsWithBailouts =
        new Set<Element>.from(
            compiler.codegenWorld.generatedBailoutCode.keys.filter(
                isStaticFunction));

    for (Element element in Elements.sortedByPosition(elements)) {
      CodeBuffer code = compiler.codegenWorld.generatedCode[element];
      emitStaticFunctionWithNamer(buffer, element, code, namer.getName);
      CodeBuffer bailoutCode =
          compiler.codegenWorld.generatedBailoutCode[element];
      if (bailoutCode != null) {
        pendingElementsWithBailouts.remove(element);
        emitStaticFunctionWithNamer(
            buffer, element, bailoutCode, namer.getBailoutName);
      }
    }

    // Is it possible the primary function was inlined but the bailout was not?
    for (Element element in
             Elements.sortedByPosition(pendingElementsWithBailouts)) {
      CodeBuffer bailoutCode =
          compiler.codegenWorld.generatedBailoutCode[element];
      emitStaticFunctionWithNamer(
          buffer, element, bailoutCode, namer.getBailoutName);
    }
  }

  void emitStaticFunctionGetters(CodeBuffer buffer) {
    Set<FunctionElement> functionsNeedingGetter =
        compiler.codegenWorld.staticFunctionsNeedingGetter;
    for (FunctionElement element in
             Elements.sortedByPosition(functionsNeedingGetter)) {
      // The static function does not have the correct name. Since
      // [addParameterStubs] use the name to create its stubs we simply
      // create a fake element with the correct name.
      // Note: the callElement will not have any enclosingElement.
      FunctionElement callElement =
          new ClosureInvocationElement(namer.closureInvocationSelectorName,
                                       element);
      String staticName = namer.getName(element);
      String invocationName = namer.instanceMethodName(callElement);
      String fieldAccess = '$isolateProperties.$staticName';
      buffer.add("$fieldAccess.$invocationName$_=$_$fieldAccess$N");
      addParameterStubs(callElement, (String name, CodeBuffer value) {
        buffer.add('$fieldAccess.$name$_=$_$value$N');
      });
      // If a static function is used as a closure we need to add its name
      // in case it is used in spawnFunction.
      String fieldName = namer.STATIC_CLOSURE_NAME_NAME;
      buffer.add('$fieldAccess.$fieldName$_=$_"$staticName"$N');
      getTypedefChecksOn(element.computeType(compiler)).forEach(
        (Element typedef) {
          String operator = namer.operatorIs(typedef);
          buffer.add('$fieldAccess.$operator$_=${_}true$N');
        }
      );
    }
  }

  void emitBoundClosureClassHeader(String mangledName,
                                   String superName,
                                   List<String> fieldNames,
                                   CodeBuffer buffer) {
    buffer.add('$classesCollector.$mangledName$_=$_'
               '{"":"$superName;${Strings.join(fieldNames,',')}",');
  }

  /**
   * Documentation wanted -- johnniwinther
   *
   * Invariant: [member] must be a declaration element.
   */
  void emitDynamicFunctionGetter(FunctionElement member,
                                 DefineMemberFunction defineInstanceMember) {
    assert(invariant(member, member.isDeclaration));
    // For every method that has the same name as a property-get we create a
    // getter that returns a bound closure. Say we have a class 'A' with method
    // 'foo' and somewhere in the code there is a dynamic property get of
    // 'foo'. Then we generate the following code (in pseudo Dart/JavaScript):
    //
    // class A {
    //    foo(x, y, z) { ... } // Original function.
    //    get foo { return new BoundClosure499(this, "foo"); }
    // }
    // class BoundClosure499 extends Closure {
    //   var self;
    //   BoundClosure499(this.self, this.name);
    //   $call3(x, y, z) { return self[name](x, y, z); }
    // }

    // TODO(floitsch): share the closure classes with other classes
    // if they share methods with the same signature. Currently we do this only
    // if there are no optional parameters. Closures with optional parameters
    // are more difficult to canonicalize because they would need to have the
    // same default values.

    bool hasOptionalParameters = member.optionalParameterCount(compiler) != 0;
    int parameterCount = member.parameterCount(compiler);

    Map<int, String> cache;
    String extraArg = null;
    // Methods on interceptor classes take an extra parameter, which is the
    // actual receiver of the call.
    JavaScriptBackend backend = compiler.backend;
    bool inInterceptor = backend.isInterceptorClass(member.getEnclosingClass());
    if (inInterceptor) {
      cache = interceptorClosureCache;
      extraArg = 'receiver';
    } else {
      cache = boundClosureCache;
    }
    List<String> fieldNames = compiler.enableMinification
        ? inInterceptor ? const ['a', 'b', 'c']
                        : const ['a', 'b']
        : inInterceptor ? const ['self', 'target', 'receiver']
                        : const ['self', 'target'];

    Collection<Element> typedefChecks =
        getTypedefChecksOn(member.computeType(compiler));
    bool hasTypedefChecks = !typedefChecks.isEmpty;

    bool canBeShared = !hasOptionalParameters && !hasTypedefChecks;

    String closureClass = canBeShared ? cache[parameterCount] : null;
    if (closureClass == null) {
      // Either the class was not cached yet, or there are optional parameters.
      // Create a new closure class.
      SourceString name = const SourceString("BoundClosure");
      ClassElement closureClassElement = new ClosureClassElement(
          name, compiler, member, member.getCompilationUnit());
      String mangledName = namer.getName(closureClassElement);
      String superName = namer.getName(closureClassElement.superclass);
      needsClosureClass = true;

      // Define the constructor with a name so that Object.toString can
      // find the class name of the closure class.
      emitBoundClosureClassHeader(
          mangledName, superName, fieldNames, boundClosureBuffer);
      // Now add the methods on the closure class. The instance method does not
      // have the correct name. Since [addParameterStubs] use the name to create
      // its stubs we simply create a fake element with the correct name.
      // Note: the callElement will not have any enclosingElement.
      FunctionElement callElement =
          new ClosureInvocationElement(namer.closureInvocationSelectorName,
                                       member);

      String invocationName = namer.instanceMethodName(callElement);

      List<js.Parameter> parameters = <js.Parameter>[];
      List<js.Expression> arguments = <js.Expression>[];
      if (inInterceptor) {
        arguments.add(new js.This().dot(fieldNames[2]));
      }
      for (int i = 0; i < parameterCount; i++) {
        String name = 'p$i';
        parameters.add(new js.Parameter(name));
        arguments.add(new js.VariableUse(name));
      }

      js.Expression fun =
          new js.Fun(parameters,
              new js.Block(
                  <js.Statement>[
                      new js.Return(
                          new js.PropertyAccess(
                              new js.This().dot(fieldNames[0]),
                              new js.This().dot(fieldNames[1]))
                          .callWith(arguments))]));

      boundClosureBuffer.add(
          '$_$invocationName:$_${js.prettyPrint(fun,compiler)}');

      addParameterStubs(callElement, (String stubName, CodeBuffer memberValue) {
        boundClosureBuffer.add(',\n$_$stubName:$_$memberValue');
      });

      typedefChecks.forEach((Element typedef) {
        String operator = namer.operatorIs(typedef);
        boundClosureBuffer.add(',\n$_$operator$_:${_}true');
      });

      boundClosureBuffer.add("$n}$N");

      closureClass = namer.isolateAccess(closureClassElement);

      // Cache it.
      if (canBeShared) {
        cache[parameterCount] = closureClass;
      }
    }

    // And finally the getter.
    String getterName = namer.getterName(member.getLibrary(), member.name);
    String targetName = namer.instanceMethodName(member);

    List<js.Parameter> parameters = <js.Parameter>[];
    List<js.Expression> arguments = <js.Expression>[];
    arguments.add(new js.This());
    arguments.add(new js.LiteralString("'$targetName'"));
    if (inInterceptor) {
      parameters.add(new js.Parameter(extraArg));
      arguments.add(new js.VariableUse(extraArg));
    }

    js.Expression getterFunction =
        new js.Fun(parameters,
            new js.Block(
                <js.Statement>[
                    new js.Return(
                        new js.New(
                            new js.VariableUse(closureClass),
                            arguments))]));

    CodeBuffer getterBuffer = new CodeBuffer();
    getterBuffer.add(js.prettyPrint(getterFunction, compiler));
    defineInstanceMember(getterName, getterBuffer);
  }

  /**
   * Documentation wanted -- johnniwinther
   *
   * Invariant: [member] must be a declaration element.
   */
  void emitCallStubForGetter(Element member,
                             Set<Selector> selectors,
                             DefineMemberFunction defineInstanceMember) {
    assert(invariant(member, member.isDeclaration));
    LibraryElement memberLibrary = member.getLibrary();
    JavaScriptBackend backend = compiler.backend;
    // If the class is an interceptor class, the stub gets the
    // receiver explicitely and we need to pass it to the getter call.
    bool isInterceptorClass =
        backend.isInterceptorClass(member.getEnclosingClass());

    const String receiverArgumentName = r'$receiver';

    js.Expression buildGetter() {
      if (member.isGetter()) {
        String getterName = namer.getterName(member.getLibrary(), member.name);
        return new js.VariableUse('this').dot(getterName).callWith(
            isInterceptorClass
                ? <js.Expression>[new js.VariableUse(receiverArgumentName)]
                : <js.Expression>[]);
      } else {
        String fieldName = member.hasFixedBackendName()
            ? member.fixedBackendName()
            : namer.instanceFieldName(memberLibrary, member.name);
        return new js.VariableUse('this').dot(fieldName);
      }
    }

    for (Selector selector in selectors) {
      if (selector.applies(member, compiler)) {
        String invocationName =
            namer.instanceMethodInvocationName(memberLibrary, member.name,
                                               selector);
        SourceString callName = namer.closureInvocationSelectorName;
        String closureCallName =
            namer.instanceMethodInvocationName(memberLibrary, callName,
                                               selector);

        List<js.Parameter> parameters = <js.Parameter>[];
        List<js.Expression> arguments = <js.Expression>[];
        if (isInterceptorClass) {
          parameters.add(new js.Parameter(receiverArgumentName));
        }

        for (int i = 0; i < selector.argumentCount; i++) {
          String name = 'arg$i';
          parameters.add(new js.Parameter(name));
          arguments.add(new js.VariableUse(name));
        }

        js.Fun function =
            new js.Fun(parameters,
                new js.Block(
                    <js.Statement>[
                        new js.Return(
                            buildGetter().dot(closureCallName)
                                .callWith(arguments))]));

        CodeBuffer getterBuffer = new CodeBuffer();
        getterBuffer.add(js.prettyPrint(function, compiler));
        defineInstanceMember(invocationName, getterBuffer);
      }
    }
  }

  void emitStaticNonFinalFieldInitializations(CodeBuffer buffer) {
    ConstantHandler handler = compiler.constantHandler;
    List<VariableElement> staticNonFinalFields =
        handler.getStaticNonFinalFieldsForEmission();
    for (Element element in staticNonFinalFields) {
      compiler.withCurrentElement(element, () {
        Constant initialValue = handler.getInitialValueFor(element);
        js.Expression init =
            new js.Assignment(
                new js.PropertyAccess.field(
                    new js.VariableUse(isolateProperties),
                    namer.getName(element)),
                constantEmitter.referenceInInitializationContext(initialValue));
        buffer.add(js.prettyPrint(init, compiler));
        buffer.add('$N');
      });
    }
  }

  void emitLazilyInitializedStaticFields(CodeBuffer buffer) {
    ConstantHandler handler = compiler.constantHandler;
    List<VariableElement> lazyFields =
        handler.getLazilyInitializedFieldsForEmission();
    if (!lazyFields.isEmpty) {
      needsLazyInitializer = true;
      for (VariableElement element in lazyFields) {
        assert(compiler.codegenWorld.generatedBailoutCode[element] == null);
        StringBuffer code = compiler.codegenWorld.generatedCode[element];
        assert(code != null);
        // The code only computes the initial value. We build the lazy-check
        // here:
        //   lazyInitializer(prototype, 'name', fieldName, getterName, initial);
        // The name is used for error reporting. The 'initial' must be a
        // closure that constructs the initial value.
        buffer.add("$lazyInitializerName(");
        buffer.add(isolateProperties);
        buffer.add(",$_'");
        buffer.add(element.name.slowToString());
        buffer.add("',$_'");
        buffer.add(namer.getName(element));
        buffer.add("',$_'");
        buffer.add(namer.getLazyInitializerName(element));
        buffer.add("',$_");
        buffer.add(code);
        emitLazyInitializedGetter(element, buffer);
        buffer.add(")$N");
      }
    }
  }

  void emitLazyInitializedGetter(VariableElement element, CodeBuffer buffer) {
    // Nothing to do, the 'lazy' function will create the getter.
  }

  void emitCompileTimeConstants(CodeBuffer buffer) {
    ConstantHandler handler = compiler.constantHandler;
    List<Constant> constants = handler.getConstantsForEmission();
    bool addedMakeConstantList = false;
    for (Constant constant in constants) {
      // No need to emit functions. We already did that.
      if (constant.isFunction()) continue;
      // Numbers, strings and booleans are currently always inlined.
      if (constant.isPrimitive()) continue;

      String name = namer.constantName(constant);
      // The name is null when the constant is already a JS constant.
      // TODO(floitsch): every constant should be registered, so that we can
      // share the ones that take up too much space (like some strings).
      if (name == null) continue;
      if (!addedMakeConstantList && constant.isList()) {
        addedMakeConstantList = true;
        emitMakeConstantList(buffer);
      }
      js.Expression init =
          new js.Assignment(
              new js.PropertyAccess.field(
                  new js.VariableUse(isolateProperties),
                  name),
              constantInitializerExpression(constant));
      buffer.add(js.prettyPrint(init, compiler));
      buffer.add('$N');
    }
  }

  void emitMakeConstantList(CodeBuffer buffer) {
    buffer.add(namer.isolateName);
    buffer.add(r'''.makeConstantList = function(list) {
  list.immutable$list = true;
  list.fixed$length = true;
  return list;
};
''');
  }

  /**
   * Documentation wanted -- johnniwinther
   *
   * Invariant: [member] must be a declaration element.
   */
  void emitExtraAccessors(Element member,
                          DefineMemberFunction defineInstanceMember) {
    assert(invariant(member, member.isDeclaration));
    if (member.isGetter() || member.isField()) {
      Set<Selector> selectors = compiler.codegenWorld.invokedNames[member.name];
      if (selectors != null && !selectors.isEmpty) {
        emitCallStubForGetter(member, selectors, defineInstanceMember);
      }
    } else if (member.isFunction()) {
      if (compiler.codegenWorld.hasInvokedGetter(member, compiler)) {
        emitDynamicFunctionGetter(member, defineInstanceMember);
      }
    }
  }

  void emitNoSuchMethodHandlers(DefineMemberFunction defineInstanceMember) {
    // Do not generate no such method handlers if there is no class.
    if (compiler.codegenWorld.instantiatedClasses.isEmpty) return;

    String noSuchMethodName = namer.publicInstanceMethodNameByArity(
        Compiler.NO_SUCH_METHOD, Compiler.NO_SUCH_METHOD_ARG_COUNT);

    Element createInvocationMirrorElement =
        compiler.findHelper(const SourceString("createInvocationMirror"));
    String createInvocationMirrorName =
        namer.getName(createInvocationMirrorElement);

    // Keep track of the JavaScript names we've already added so we
    // do not introduce duplicates (bad for code size).
    Set<String> addedJsNames = new Set<String>();

    // Keep track of the noSuchMethod holders for each possible
    // receiver type.
    Map<ClassElement, Set<ClassElement>> noSuchMethodHolders =
        new Map<ClassElement, Set<ClassElement>>();
    Set<ClassElement> noSuchMethodHoldersFor(DartType type) {
      ClassElement element = type.element;
      Set<ClassElement> result = noSuchMethodHolders[element];
      if (result == null) {
        // For now, we check the entire world to see if an object of
        // the given type may have a user-defined noSuchMethod
        // implementation. We could do better by only looking at
        // instantiated (or otherwise needed) classes.
        result = compiler.world.findNoSuchMethodHolders(type);
        noSuchMethodHolders[element] = result;
      }
      return result;
    }

    js.Expression generateMethod(String jsName, Selector selector) {
      // Values match JSInvocationMirror in js-helper library.
      int type = selector.invocationMirrorKind;
      String methodName = selector.invocationMirrorMemberName;
      List<js.Parameter> parameters = <js.Parameter>[];
      CodeBuffer args = new CodeBuffer();
      for (int i = 0; i < selector.argumentCount; i++) {
        parameters.add(new js.Parameter('\$$i'));
      }

      List<js.Expression> argNames =
          selector.getOrderedNamedArguments().map((SourceString name) =>
              new js.LiteralString('"${name.slowToString()}"'));

      String internalName = namer.invocationMirrorInternalName(selector);

      String createInvocationMirror = namer.getName(
          compiler.createInvocationMirrorElement);

      js.Expression expression =
          new js.This()
          .dot(noSuchMethodName)
          .callWith(
              <js.Expression>[
                  new js.VariableUse(namer.CURRENT_ISOLATE)
                  .dot(createInvocationMirror)
                  .callWith(
                      <js.Expression>[
                          new js.LiteralString('"$methodName"'),
                          new js.LiteralString('"$internalName"'),
                          new js.LiteralNumber('$type'),
                          new js.ArrayInitializer.from(
                              parameters.map((param) =>
                                  new js.VariableUse(param.name))),
                          new js.ArrayInitializer.from(argNames)])]);
      js.Expression function =
          new js.Fun(parameters,
              new js.Block(<js.Statement>[new js.Return(expression)]));
      return function;
    }

    void addNoSuchMethodHandlers(SourceString ignore, Set<Selector> selectors) {
      // Cache the object class and type.
      ClassElement objectClass = compiler.objectClass;
      DartType objectType = objectClass.computeType(compiler);

      for (Selector selector in selectors) {
        // Introduce a helper function that determines if the given
        // class has a member that matches the current name and
        // selector (grabbed from the scope).
        bool hasMatchingMember(ClassElement holder) {
          Element element = holder.lookupMember(selector.name);
          if (element == null) return false;

          // TODO(kasperl): Consider folding this logic into the
          // Selector.applies() method.
          if (element is AbstractFieldElement) {
            AbstractFieldElement field = element;
            if (selector.isGetter()) {
              return field.getter != null;
            } else if (selector.isSetter()) {
              return field.setter != null;
            } else {
              return false;
            }
          } else if (element is VariableElement) {
            if (selector.isSetter() && element.modifiers.isFinalOrConst()) {
              return false;
            }
          }
          return selector.applies(element, compiler);
        }

        // If the selector is typed, we check to see if that type may
        // have a user-defined noSuchMethod implementation. If not, we
        // skip the selector altogether.
        DartType receiverType = objectType;
        ClassElement receiverClass = objectClass;
        if (selector is TypedSelector) {
          TypedSelector typedSelector = selector;
          receiverType = typedSelector.receiverType;
          receiverClass = receiverType.element;
        }

        // If the receiver class is guaranteed to have a member that
        // matches what we're looking for, there's no need to
        // introduce a noSuchMethod handler. It will never be called.
        //
        // As an example, consider this class hierarchy:
        //
        //                   A    <-- noSuchMethod
        //                  / \
        //                 C   B  <-- foo
        //
        // If we know we're calling foo on an object of type B we
        // don't have to worry about the noSuchMethod method in A
        // because objects of type B implement foo. On the other hand,
        // if we end up calling foo on something of type C we have to
        // add a handler for it.
        if (hasMatchingMember(receiverClass)) continue;

        // If the holders of all user-defined noSuchMethod
        // implementations that might be applicable to the receiver
        // type have a matching member for the current name and
        // selector, we avoid introducing a noSuchMethod handler.
        //
        // As an example, consider this class hierarchy:
        //
        //                       A    <-- foo
        //                      / \
        //   noSuchMethod -->  B   C  <-- bar
        //                     |   |
        //                     C   D  <-- noSuchMethod
        //
        // When calling foo on an object of type A, we know that the
        // implementations of noSuchMethod are in the classes B and D
        // that also (indirectly) implement foo, so we do not need a
        // handler for it.
        //
        // If we're calling bar on an object of type D, we don't need
        // the handler either because all objects of type D implement
        // bar through inheritance.
        //
        // If we're calling bar on an object of type A we do need the
        // handler because we may have to call B.noSuchMethod since B
        // does not implement bar.
        Set<ClassElement> holders = noSuchMethodHoldersFor(receiverType);
        if (holders.every(hasMatchingMember)) continue;
        String jsName = namer.invocationMirrorInternalName(selector);
        if (!addedJsNames.contains(jsName)) {
          js.Expression method = generateMethod(jsName, selector);
          CodeBuffer jsCode = new CodeBuffer();
          jsCode.add(js.prettyPrint(method, compiler));
          defineInstanceMember(jsName, jsCode);
          addedJsNames.add(jsName);
        }
      }
    }

    compiler.codegenWorld.invokedNames.forEach(addNoSuchMethodHandlers);
    compiler.codegenWorld.invokedGetters.forEach(addNoSuchMethodHandlers);
    compiler.codegenWorld.invokedSetters.forEach(addNoSuchMethodHandlers);
  }

  String buildIsolateSetup(CodeBuffer buffer,
                           Element appMain,
                           Element isolateMain) {
    String mainAccess = "${namer.isolateAccess(appMain)}";
    String currentIsolate = "${namer.CURRENT_ISOLATE}";
    String mainEnsureGetter = '';
    // Since we pass the closurized version of the main method to
    // the isolate method, we must make sure that it exists.
    if (!compiler.codegenWorld.staticFunctionsNeedingGetter.contains(appMain)) {
      Selector selector = new Selector.callClosure(0);
      String invocationName = "${namer.closureInvocationName(selector)}";
      mainEnsureGetter = "$mainAccess.$invocationName = $mainAccess";
    }
    // TODO(ngeoffray): These globals are currently required by the isolate
    // library. They should be removed.
    buffer.add("""
var \$globalThis = $currentIsolate;
var \$globalState;
var \$globals;
var \$isWorker = false;
var \$supportsWorkers = false;
var \$thisScriptUrl;
function \$static_init(){};

function \$initGlobals(context) {
  context.isolateStatics = new ${namer.isolateName}();
}
function \$setGlobals(context) {
  $currentIsolate = context.isolateStatics;
  \$globalThis = $currentIsolate;
}
$mainEnsureGetter
""");
  return "${namer.isolateAccess(isolateMain)}($mainAccess)";
  }

  emitMain(CodeBuffer buffer) {
    if (compiler.isMockCompilation) return;
    Element main = compiler.mainApp.find(Compiler.MAIN);
    String mainCall = null;
<<<<<<< HEAD
    if (compiler.isolateLibrary != null) {
=======
    if (compiler.hasIsolateSupport()) {
>>>>>>> 02594902
      Element isolateMain =
        compiler.isolateLibrary.find(Compiler.START_ROOT_ISOLATE);
      mainCall = buildIsolateSetup(buffer, main, isolateMain);
    } else {
      mainCall = '${namer.isolateAccess(main)}()';
    }
    if (!compiler.enableMinification) {
      buffer.add("""

//
// BEGIN invoke [main].
//
""");
    }
    buffer.add("""
if (typeof document !== 'undefined' && document.readyState !== 'complete') {
  document.addEventListener('readystatechange', function () {
    if (document.readyState == 'complete') {
      if (typeof dartMainRunner === 'function') {
        dartMainRunner(function() { ${mainCall}; });
      } else {
        ${mainCall};
      }
    }
  }, false);
} else {
  if (typeof dartMainRunner === 'function') {
    dartMainRunner(function() { ${mainCall}; });
  } else {
    ${mainCall};
  }
}
""");
    if (!compiler.enableMinification) {
      buffer.add("""
//
// END invoke [main].
//

""");
    }
  }

  void emitGetInterceptorMethod(CodeBuffer buffer,
                                String objectName,
                                String key,
                                Collection<ClassElement> classes) {
    js.Statement buildReturnInterceptor(ClassElement cls) {
      return js.return_(js.fieldAccess(js.use(namer.isolateAccess(cls)),
                                       'prototype'));
    }

    js.VariableUse receiver = js.use('receiver');
    JavaScriptBackend backend = compiler.backend;

    /**
     * Build a JavaScrit AST node for doing a type check on
     * [cls]. [cls] must be an interceptor class.
     */
    js.Statement buildInterceptorCheck(ClassElement cls) {
      js.Expression condition;
      assert(backend.isInterceptorClass(cls));
      if (cls == backend.jsBoolClass) {
        condition = js.equals(js.typeOf(receiver), js.string('boolean'));
      } else if (cls == backend.jsIntClass ||
                 cls == backend.jsDoubleClass ||
                 cls == backend.jsNumberClass) {
        throw 'internal error';
      } else if (cls == backend.jsArrayClass) {
        condition = js.equals(js.fieldAccess(receiver, 'constructor'),
                              js.use('Array'));
      } else if (cls == backend.jsStringClass) {
        condition = js.equals(js.typeOf(receiver), js.string('string'));
      } else if (cls == backend.jsNullClass) {
        condition = js.equals(receiver, new js.LiteralNull());
      } else if (cls == backend.jsFunctionClass) {
        condition = js.equals(js.typeOf(receiver), js.string('function'));
      } else {
        throw 'internal error';
      }
      return js.if_(condition, buildReturnInterceptor(cls));
    }

    bool hasArray = false;
    bool hasBool = false;
    bool hasDouble = false;
    bool hasFunction = false;
    bool hasInt = false;
    bool hasNull = false;
    bool hasNumber = false;
    bool hasString = false;
    for (ClassElement cls in classes) {
      if (cls == backend.jsArrayClass) hasArray = true;
      else if (cls == backend.jsBoolClass) hasBool = true;
      else if (cls == backend.jsDoubleClass) hasDouble = true;
      else if (cls == backend.jsFunctionClass) hasFunction = true;
      else if (cls == backend.jsIntClass) hasInt = true;
      else if (cls == backend.jsNullClass) hasNull = true;
      else if (cls == backend.jsNumberClass) hasNumber = true;
      else if (cls == backend.jsStringClass) hasString = true;
      else throw 'Internal error: $cls';
    }
    if (hasDouble) {
      assert(!hasNumber);
      hasNumber = true;
    }
    if (hasInt) hasNumber = true;

    js.Block block = new js.Block.empty();

    if (hasNumber) {
      js.Statement whenNumber;

      /// Note: there are two number classes in play: Dart's [num],
      /// and JavaScript's Number (typeof receiver == 'number').  This
      /// is the fallback used when we have determined that receiver
      /// is a JavaScript Number.
      js.Return returnNumberClass = buildReturnInterceptor(
          hasDouble ? backend.jsDoubleClass : backend.jsNumberClass);

      if (hasInt) {
        js.Expression isInt =
            js.equals(js.call(js.fieldAccess(js.use('Math'), 'floor'),
                              [receiver]),
                      receiver);
        (whenNumber = js.emptyBlock()).statements
          ..add(js.if_(isInt, buildReturnInterceptor(backend.jsIntClass)))
          ..add(returnNumberClass);
      } else {
        whenNumber = returnNumberClass;
      }
      block.statements.add(
          js.if_(js.equals(js.typeOf(receiver), js.string('number')),
                 whenNumber));
    }

    if (hasString) {
      block.statements.add(buildInterceptorCheck(backend.jsStringClass));
    }
    if (hasNull) {
      block.statements.add(buildInterceptorCheck(backend.jsNullClass));
    } else {
      // Returning "undefined" here will provoke a JavaScript
      // TypeError which is later identified as a null-error by
      // [unwrapException] in js_helper.dart.
      block.statements.add(js.if_(js.equals(receiver, new js.LiteralNull()),
                                  js.return_(js.undefined())));
    }
    if (hasFunction) {
      block.statements.add(buildInterceptorCheck(backend.jsFunctionClass));
    }
    if (hasBool) {
      block.statements.add(buildInterceptorCheck(backend.jsBoolClass));
    }
    // TODO(ahe): It might be faster to check for Array before
    // function and bool.
    if (hasArray) {
      block.statements.add(buildInterceptorCheck(backend.jsArrayClass));
    }
    block.statements.add(js.return_(js.fieldAccess(js.use(objectName),
                                                   'prototype')));

    js.PropertyAccess name = js.fieldAccess(js.use(isolateProperties), key);
    buffer.add(js.prettyPrint(js.assign(name, js.fun(['receiver'], block)),
                              compiler));
    buffer.add(N);
  }

  /**
   * Emit all versions of the [:getInterceptor:] method.
   */
  void emitGetInterceptorMethods(CodeBuffer buffer) {
    JavaScriptBackend backend = compiler.backend;
    // If no class needs to be intercepted, just return.
    if (backend.objectInterceptorClass == null) return;
    String objectName = namer.isolateAccess(backend.objectInterceptorClass);
    backend.specializedGetInterceptors.forEach(
        (String key, Collection<ClassElement> classes) {
          emitGetInterceptorMethod(buffer, objectName, key, classes);
        });
  }

  void computeNeededClasses() {
    instantiatedClasses =
        compiler.codegenWorld.instantiatedClasses.filter(computeClassFilter());
    neededClasses = new Set<ClassElement>.from(instantiatedClasses);
    for (ClassElement element in instantiatedClasses) {
      for (ClassElement superclass = element.superclass;
          superclass != null;
          superclass = superclass.superclass) {
        if (neededClasses.contains(superclass)) break;
        neededClasses.add(superclass);
      }
    }
  }

  String assembleProgram() {
    measure(() {
      computeNeededClasses();

      mainBuffer.add(GENERATED_BY);
      if (!compiler.enableMinification) mainBuffer.add(HOOKS_API_USAGE);
      mainBuffer.add('function ${namer.isolateName}()$_{}\n');
      mainBuffer.add('init()$N$n');
      // Shorten the code by using "$$" as temporary.
      classesCollector = r"$$";
      mainBuffer.add('var $classesCollector$_=$_{}$N');
      // Shorten the code by using [namer.CURRENT_ISOLATE] as temporary.
      isolateProperties = namer.CURRENT_ISOLATE;
      mainBuffer.add(
          'var $isolateProperties$_=$_$isolatePropertiesName$N');
      emitClasses(mainBuffer);
      mainBuffer.add(boundClosureBuffer);
      // Clear the buffer, so that we can reuse it for the native classes.
      boundClosureBuffer.clear();
      emitStaticFunctions(mainBuffer);
      emitStaticFunctionGetters(mainBuffer);
      // We need to finish the classes before we construct compile time
      // constants.
      emitFinishClassesInvocationIfNecessary(mainBuffer);
      emitRuntimeClassesAndTests(mainBuffer);
      emitCompileTimeConstants(mainBuffer);
      // Static field initializations require the classes and compile-time
      // constants to be set up.
      emitStaticNonFinalFieldInitializations(mainBuffer);
      emitGetInterceptorMethods(mainBuffer);
      emitLazilyInitializedStaticFields(mainBuffer);

      isolateProperties = isolatePropertiesName;
      // The following code should not use the short-hand for the
      // initialStatics.
      mainBuffer.add('var ${namer.CURRENT_ISOLATE}$_=${_}null$N');
      mainBuffer.add(boundClosureBuffer);
      emitFinishClassesInvocationIfNecessary(mainBuffer);
      // After this assignment we will produce invalid JavaScript code if we use
      // the classesCollector variable.
      classesCollector = 'classesCollector should not be used from now on';

      emitFinishIsolateConstructorInvocation(mainBuffer);
      mainBuffer.add('var ${namer.CURRENT_ISOLATE}$_='
                     '${_}new ${namer.isolateName}()$N');

      nativeEmitter.assembleCode(mainBuffer);
      emitMain(mainBuffer);
      mainBuffer.add('function init()$_{\n');
      mainBuffer.add('$isolateProperties$_=$_{}$N');
      addDefineClassAndFinishClassFunctionsIfNecessary(mainBuffer);
      addLazyInitializerFunctionIfNecessary(mainBuffer);
      emitFinishIsolateConstructor(mainBuffer);
      mainBuffer.add('}\n');
      compiler.assembledCode = mainBuffer.toString();

      if (generateSourceMap) {
        SourceFile compiledFile = new SourceFile(null, compiler.assembledCode);
        String sourceMap = buildSourceMap(mainBuffer, compiledFile);
        // TODO(podivilov): We should find a better way to return source maps to
        // compiler. Using diagnostic handler for that purpose is a temporary
        // hack.
        compiler.reportDiagnostic(
            null, sourceMap, new api.Diagnostic(-1, 'source map'));
      }
    });
    return compiler.assembledCode;
  }

  String buildSourceMap(CodeBuffer buffer, SourceFile compiledFile) {
    SourceMapBuilder sourceMapBuilder = new SourceMapBuilder();
    buffer.forEachSourceLocation(sourceMapBuilder.addMapping);
    return sourceMapBuilder.build(compiledFile);
  }
}

typedef void DefineMemberFunction(String invocationName, CodeBuffer definition);

const String GENERATED_BY = """
// Generated by dart2js, the Dart to JavaScript compiler.
""";
const String HOOKS_API_USAGE = """
// The code supports the following hooks:
// dartPrint(message)   - if this function is defined it is called
//                        instead of the Dart [print] method.
// dartMainRunner(main) - if this function is defined, the Dart [main]
//                        method will not be invoked directly.
//                        Instead, a closure that will invoke [main] is
//                        passed to [dartMainRunner].
""";<|MERGE_RESOLUTION|>--- conflicted
+++ resolved
@@ -1910,13 +1910,9 @@
     if (compiler.isMockCompilation) return;
     Element main = compiler.mainApp.find(Compiler.MAIN);
     String mainCall = null;
-<<<<<<< HEAD
-    if (compiler.isolateLibrary != null) {
-=======
     if (compiler.hasIsolateSupport()) {
->>>>>>> 02594902
       Element isolateMain =
-        compiler.isolateLibrary.find(Compiler.START_ROOT_ISOLATE);
+        compiler.isolateHelperLibrary.find(Compiler.START_ROOT_ISOLATE);
       mainCall = buildIsolateSetup(buffer, main, isolateMain);
     } else {
       mainCall = '${namer.isolateAccess(main)}()';
