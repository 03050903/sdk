<link rel="import" href="../../../../packages/polymer/polymer.html">
<link rel="import" href="curly_block.html">
<link rel="import" href="eval_box.html">
<link rel="import" href="eval_link.html">
<link rel="import" href="field_ref.html">
<link rel="import" href="function_ref.html">
<link rel="import" href="instance_ref.html">
<link rel="import" href="library_ref.html">
<link rel="import" href="nav_bar.html">
<link rel="import" href="observatory_element.html">
<link rel="import" href="script_ref.html">

<polymer-element name="class-view" extends="observatory-element">
  <template>
    <link rel="stylesheet" href="css/shared.css">
    <nav-bar>
      <top-nav-menu></top-nav-menu>
      <isolate-nav-menu isolate="{{ cls.isolate }}"></isolate-nav-menu>
      <library-nav-menu library="{{ cls.library }}"></library-nav-menu>
      <class-nav-menu cls="{{ cls }}" last="{{ true }}"></class-nav-menu>
      <nav-refresh callback="{{ refresh }}"></nav-refresh>
      <nav-control></nav-control>
    </nav-bar>

    <div class="content">
      <h1>
        <template if="{{ cls.isAbstract }}">
          abstract
        </template>
        <template if="{{ cls.isPatch }}">
          patch
        </template>
        class {{ cls.name }}
      </h1>
      <div class="memberList">
        <div class="memberItem">
          <div class="memberName">library</div>
          <div class="memberValue">
            <library-ref ref="{{ cls.library }}"></library-ref>
          </div>
        </div>
        <div class="memberItem">
          <div class="memberName">script</div>
          <div class="memberValue">
            <script-ref ref="{{ cls.script }}" pos="{{ cls.tokenPos }}">
            </script-ref>
          </div>
        </div>

        <div class="memberItem">&nbsp;</div>

        <template if="{{ cls.superClass != null }}">
          <div class="memberItem">
            <div class="memberName">extends</div>
            <div class="memberValue">
              <class-ref ref="{{ cls.superClass }}"></class-ref>
            </div>
          </div>
        </template>
        <template if="{{ cls.subClasses.length > 0 }}">
          <div class="memberItem">
            <div class="memberName">extended by</div>
            <div class="memberValue">
              <template repeat="{{ subclass in cls.subClasses }}">
                <class-ref ref="{{ subclass }}"></class-ref>
              </template>
            </div>
          </div>
        </template>

        <div class="memberItem">&nbsp;</div>

        <template if="{{ cls.interfaces.length > 0 }}">
          <div class="memberItem">
            <div class="memberName">implements</div>
            <div class="memberValue">
              <template repeat="{{ interface in cls.interfaces }}">
                <class-ref ref="{{ interface }}"></class-ref>
              </template>
            </div>
          </div>
        </template>
        <template if="{{ cls.name != cls.vmName }}">
          <div class="memberItem">
            <div class="memberName">vm name</div>
            <div class="memberValue">{{ cls.vmName }}</div>
          </div>
        </template>
      </div>
    </div>

    <template if="{{ cls.error != null }}">
      <!-- TODO(turnidge): Don't use instance-ref for error display here -->
      <instance-ref ref="{{ cls.error }}"></instance-ref>
    </template>

    <hr>

    <div class="content">
      <template if="{{ cls.fields.isNotEmpty }}">
        fields ({{ cls['fields'].length }})
        <curly-block expand="{{ cls.fields.length <= 8 }}">
          <div class="memberList">
            <template repeat="{{ field in cls.fields }}">
              <div class="memberItem">
                <div class="memberName">
                  <field-ref ref="{{ field }}"></field-ref>
                </div>
                <div class="memberValue">
                  <template if="{{ field['value'] != null }}">
                    <instance-ref ref="{{ field['value'] }}"></instance-ref>
                  </template>
                </div>
              </div>
            </template>
          </div>
        </curly-block><br><br>
      </template>

      <template if="{{ cls.functions.isNotEmpty }}">
        functions ({{ cls.functions.length }})
        <curly-block expand="{{ cls.functions.length <= 8 }}">
          <div class="memberList">
            <template repeat="{{ function in cls.functions }}">
              <div class="memberItem">
                <div class="memberValue">
                  <function-ref ref="{{ function }}" qualified="{{ false }}">
                  </function-ref>
                </div>
              </div>
            </template>
          </div>
        </curly-block><br><br>
      </template>
      
      <template if="{{ !cls.hasNoAllocations }}">
<<<<<<< HEAD
        current instances ({{ cls.newSpace.current.instances + cls.oldSpace.current.instances }})
          <div class="memberItem">
            <div class="memberName">shallow size</div>
            <div class="memberValue">
              {{ cls.newSpace.current.bytes + cls.oldSpace.current.bytes | formatSize }}
=======
        instances
          <div class="memberItem">
            <div class="memberName">currently allocated</div>
            <div class="memberValue">
              count {{ cls.newSpace.current.instances + cls.oldSpace.current.instances }}
              (shallow size {{ cls.newSpace.current.bytes + cls.oldSpace.current.bytes | formatSize }})
            </div>
          </div>
          <div class="memberItem">
            <div class="memberName">strongly reachable</div>
            <div class="memberValue">
              <template if="{{ instances == null }}">
                <eval-link callback="{{ reachable }}"
                           label="[find]"
                           expr="100">
                </eval-link>
              </template>
              <template if="{{ instances != null }}">
                sample
                <instance-ref ref="{{ instances['sample'] }}"></instance-ref>
                <template if="{{ instances['totalCount'] > instances['sampleCount'] }}">
                  <eval-link callback="{{ reachable }}"
                           label="[more]"
                           expr="{{ instances['sampleCount'] * 2 }}">
                  </eval-link>
                </template>
                of total {{ instances['totalCount'] }}
              </template>
>>>>>>> 6bd9b19c
            </div>
          </div>
          <div class="memberItem">
            <div class="memberName">retained size</div>
            <div class="memberValue">
              <template if="{{ retainedBytes == null }}">
                <eval-link callback="{{ retainedSize }}"
                           label="[calculate]">
                </eval-link>
              </template>
              <template if="{{ retainedBytes != null }}">
                {{ retainedBytes | formatSize }}
              </template>
            </div>
          </div>
        </template>
    </div>

    <hr>

    <div class="content">
      <eval-box callback="{{ eval }}"></eval-box>
    </div>
    <br><br><br><br>
    <br><br><br><br>
  </template>
</polymer-element>

<script type="application/dart" src="class_view.dart"></script><|MERGE_RESOLUTION|>--- conflicted
+++ resolved
@@ -134,13 +134,6 @@
       </template>
       
       <template if="{{ !cls.hasNoAllocations }}">
-<<<<<<< HEAD
-        current instances ({{ cls.newSpace.current.instances + cls.oldSpace.current.instances }})
-          <div class="memberItem">
-            <div class="memberName">shallow size</div>
-            <div class="memberValue">
-              {{ cls.newSpace.current.bytes + cls.oldSpace.current.bytes | formatSize }}
-=======
         instances
           <div class="memberItem">
             <div class="memberName">currently allocated</div>
@@ -169,7 +162,6 @@
                 </template>
                 of total {{ instances['totalCount'] }}
               </template>
->>>>>>> 6bd9b19c
             </div>
           </div>
           <div class="memberItem">
