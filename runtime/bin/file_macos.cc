// Copyright (c) 2012, the Dart project authors.  Please see the AUTHORS file
// for details. All rights reserved. Use of this source code is governed by a
// BSD-style license that can be found in the LICENSE file.

#include "platform/globals.h"
#if defined(TARGET_OS_MACOS)

#include "bin/file.h"

#include <copyfile.h>  // NOLINT
#include <errno.h>  // NOLINT
#include <fcntl.h>  // NOLINT
#include <libgen.h>  // NOLINT
#include <limits.h>  // NOLINT
#include <sys/stat.h>  // NOLINT
#include <unistd.h>  // NOLINT

#include "bin/builtin.h"
#include "bin/fdutils.h"
#include "bin/log.h"

#include "platform/signal_blocker.h"
#include "platform/utils.h"

namespace dart {
namespace bin {

class FileHandle {
 public:
  explicit FileHandle(int fd) : fd_(fd) { }
  ~FileHandle() { }
  int fd() const { return fd_; }
  void set_fd(int fd) { fd_ = fd; }

 private:
  int fd_;

  DISALLOW_COPY_AND_ASSIGN(FileHandle);
};


File::~File() {
  Close();
  delete handle_;
}


void File::Close() {
  ASSERT(handle_->fd() >= 0);
  if (handle_->fd() == STDOUT_FILENO) {
    // If stdout, redirect fd to /dev/null.
    intptr_t null_fd = TEMP_FAILURE_RETRY(open("/dev/null", O_WRONLY));
    ASSERT(null_fd >= 0);
    VOID_TEMP_FAILURE_RETRY(dup2(null_fd, handle_->fd()));
    VOID_TEMP_FAILURE_RETRY(close(null_fd));
  } else {
    intptr_t err = TEMP_FAILURE_RETRY(close(handle_->fd()));
    if (err != 0) {
      const int kBufferSize = 1024;
      char error_message[kBufferSize];
      Utils::StrError(errno, error_message, kBufferSize);
      Log::PrintErr("%s\n", error_message);
    }
  }
  handle_->set_fd(kClosedFd);
}


intptr_t File::GetFD() {
  return handle_->fd();
}


bool File::IsClosed() {
  return handle_->fd() == kClosedFd;
}


int64_t File::Read(void* buffer, int64_t num_bytes) {
  ASSERT(handle_->fd() >= 0);
  return TEMP_FAILURE_RETRY(read(handle_->fd(), buffer, num_bytes));
}


int64_t File::Write(const void* buffer, int64_t num_bytes) {
  ASSERT(handle_->fd() >= 0);
  return TEMP_FAILURE_RETRY(write(handle_->fd(), buffer, num_bytes));
}


int64_t File::Position() {
  ASSERT(handle_->fd() >= 0);
  return lseek(handle_->fd(), 0, SEEK_CUR);
}


bool File::SetPosition(int64_t position) {
  ASSERT(handle_->fd() >= 0);
  return lseek(handle_->fd(), position, SEEK_SET) >= 0;
}


bool File::Truncate(int64_t length) {
  ASSERT(handle_->fd() >= 0);
  return TEMP_FAILURE_RETRY(ftruncate(handle_->fd(), length)) != -1;
}


bool File::Flush() {
  ASSERT(handle_->fd() >= 0);
  return NO_RETRY_EXPECTED(fsync(handle_->fd())) != -1;
}


bool File::Lock(File::LockType lock, int64_t start, int64_t end) {
  ASSERT(handle_->fd() >= 0);
  ASSERT((end == -1) || (end > start));
  struct flock fl;
  switch (lock) {
    case File::kLockUnlock:
      fl.l_type = F_UNLCK;
      break;
    case File::kLockShared:
      fl.l_type = F_RDLCK;
      break;
    case File::kLockExclusive:
      fl.l_type = F_WRLCK;
      break;
    default:
      return false;
  }
  fl.l_whence = SEEK_SET;
  fl.l_start = start;
  fl.l_len = end == -1 ? 0 : end - start;
  // fcntl does not block, but fails if the lock cannot be acquired.
  int rc = fcntl(handle_->fd(), F_SETLK, &fl);
  return rc != -1;
}


int64_t File::Length() {
  ASSERT(handle_->fd() >= 0);
  struct stat st;
  if (NO_RETRY_EXPECTED(fstat(handle_->fd(), &st)) == 0) {
    return st.st_size;
  }
  return -1;
}


File* File::FileOpenW(const wchar_t* system_name, FileOpenMode mode) {
  UNREACHABLE();
  return NULL;
}


File* File::ScopedOpen(const char* name, FileOpenMode mode) {
  // Report errors for non-regular files.
  struct stat st;
  if (NO_RETRY_EXPECTED(stat(name, &st)) == 0) {
    // Only accept regular files and character devices.
    if (!S_ISREG(st.st_mode) && !S_ISCHR(st.st_mode)) {
      errno = (S_ISDIR(st.st_mode)) ? EISDIR : ENOENT;
      return NULL;
    }
  }
  int flags = O_RDONLY;
  if ((mode & kWrite) != 0) {
    ASSERT((mode & kWriteOnly) == 0);
    flags = (O_RDWR | O_CREAT);
  }
  if ((mode & kWriteOnly) != 0) {
    ASSERT((mode & kWrite) == 0);
    flags = (O_WRONLY | O_CREAT);
  }
  if ((mode & kTruncate) != 0) {
    flags = flags | O_TRUNC;
  }
  int fd = TEMP_FAILURE_RETRY(open(name, flags, 0666));
  if (fd < 0) {
    return NULL;
  }
  FDUtils::SetCloseOnExec(fd);
  if ((((mode & kWrite) != 0) && ((mode & kTruncate) == 0)) ||
      (((mode & kWriteOnly) != 0) && ((mode & kTruncate) == 0))) {
    int64_t position = lseek(fd, 0, SEEK_END);
    if (position < 0) {
      return NULL;
    }
  }
  return new File(new FileHandle(fd));
}


File* File::Open(const char* path, FileOpenMode mode) {
  // ScopedOpen doesn't actually need a scope.
  return ScopedOpen(path, mode);
}


File* File::OpenStdio(int fd) {
  if ((fd < 0) || (2 < fd)) {
    return NULL;
  }
  return new File(new FileHandle(fd));
}


bool File::Exists(const char* name) {
  struct stat st;
  if (NO_RETRY_EXPECTED(stat(name, &st)) == 0) {
    return S_ISREG(st.st_mode);
  } else {
    return false;
  }
}


bool File::Create(const char* name) {
  int fd = TEMP_FAILURE_RETRY(open(name, O_RDONLY | O_CREAT, 0666));
  if (fd < 0) {
    return false;
  }
  return (close(fd) == 0);
}


bool File::CreateLink(const char* name, const char* target) {
  int status = NO_RETRY_EXPECTED(symlink(target, name));
  return (status == 0);
}


bool File::Delete(const char* name) {
  File::Type type = File::GetType(name, true);
  if (type == kIsFile) {
    return NO_RETRY_EXPECTED(unlink(name)) == 0;
  } else if (type == kIsDirectory) {
    errno = EISDIR;
  } else {
    errno = ENOENT;
  }
  return false;
}


bool File::DeleteLink(const char* name) {
  File::Type type = File::GetType(name, false);
  if (type == kIsLink) {
    return NO_RETRY_EXPECTED(unlink(name)) == 0;
  }
  errno = EINVAL;
  return false;
}


bool File::Rename(const char* old_path, const char* new_path) {
  File::Type type = File::GetType(old_path, true);
  if (type == kIsFile) {
    return NO_RETRY_EXPECTED(rename(old_path, new_path)) == 0;
  } else if (type == kIsDirectory) {
    errno = EISDIR;
  } else {
    errno = ENOENT;
  }
  return false;
}


bool File::RenameLink(const char* old_path, const char* new_path) {
  File::Type type = File::GetType(old_path, false);
  if (type == kIsLink) {
    return NO_RETRY_EXPECTED(rename(old_path, new_path)) == 0;
  } else if (type == kIsDirectory) {
    errno = EISDIR;
  } else {
    errno = EINVAL;
  }
  return false;
}


bool File::Copy(const char* old_path, const char* new_path) {
  File::Type type = File::GetType(old_path, true);
  if (type == kIsFile) {
    return copyfile(old_path, new_path, NULL, COPYFILE_ALL) == 0;
  } else if (type == kIsDirectory) {
    errno = EISDIR;
  } else {
    errno = ENOENT;
  }
  return false;
}


int64_t File::LengthFromPath(const char* name) {
  struct stat st;
  if (NO_RETRY_EXPECTED(stat(name, &st)) == 0) {
    return st.st_size;
  }
  return -1;
}


static int64_t TimespecToMilliseconds(const struct timespec& t) {
  return static_cast<int64_t>(t.tv_sec) * 1000L +
      static_cast<int64_t>(t.tv_nsec) / 1000000L;
}


void File::Stat(const char* name, int64_t* data) {
  struct stat st;
  if (NO_RETRY_EXPECTED(stat(name, &st)) == 0) {
    if (S_ISREG(st.st_mode)) {
      data[kType] = kIsFile;
    } else if (S_ISDIR(st.st_mode)) {
      data[kType] = kIsDirectory;
    } else if (S_ISLNK(st.st_mode)) {
      data[kType] = kIsLink;
    } else {
      data[kType] = kDoesNotExist;
    }
    data[kCreatedTime] = st.st_ctime;
    data[kModifiedTime] = st.st_mtime;
    data[kAccessedTime] = st.st_atime;
    data[kCreatedTime] = TimespecToMilliseconds(st.st_ctimespec);
    data[kModifiedTime] = TimespecToMilliseconds(st.st_mtimespec);
    data[kAccessedTime] = TimespecToMilliseconds(st.st_atimespec);
    data[kMode] = st.st_mode;
    data[kSize] = st.st_size;
  } else {
    data[kType] = kDoesNotExist;
  }
}


time_t File::LastModified(const char* name) {
  struct stat st;
  if (NO_RETRY_EXPECTED(stat(name, &st)) == 0) {
    return st.st_mtime;
  }
  return -1;
}


const char* File::LinkTarget(const char* pathname) {
  struct stat link_stats;
  if (lstat(pathname, &link_stats) != 0) {
    return NULL;
  }
  if (!S_ISLNK(link_stats.st_mode)) {
    errno = ENOENT;
    return NULL;
  }
  // Don't rely on the link_stats.st_size for the size of the link
  // target. The link might have changed before the readlink call.
  const int kBufferSize = 1024;
  char target[kBufferSize];
  size_t target_size = TEMP_FAILURE_RETRY(
      readlink(pathname, target, kBufferSize));
  if (target_size <= 0) {
    return NULL;
  }
  char* target_name = DartUtils::ScopedCString(target_size + 1);
  ASSERT(target_name != NULL);
  memmove(target_name, target, target_size);
  target_name[target_size] = '\0';
  return target_name;
}


bool File::IsAbsolutePath(const char* pathname) {
  return (pathname != NULL && pathname[0] == '/');
}


const char* File::GetCanonicalPath(const char* pathname) {
  char* abs_path = NULL;
  if (pathname != NULL) {
    // On some older MacOs versions the default behaviour of realpath allocating
    // space for the resolved_path when a NULL is passed in does not seem to
    // work, so we explicitly allocate space.
    char* resolved_path = DartUtils::ScopedCString(PATH_MAX + 1);
    ASSERT(resolved_path != NULL);
    do {
      abs_path = realpath(pathname, resolved_path);
    } while ((abs_path == NULL) && (errno == EINTR));
    ASSERT((abs_path == NULL) || IsAbsolutePath(abs_path));
    ASSERT((abs_path == NULL) || (abs_path == resolved_path));
  }
  return abs_path;
}


const char* File::PathSeparator() {
  return "/";
}


const char* File::StringEscapedPathSeparator() {
  return "/";
}


File::StdioHandleType File::GetStdioHandleType(int fd) {
  ASSERT((0 <= fd) && (fd <= 2));
  struct stat buf;
  int result = fstat(fd, &buf);
  if (result == -1) {
    const int kBufferSize = 1024;
    char error_message[kBufferSize];
    Utils::StrError(errno, error_message, kBufferSize);
    FATAL2("Failed stat on file descriptor %d: %s", fd, error_message);
  }
  if (S_ISCHR(buf.st_mode)) {
    return kTerminal;
  }
  if (S_ISFIFO(buf.st_mode)) {
    return kPipe;
  }
  if (S_ISSOCK(buf.st_mode)) {
    return kSocket;
  }
  if (S_ISREG(buf.st_mode)) {
    return kFile;
  }
  return kOther;
}


File::Type File::GetType(const char* pathname, bool follow_links) {
  struct stat entry_info;
  int stat_success;
  if (follow_links) {
    stat_success = NO_RETRY_EXPECTED(stat(pathname, &entry_info));
  } else {
    stat_success = NO_RETRY_EXPECTED(lstat(pathname, &entry_info));
  }
<<<<<<< HEAD
  if (stat_success == -1) return File::kDoesNotExist;
  if (S_ISDIR(entry_info.st_mode)) return File::kIsDirectory;
  if (S_ISREG(entry_info.st_mode)) return File::kIsFile;
  if (S_ISLNK(entry_info.st_mode)) return File::kIsLink;
  if (S_ISSOCK(entry_info.st_mode)) return File::kIsFile;  // HACK.
=======
  if (stat_success == -1) {
    return File::kDoesNotExist;
  }
  if (S_ISDIR(entry_info.st_mode)) {
    return File::kIsDirectory;
  }
  if (S_ISREG(entry_info.st_mode)) {
    return File::kIsFile;
  }
  if (S_ISLNK(entry_info.st_mode)) {
    return File::kIsLink;
  }
>>>>>>> 900e4288
  return File::kDoesNotExist;
}


File::Identical File::AreIdentical(const char* file_1, const char* file_2) {
  struct stat file_1_info;
  struct stat file_2_info;
  if ((NO_RETRY_EXPECTED(lstat(file_1, &file_1_info)) == -1) ||
      (NO_RETRY_EXPECTED(lstat(file_2, &file_2_info)) == -1)) {
    return File::kError;
  }
  return ((file_1_info.st_ino == file_2_info.st_ino) &&
          (file_1_info.st_dev == file_2_info.st_dev)) ?
      File::kIdentical :
      File::kDifferent;
}

}  // namespace bin
}  // namespace dart

#endif  // defined(TARGET_OS_MACOS)<|MERGE_RESOLUTION|>--- conflicted
+++ resolved
@@ -436,13 +436,6 @@
   } else {
     stat_success = NO_RETRY_EXPECTED(lstat(pathname, &entry_info));
   }
-<<<<<<< HEAD
-  if (stat_success == -1) return File::kDoesNotExist;
-  if (S_ISDIR(entry_info.st_mode)) return File::kIsDirectory;
-  if (S_ISREG(entry_info.st_mode)) return File::kIsFile;
-  if (S_ISLNK(entry_info.st_mode)) return File::kIsLink;
-  if (S_ISSOCK(entry_info.st_mode)) return File::kIsFile;  // HACK.
-=======
   if (stat_success == -1) {
     return File::kDoesNotExist;
   }
@@ -455,7 +448,6 @@
   if (S_ISLNK(entry_info.st_mode)) {
     return File::kIsLink;
   }
->>>>>>> 900e4288
   return File::kDoesNotExist;
 }
 
