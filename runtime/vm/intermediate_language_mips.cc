// Copyright (c) 2013, the Dart project authors.  Please see the AUTHORS file
// for details. All rights reserved. Use of this source code is governed by a
// BSD-style license that can be found in the LICENSE file.

#include "vm/globals.h"  // Needed here to get TARGET_ARCH_MIPS.
#if defined(TARGET_ARCH_MIPS)

#include "vm/intermediate_language.h"

#include "vm/dart_entry.h"
#include "vm/flow_graph.h"
#include "vm/flow_graph_compiler.h"
#include "vm/flow_graph_range_analysis.h"
#include "vm/locations.h"
#include "vm/object_store.h"
#include "vm/parser.h"
#include "vm/simulator.h"
#include "vm/stack_frame.h"
#include "vm/stub_code.h"
#include "vm/symbols.h"

#define __ compiler->assembler()->

namespace dart {

DECLARE_FLAG(bool, allow_absolute_addresses);
DECLARE_FLAG(bool, emit_edge_counters);
DECLARE_FLAG(int, optimization_counter_threshold);
DECLARE_FLAG(bool, use_osr);

// Generic summary for call instructions that have all arguments pushed
// on the stack and return the result in a fixed register V0.
LocationSummary* Instruction::MakeCallSummary(Zone* zone) {
  LocationSummary* result = new(zone) LocationSummary(
      zone, 0, 0, LocationSummary::kCall);
  result->set_out(0, Location::RegisterLocation(V0));
  return result;
}


LocationSummary* PushArgumentInstr::MakeLocationSummary(Zone* zone,
                                                        bool opt) const {
  const intptr_t kNumInputs = 1;
  const intptr_t kNumTemps = 0;
  LocationSummary* locs = new(zone) LocationSummary(
      zone, kNumInputs, kNumTemps, LocationSummary::kNoCall);
  locs->set_in(0, Location::AnyOrConstant(value()));
  return locs;
}


void PushArgumentInstr::EmitNativeCode(FlowGraphCompiler* compiler) {
  // In SSA mode, we need an explicit push. Nothing to do in non-SSA mode
  // where PushArgument is handled by BindInstr::EmitNativeCode.
  __ Comment("PushArgumentInstr");
  if (compiler->is_optimizing()) {
    Location value = locs()->in(0);
    if (value.IsRegister()) {
      __ Push(value.reg());
    } else if (value.IsConstant()) {
      __ PushObject(value.constant());
    } else {
      ASSERT(value.IsStackSlot());
      const intptr_t value_offset = value.ToStackSlotOffset();
      __ LoadFromOffset(TMP, FP, value_offset);
      __ Push(TMP);
    }
  }
}


LocationSummary* ReturnInstr::MakeLocationSummary(Zone* zone,
                                                  bool opt) const {
  const intptr_t kNumInputs = 1;
  const intptr_t kNumTemps = 0;
  LocationSummary* locs = new(zone) LocationSummary(
      zone, kNumInputs, kNumTemps, LocationSummary::kNoCall);
  locs->set_in(0, Location::RegisterLocation(V0));
  return locs;
}


// Attempt optimized compilation at return instruction instead of at the entry.
// The entry needs to be patchable, no inlined objects are allowed in the area
// that will be overwritten by the patch instructions: a branch macro sequence.
void ReturnInstr::EmitNativeCode(FlowGraphCompiler* compiler) {
  __ Comment("ReturnInstr");
  Register result = locs()->in(0).reg();
  ASSERT(result == V0);

  if (compiler->intrinsic_mode()) {
    // Intrinsics don't have a frame.
    __ Ret();
    return;
  }

#if defined(DEBUG)
  Label stack_ok;
  __ Comment("Stack Check");
  const intptr_t fp_sp_dist =
      (kFirstLocalSlotFromFp + 1 - compiler->StackSize()) * kWordSize;
  ASSERT(fp_sp_dist <= 0);
  __ subu(CMPRES1, SP, FP);

  __ BranchEqual(CMPRES1, Immediate(fp_sp_dist), &stack_ok);
  __ break_(0);

  __ Bind(&stack_ok);
#endif
  __ LeaveDartFrameAndReturn();
}


static Condition NegateCondition(Condition condition) {
  switch (condition.rel_op()) {
    case AL: condition.set_rel_op(NV); break;
    case NV: condition.set_rel_op(AL); break;
    case EQ: condition.set_rel_op(NE); break;
    case NE: condition.set_rel_op(EQ); break;
    case LT: condition.set_rel_op(GE); break;
    case LE: condition.set_rel_op(GT); break;
    case GT: condition.set_rel_op(LE); break;
    case GE: condition.set_rel_op(LT); break;
    case ULT: condition.set_rel_op(UGE); break;
    case ULE: condition.set_rel_op(UGT); break;
    case UGT: condition.set_rel_op(ULE); break;
    case UGE: condition.set_rel_op(ULT); break;
    default:
      UNREACHABLE();
  }
  return condition;
}


LocationSummary* IfThenElseInstr::MakeLocationSummary(Zone* zone,
                                                      bool opt) const {
  comparison()->InitializeLocationSummary(zone, opt);
  return comparison()->locs();
}


void IfThenElseInstr::EmitNativeCode(FlowGraphCompiler* compiler) {
  const Register result = locs()->out(0).reg();

  intptr_t true_value = if_true_;
  intptr_t false_value = if_false_;
  bool swapped = false;
  if (true_value == 0) {
    // Swap values so that false_value is zero.
    intptr_t temp = true_value;
    true_value = false_value;
    false_value = temp;
    swapped = true;
  }

  // Initialize result with the true value.
  __ LoadImmediate(result, Smi::RawValue(true_value));

  // Emit comparison code. This must not overwrite the result register.
  BranchLabels labels = { NULL, NULL, NULL };  // Emit branch-free code.
  Condition true_condition = comparison()->EmitComparisonCode(compiler, labels);
  if (swapped) {
    true_condition = NegateCondition(true_condition);
  }

  // Evaluate condition and provide result in CMPRES1.
  Register left = true_condition.left();
  Register right = true_condition.right();
  bool zero_is_false = true;  // Zero in CMPRES1 indicates a false condition.
  switch (true_condition.rel_op()) {
    case AL: return;  // Result holds true_value.
    case NV: __ LoadImmediate(result, false_value); return;
    case EQ:
      zero_is_false = false;
      // fall through.
    case NE: {
      if (left == IMM) {
        __ XorImmediate(CMPRES1, right, true_condition.imm());
      } else if (right == IMM) {
        __ XorImmediate(CMPRES1, left, true_condition.imm());
      } else {
        __ xor_(CMPRES1, left, right);
      }
      break;
    }
    case GE:
      zero_is_false = false;
      // fall through.
    case LT: {
      if (left == IMM) {
        __ slti(CMPRES1, right, Immediate(true_condition.imm() + 1));
        zero_is_false = !zero_is_false;
      } else if (right == IMM) {
        __ slti(CMPRES1, left, Immediate(true_condition.imm()));
      } else {
        __ slt(CMPRES1, left, right);
      }
      break;
    }
    case LE:
      zero_is_false = false;
      // fall through.
    case GT: {
      if (left == IMM) {
        __ slti(CMPRES1, right, Immediate(true_condition.imm()));
      } else if (right == IMM) {
        __ slti(CMPRES1, left, Immediate(true_condition.imm() + 1));
        zero_is_false = !zero_is_false;
      } else {
        __ slt(CMPRES1, right, left);
      }
      break;
    }
    case UGE:
      zero_is_false = false;
      // fall through.
    case ULT: {
      ASSERT((left != IMM) && (right != IMM));  // No unsigned constants used.
      __ sltu(CMPRES1, left, right);
      break;
    }
    case ULE:
      zero_is_false = false;
      // fall through.
    case UGT: {
      ASSERT((left != IMM) && (right != IMM));  // No unsigned constants used.
      __ sltu(CMPRES1, right, left);
      break;
    }
    default:
      UNREACHABLE();
  }

  // CMPRES1 is the evaluated condition, zero or non-zero, as specified by the
  // flag zero_is_false.
  Register false_value_reg;
  if (false_value == 0) {
    false_value_reg = ZR;
  } else {
    __ LoadImmediate(CMPRES2, Smi::RawValue(false_value));
    false_value_reg = CMPRES2;
  }
  if (zero_is_false) {
    __ movz(result, false_value_reg, CMPRES1);
  } else {
    __ movn(result, false_value_reg, CMPRES1);
  }
}


LocationSummary* ClosureCallInstr::MakeLocationSummary(Zone* zone,
                                                       bool opt) const {
  const intptr_t kNumInputs = 1;
  const intptr_t kNumTemps = 0;
  LocationSummary* summary = new(zone) LocationSummary(
      zone, kNumInputs, kNumTemps, LocationSummary::kCall);
  summary->set_in(0, Location::RegisterLocation(T0));  // Function.
  summary->set_out(0, Location::RegisterLocation(V0));
  return summary;
}


void ClosureCallInstr::EmitNativeCode(FlowGraphCompiler* compiler) {
  // Load arguments descriptor in S4.
  int argument_count = ArgumentCount();
  const Array& arguments_descriptor =
      Array::ZoneHandle(ArgumentsDescriptor::New(argument_count,
                                                 argument_names()));
  __ LoadObject(S4, arguments_descriptor);

  // Load closure function code in T2.
  // S4: arguments descriptor array.
  // S5: Smi 0 (no IC data; the lazy-compile stub expects a GC-safe value).
  ASSERT(locs()->in(0).reg() == T0);
  __ LoadImmediate(S5, 0);
  __ lw(T2, FieldAddress(T0, Function::entry_point_offset()));
  __ lw(CODE_REG, FieldAddress(T0, Function::code_offset()));
  __ jalr(T2);
  compiler->RecordSafepoint(locs());
  // Marks either the continuation point in unoptimized code or the
  // deoptimization point in optimized code, after call.
  const intptr_t deopt_id_after = Thread::ToDeoptAfter(deopt_id());
  if (compiler->is_optimizing()) {
    compiler->AddDeoptIndexAtCall(deopt_id_after, token_pos());
  }
  // Add deoptimization continuation point after the call and before the
  // arguments are removed.
  // In optimized code this descriptor is needed for exception handling.
  compiler->AddCurrentDescriptor(RawPcDescriptors::kDeopt,
                                 deopt_id_after,
                                 token_pos());
  __ Drop(argument_count);
}


LocationSummary* LoadLocalInstr::MakeLocationSummary(Zone* zone,
                                                     bool opt) const {
  return LocationSummary::Make(zone,
                               0,
                               Location::RequiresRegister(),
                               LocationSummary::kNoCall);
}


void LoadLocalInstr::EmitNativeCode(FlowGraphCompiler* compiler) {
  __ Comment("LoadLocalInstr");
  Register result = locs()->out(0).reg();
  __ LoadFromOffset(result, FP, local().index() * kWordSize);
}


LocationSummary* StoreLocalInstr::MakeLocationSummary(Zone* zone,
                                                      bool opt) const {
  return LocationSummary::Make(zone,
                               1,
                               Location::SameAsFirstInput(),
                               LocationSummary::kNoCall);
}


void StoreLocalInstr::EmitNativeCode(FlowGraphCompiler* compiler) {
  __ Comment("StoreLocalInstr");
  Register value = locs()->in(0).reg();
  Register result = locs()->out(0).reg();
  ASSERT(result == value);  // Assert that register assignment is correct.
  __ StoreToOffset(value, FP, local().index() * kWordSize);
}


LocationSummary* ConstantInstr::MakeLocationSummary(Zone* zone,
                                                    bool opt) const {
  return LocationSummary::Make(zone,
                               0,
                               Location::RequiresRegister(),
                               LocationSummary::kNoCall);
}


void ConstantInstr::EmitNativeCode(FlowGraphCompiler* compiler) {
  // The register allocator drops constant definitions that have no uses.
  if (!locs()->out(0).IsInvalid()) {
    __ Comment("ConstantInstr");
    Register result = locs()->out(0).reg();
    __ LoadObject(result, value());
  }
}


LocationSummary* UnboxedConstantInstr::MakeLocationSummary(Zone* zone,
                                                           bool opt) const {
  const intptr_t kNumInputs = 0;
  const intptr_t kNumTemps = (representation_ == kUnboxedInt32) ? 0 : 1;
  LocationSummary* locs = new(zone) LocationSummary(
      zone, kNumInputs, kNumTemps, LocationSummary::kNoCall);
  if (representation_ == kUnboxedInt32) {
    locs->set_out(0, Location::RequiresRegister());
  } else {
    ASSERT(representation_ == kUnboxedDouble);
    locs->set_out(0, Location::RequiresFpuRegister());
  }
  if (kNumTemps > 0) {
    locs->set_temp(0, Location::RequiresRegister());
  }
  return locs;
}


void UnboxedConstantInstr::EmitNativeCode(FlowGraphCompiler* compiler) {
  // The register allocator drops constant definitions that have no uses.
  if (!locs()->out(0).IsInvalid()) {
    switch (representation_) {
      case kUnboxedDouble: {
        ASSERT(value().IsDouble());
        const Register const_value = locs()->temp(0).reg();
        const DRegister result = locs()->out(0).fpu_reg();
        __ LoadObject(const_value, value());
        __ LoadDFromOffset(result, const_value,
            Double::value_offset() - kHeapObjectTag);
        break;
      }

      case kUnboxedInt32:
        __ LoadImmediate(locs()->out(0).reg(),
                         Smi::Cast(value()).Value());
        break;

      default:
        UNREACHABLE();
    }
  }
}


LocationSummary* AssertAssignableInstr::MakeLocationSummary(Zone* zone,
                                                            bool opt) const {
  const intptr_t kNumInputs = 3;
  const intptr_t kNumTemps = 0;
  LocationSummary* summary = new(zone) LocationSummary(
      zone, kNumInputs, kNumTemps, LocationSummary::kCall);
  summary->set_in(0, Location::RegisterLocation(A0));  // Value.
  summary->set_in(1, Location::RegisterLocation(A2));  // Instantiator.
  summary->set_in(2, Location::RegisterLocation(A1));  // Type arguments.
  summary->set_out(0, Location::RegisterLocation(A0));
  return summary;
}


LocationSummary* AssertBooleanInstr::MakeLocationSummary(Zone* zone,
                                                         bool opt) const {
  const intptr_t kNumInputs = 1;
  const intptr_t kNumTemps = 0;
  LocationSummary* locs = new(zone) LocationSummary(
      zone, kNumInputs, kNumTemps, LocationSummary::kCall);
  locs->set_in(0, Location::RegisterLocation(A0));
  locs->set_out(0, Location::RegisterLocation(A0));
  return locs;
}


static void EmitAssertBoolean(Register reg,
                              intptr_t token_pos,
                              intptr_t deopt_id,
                              LocationSummary* locs,
                              FlowGraphCompiler* compiler) {
  // Check that the type of the value is allowed in conditional context.
  // Call the runtime if the object is not bool::true or bool::false.
  ASSERT(locs->always_calls());
  Label done;

  if (Isolate::Current()->flags().type_checks()) {
    __ BranchEqual(reg, Bool::True(), &done);
    __ BranchEqual(reg, Bool::False(), &done);
  } else {
    ASSERT(Isolate::Current()->flags().asserts());
    __ BranchNotEqual(reg, Object::null_instance(), &done);
  }

  __ Push(reg);  // Push the source object.
  compiler->GenerateRuntimeCall(token_pos,
                                deopt_id,
                                kNonBoolTypeErrorRuntimeEntry,
                                1,
                                locs);
  // We should never return here.
  __ break_(0);
  __ Bind(&done);
}


void AssertBooleanInstr::EmitNativeCode(FlowGraphCompiler* compiler) {
  Register obj = locs()->in(0).reg();
  Register result = locs()->out(0).reg();

  __ Comment("AssertBooleanInstr");
  EmitAssertBoolean(obj, token_pos(), deopt_id(), locs(), compiler);
  ASSERT(obj == result);
}


LocationSummary* EqualityCompareInstr::MakeLocationSummary(Zone* zone,
                                                           bool opt) const {
  const intptr_t kNumInputs = 2;
  if (operation_cid() == kMintCid) {
    const intptr_t kNumTemps = 0;
    LocationSummary* locs = new(zone) LocationSummary(
        zone, kNumInputs, kNumTemps, LocationSummary::kNoCall);
    locs->set_in(0, Location::Pair(Location::RequiresRegister(),
                                   Location::RequiresRegister()));
    locs->set_in(1, Location::Pair(Location::RequiresRegister(),
                                   Location::RequiresRegister()));
    locs->set_out(0, Location::RequiresRegister());
    return locs;
  }
  if (operation_cid() == kDoubleCid) {
    const intptr_t kNumTemps = 0;
    LocationSummary* locs = new(zone) LocationSummary(
        zone, kNumInputs, kNumTemps, LocationSummary::kNoCall);
    locs->set_in(0, Location::RequiresFpuRegister());
    locs->set_in(1, Location::RequiresFpuRegister());
    locs->set_out(0, Location::RequiresRegister());
    return locs;
  }
  if (operation_cid() == kSmiCid) {
    const intptr_t kNumTemps = 0;
    LocationSummary* locs = new(zone) LocationSummary(
        zone, kNumInputs, kNumTemps, LocationSummary::kNoCall);
    locs->set_in(0, Location::RegisterOrConstant(left()));
    // Only one input can be a constant operand. The case of two constant
    // operands should be handled by constant propagation.
    locs->set_in(1, locs->in(0).IsConstant()
                        ? Location::RequiresRegister()
                        : Location::RegisterOrConstant(right()));
    locs->set_out(0, Location::RequiresRegister());
    return locs;
  }
  UNREACHABLE();
  return NULL;
}


static void LoadValueCid(FlowGraphCompiler* compiler,
                         Register value_cid_reg,
                         Register value_reg,
                         Label* value_is_smi = NULL) {
  __ Comment("LoadValueCid");
  Label done;
  if (value_is_smi == NULL) {
    __ LoadImmediate(value_cid_reg, kSmiCid);
  }
  __ andi(CMPRES1, value_reg, Immediate(kSmiTagMask));
  if (value_is_smi == NULL) {
    __ beq(CMPRES1, ZR, &done);
  } else {
    __ beq(CMPRES1, ZR, value_is_smi);
  }
  __ LoadClassId(value_cid_reg, value_reg);
  __ Bind(&done);
}


static RelationOperator TokenKindToIntRelOp(Token::Kind kind) {
  switch (kind) {
    case Token::kEQ: return EQ;
    case Token::kNE: return NE;
    case Token::kLT: return LT;
    case Token::kGT: return GT;
    case Token::kLTE: return LE;
    case Token::kGTE: return GE;
    default:
      UNREACHABLE();
      return NV;
  }
}


static RelationOperator TokenKindToUintRelOp(Token::Kind kind) {
  switch (kind) {
    case Token::kEQ: return EQ;
    case Token::kNE: return NE;
    case Token::kLT: return ULT;
    case Token::kGT: return UGT;
    case Token::kLTE: return ULE;
    case Token::kGTE: return UGE;
    default:
      UNREACHABLE();
      return NV;
  }
}


// The comparison code to emit is specified by true_condition.
static void EmitBranchOnCondition(FlowGraphCompiler* compiler,
                                  Condition true_condition,
                                  BranchLabels labels) {
  __ Comment("ControlInstruction::EmitBranchOnCondition");
  if (labels.fall_through == labels.false_label) {
    // If the next block is the false successor, fall through to it.
    __ BranchOnCondition(true_condition, labels.true_label);
  } else {
    // If the next block is not the false successor, branch to it.
    Condition false_condition = NegateCondition(true_condition);
    __ BranchOnCondition(false_condition, labels.false_label);
    // Fall through or jump to the true successor.
    if (labels.fall_through != labels.true_label) {
      __ b(labels.true_label);
    }
  }
}


static Condition EmitSmiComparisonOp(FlowGraphCompiler* compiler,
                                     const LocationSummary& locs,
                                     Token::Kind kind) {
  __ Comment("EmitSmiComparisonOp");
  const Location left = locs.in(0);
  const Location right = locs.in(1);
  ASSERT(!left.IsConstant() || !right.IsConstant());
  ASSERT(left.IsRegister() || left.IsConstant());
  ASSERT(right.IsRegister() || right.IsConstant());

  int16_t imm = 0;
  const Register left_reg = left.IsRegister() ?
      left.reg() : __ LoadConditionOperand(CMPRES1, left.constant(), &imm);
  const Register right_reg = right.IsRegister() ?
      right.reg() : __ LoadConditionOperand(CMPRES2, right.constant(), &imm);
  return Condition(left_reg, right_reg, TokenKindToIntRelOp(kind), imm);
}


static Condition EmitUnboxedMintEqualityOp(FlowGraphCompiler* compiler,
                                           const LocationSummary& locs,
                                           Token::Kind kind,
                                           BranchLabels labels) {
  __ Comment("EmitUnboxedMintEqualityOp");
  ASSERT(Token::IsEqualityOperator(kind));
  PairLocation* left_pair = locs.in(0).AsPairLocation();
  Register left_lo = left_pair->At(0).reg();
  Register left_hi = left_pair->At(1).reg();
  PairLocation* right_pair = locs.in(1).AsPairLocation();
  Register right_lo = right_pair->At(0).reg();
  Register right_hi = right_pair->At(1).reg();

  if (labels.false_label == NULL) {
    // Generate branch-free code.
    __ xor_(CMPRES1, left_lo, right_lo);
    __ xor_(AT, left_hi, right_hi);
    __ or_(CMPRES1, CMPRES1, AT);
    return Condition(CMPRES1, ZR, TokenKindToUintRelOp(kind));
  } else {
    if (kind == Token::kEQ) {
      __ bne(left_hi, right_hi, labels.false_label);
    } else {
      ASSERT(kind == Token::kNE);
      __ bne(left_hi, right_hi, labels.true_label);
    }
    return Condition(left_lo, right_lo, TokenKindToUintRelOp(kind));
  }
}


static Condition EmitUnboxedMintComparisonOp(FlowGraphCompiler* compiler,
                                             const LocationSummary& locs,
                                             Token::Kind kind,
                                             BranchLabels labels) {
  __ Comment("EmitUnboxedMintComparisonOp");
  PairLocation* left_pair = locs.in(0).AsPairLocation();
  Register left_lo = left_pair->At(0).reg();
  Register left_hi = left_pair->At(1).reg();
  PairLocation* right_pair = locs.in(1).AsPairLocation();
  Register right_lo = right_pair->At(0).reg();
  Register right_hi = right_pair->At(1).reg();

  if (labels.false_label == NULL) {
    // Generate branch-free code (except for skipping the lower words compare).
    // Result in CMPRES1, CMPRES2, so that CMPRES1 op CMPRES2 === left op right.
    Label done;
    // Compare upper halves first.
    __ slt(CMPRES1, right_hi, left_hi);
    __ slt(CMPRES2, left_hi, right_hi);
    // If higher words aren't equal, skip comparing lower words.
    __ bne(CMPRES1, CMPRES2, &done);

    __ sltu(CMPRES1, right_lo, left_lo);
    __ sltu(CMPRES2, left_lo, right_lo);
    __ Bind(&done);
    return Condition(CMPRES1, CMPRES2, TokenKindToUintRelOp(kind));
  } else {
    switch (kind) {
      case Token::kLT:
      case Token::kLTE: {
        __ slt(AT, left_hi, right_hi);
        __ bne(AT, ZR, labels.true_label);
        __ delay_slot()->slt(AT, right_hi, left_hi);
        __ bne(AT, ZR, labels.false_label);
        break;
      }
      case Token::kGT:
      case Token::kGTE: {
        __ slt(AT, left_hi, right_hi);
        __ bne(AT, ZR, labels.false_label);
        __ delay_slot()->slt(AT, right_hi, left_hi);
        __ bne(AT, ZR, labels.true_label);
        break;
      }
      default:
        UNREACHABLE();
    }
    return Condition(left_lo, right_lo, TokenKindToUintRelOp(kind));
  }
}


static Condition EmitDoubleComparisonOp(FlowGraphCompiler* compiler,
                                        const LocationSummary& locs,
                                        Token::Kind kind,
                                        BranchLabels labels) {
  DRegister left = locs.in(0).fpu_reg();
  DRegister right = locs.in(1).fpu_reg();

  __ Comment("DoubleComparisonOp(left=%d, right=%d)", left, right);

  __ cund(left, right);
  Label* nan_label = (kind == Token::kNE)
      ? labels.true_label : labels.false_label;
  __ bc1t(nan_label);

  switch (kind) {
    case Token::kEQ: __ ceqd(left, right); break;
    case Token::kNE: __ ceqd(left, right); break;
    case Token::kLT: __ coltd(left, right); break;
    case Token::kLTE: __ coled(left, right); break;
    case Token::kGT: __ coltd(right, left); break;
    case Token::kGTE: __ coled(right, left); break;
    default: {
      // We should only be passing the above conditions to this function.
      UNREACHABLE();
      break;
    }
  }

  if (labels.false_label == NULL) {
    // Generate branch-free code and return result in condition.
    __ LoadImmediate(CMPRES1, 1);
    if (kind == Token::kNE) {
      __ movf(CMPRES1, ZR);
    } else {
      __ movt(CMPRES1, ZR);
    }
    return Condition(CMPRES1, ZR, EQ);
  } else {
    if (labels.fall_through == labels.false_label) {
      if (kind == Token::kNE) {
        __ bc1f(labels.true_label);
      } else {
        __ bc1t(labels.true_label);
      }
      // Since we already branched on true, return the never true condition.
      return Condition(CMPRES1, CMPRES2, NV);
    } else {
      if (kind == Token::kNE) {
        __ bc1t(labels.false_label);
      } else {
        __ bc1f(labels.false_label);
      }
      // Since we already branched on false, return the always true condition.
      return Condition(CMPRES1, CMPRES2, AL);
    }
  }
}


Condition EqualityCompareInstr::EmitComparisonCode(FlowGraphCompiler* compiler,
                                                   BranchLabels labels) {
  if (operation_cid() == kSmiCid) {
    return EmitSmiComparisonOp(compiler, *locs(), kind());
  } else if (operation_cid() == kMintCid) {
    return EmitUnboxedMintEqualityOp(compiler, *locs(), kind(), labels);
  } else {
    ASSERT(operation_cid() == kDoubleCid);
    return EmitDoubleComparisonOp(compiler, *locs(), kind(), labels);
  }
}


void EqualityCompareInstr::EmitNativeCode(FlowGraphCompiler* compiler) {
  ASSERT((kind() == Token::kNE) || (kind() == Token::kEQ));
  __ Comment("EqualityCompareInstr");

  Label is_true, is_false;
  BranchLabels labels = { &is_true, &is_false, &is_false };
  Condition true_condition = EmitComparisonCode(compiler, labels);
  EmitBranchOnCondition(compiler, true_condition, labels);

  Register result = locs()->out(0).reg();
  Label done;
  __ Bind(&is_false);
  __ LoadObject(result, Bool::False());
  __ b(&done);
  __ Bind(&is_true);
  __ LoadObject(result, Bool::True());
  __ Bind(&done);
}


void EqualityCompareInstr::EmitBranchCode(FlowGraphCompiler* compiler,
                                          BranchInstr* branch) {
  __ Comment("EqualityCompareInstr::EmitBranchCode");
  ASSERT((kind() == Token::kNE) || (kind() == Token::kEQ));

  BranchLabels labels = compiler->CreateBranchLabels(branch);
  Condition true_condition = EmitComparisonCode(compiler, labels);
  EmitBranchOnCondition(compiler, true_condition, labels);
}


LocationSummary* TestSmiInstr::MakeLocationSummary(Zone* zone,
                                                   bool opt) const {
  const intptr_t kNumInputs = 2;
  const intptr_t kNumTemps = 0;
  LocationSummary* locs = new(zone) LocationSummary(
      zone, kNumInputs, kNumTemps, LocationSummary::kNoCall);
  locs->set_in(0, Location::RequiresRegister());
  // Only one input can be a constant operand. The case of two constant
  // operands should be handled by constant propagation.
  locs->set_in(1, Location::RegisterOrConstant(right()));
  return locs;
}


Condition TestSmiInstr::EmitComparisonCode(FlowGraphCompiler* compiler,
                                           BranchLabels labels) {
  Register left = locs()->in(0).reg();
  Location right = locs()->in(1);
  if (right.IsConstant()) {
    ASSERT(right.constant().IsSmi());
    const int32_t imm =
        reinterpret_cast<int32_t>(right.constant().raw());
    __ AndImmediate(CMPRES1, left, imm);
  } else {
    __ and_(CMPRES1, left, right.reg());
  }
  return Condition(CMPRES1, ZR, (kind() == Token::kNE) ? NE : EQ);
}


void TestSmiInstr::EmitNativeCode(FlowGraphCompiler* compiler) {
  // Never emitted outside of the BranchInstr.
  UNREACHABLE();
}


void TestSmiInstr::EmitBranchCode(FlowGraphCompiler* compiler,
                                  BranchInstr* branch) {
  BranchLabels labels = compiler->CreateBranchLabels(branch);
  Condition true_condition = EmitComparisonCode(compiler, labels);
  EmitBranchOnCondition(compiler, true_condition, labels);
}


LocationSummary* TestCidsInstr::MakeLocationSummary(Zone* zone,
                                                    bool opt) const {
  const intptr_t kNumInputs = 1;
  const intptr_t kNumTemps = 1;
  LocationSummary* locs = new(zone) LocationSummary(
      zone, kNumInputs, kNumTemps, LocationSummary::kNoCall);
  locs->set_in(0, Location::RequiresRegister());
  locs->set_temp(0, Location::RequiresRegister());
  locs->set_out(0, Location::RequiresRegister());
  return locs;
}


Condition TestCidsInstr::EmitComparisonCode(FlowGraphCompiler* compiler,
                                            BranchLabels labels) {
  ASSERT((kind() == Token::kIS) || (kind() == Token::kISNOT));
  Register val_reg = locs()->in(0).reg();
  Register cid_reg = locs()->temp(0).reg();

  Label* deopt = CanDeoptimize() ?
      compiler->AddDeoptStub(deopt_id(), ICData::kDeoptTestCids) : NULL;

  const intptr_t true_result = (kind() == Token::kIS) ? 1 : 0;
  const ZoneGrowableArray<intptr_t>& data = cid_results();
  ASSERT(data[0] == kSmiCid);
  bool result = data[1] == true_result;
  __ andi(CMPRES1, val_reg, Immediate(kSmiTagMask));
  __ beq(CMPRES1, ZR, result ? labels.true_label : labels.false_label);

  __ LoadClassId(cid_reg, val_reg);
  for (intptr_t i = 2; i < data.length(); i += 2) {
    const intptr_t test_cid = data[i];
    ASSERT(test_cid != kSmiCid);
    result = data[i + 1] == true_result;
    __ BranchEqual(cid_reg, Immediate(test_cid),
                   result ? labels.true_label : labels.false_label);
  }
  // No match found, deoptimize or false.
  if (deopt == NULL) {
    Label* target = result ? labels.false_label : labels.true_label;
    if (target != labels.fall_through) {
      __ b(target);
    }
  } else {
    __ b(deopt);
  }
  // Dummy result as the last instruction is a jump or fall through.
  return Condition(CMPRES1, ZR, AL);
}


void TestCidsInstr::EmitBranchCode(FlowGraphCompiler* compiler,
                                   BranchInstr* branch) {
  BranchLabels labels = compiler->CreateBranchLabels(branch);
  EmitComparisonCode(compiler, labels);
}


void TestCidsInstr::EmitNativeCode(FlowGraphCompiler* compiler) {
  Register result_reg = locs()->out(0).reg();
  Label is_true, is_false, done;
  BranchLabels labels = { &is_true, &is_false, &is_false };
  EmitComparisonCode(compiler, labels);
  __ Bind(&is_false);
  __ LoadObject(result_reg, Bool::False());
  __ b(&done);
  __ Bind(&is_true);
  __ LoadObject(result_reg, Bool::True());
  __ Bind(&done);
}


LocationSummary* RelationalOpInstr::MakeLocationSummary(Zone* zone,
                                                        bool opt) const {
  const intptr_t kNumInputs = 2;
  const intptr_t kNumTemps = 0;
  if (operation_cid() == kMintCid) {
    const intptr_t kNumTemps = 0;
    LocationSummary* locs = new(zone) LocationSummary(
        zone, kNumInputs, kNumTemps, LocationSummary::kNoCall);
    locs->set_in(0, Location::Pair(Location::RequiresRegister(),
                                   Location::RequiresRegister()));
    locs->set_in(1, Location::Pair(Location::RequiresRegister(),
                                   Location::RequiresRegister()));
    locs->set_out(0, Location::RequiresRegister());
    return locs;
  }
  if (operation_cid() == kDoubleCid) {
    LocationSummary* summary = new(zone) LocationSummary(
        zone, kNumInputs, kNumTemps, LocationSummary::kNoCall);
    summary->set_in(0, Location::RequiresFpuRegister());
    summary->set_in(1, Location::RequiresFpuRegister());
    summary->set_out(0, Location::RequiresRegister());
    return summary;
  }
  ASSERT(operation_cid() == kSmiCid);
  LocationSummary* summary = new(zone) LocationSummary(
      zone, kNumInputs, kNumTemps, LocationSummary::kNoCall);
  summary->set_in(0, Location::RegisterOrConstant(left()));
  // Only one input can be a constant operand. The case of two constant
  // operands should be handled by constant propagation.
  summary->set_in(1, summary->in(0).IsConstant()
                         ? Location::RequiresRegister()
                         : Location::RegisterOrConstant(right()));
  summary->set_out(0, Location::RequiresRegister());
  return summary;
}


Condition RelationalOpInstr::EmitComparisonCode(FlowGraphCompiler* compiler,
                                                BranchLabels labels) {
  if (operation_cid() == kSmiCid) {
    return EmitSmiComparisonOp(compiler, *locs(), kind());
  } else if (operation_cid() == kMintCid) {
    return EmitUnboxedMintComparisonOp(compiler, *locs(), kind(), labels);
  } else {
    ASSERT(operation_cid() == kDoubleCid);
    return EmitDoubleComparisonOp(compiler, *locs(), kind(), labels);
  }
}


void RelationalOpInstr::EmitNativeCode(FlowGraphCompiler* compiler) {
  __ Comment("RelationalOpInstr");

  Label is_true, is_false;
  BranchLabels labels = { &is_true, &is_false, &is_false };
  Condition true_condition = EmitComparisonCode(compiler, labels);
  EmitBranchOnCondition(compiler, true_condition, labels);

  Register result = locs()->out(0).reg();
  Label done;
  __ Bind(&is_false);
  __ LoadObject(result, Bool::False());
  __ b(&done);
  __ Bind(&is_true);
  __ LoadObject(result, Bool::True());
  __ Bind(&done);
}


void RelationalOpInstr::EmitBranchCode(FlowGraphCompiler* compiler,
                                       BranchInstr* branch) {
  __ Comment("RelationalOpInstr");

  BranchLabels labels = compiler->CreateBranchLabels(branch);
  Condition true_condition = EmitComparisonCode(compiler, labels);
  EmitBranchOnCondition(compiler, true_condition, labels);
}


LocationSummary* NativeCallInstr::MakeLocationSummary(Zone* zone,
                                                      bool opt) const {
  return MakeCallSummary(zone);
}


void NativeCallInstr::EmitNativeCode(FlowGraphCompiler* compiler) {
  SetupNative();
  __ Comment("NativeCallInstr");
  Register result = locs()->out(0).reg();

  // Push the result place holder initialized to NULL.
  __ PushObject(Object::null_object());
  // Pass a pointer to the first argument in A2.
  if (!function().HasOptionalParameters()) {
    __ AddImmediate(A2, FP, (kParamEndSlotFromFp +
                             function().NumParameters()) * kWordSize);
  } else {
    __ AddImmediate(A2, FP, kFirstLocalSlotFromFp * kWordSize);
  }
  // Compute the effective address. When running under the simulator,
  // this is a redirection address that forces the simulator to call
  // into the runtime system.
  uword entry;
  const intptr_t argc_tag = NativeArguments::ComputeArgcTag(function());
  const bool is_leaf_call =
      (argc_tag & NativeArguments::AutoSetupScopeMask()) == 0;
  const StubEntry* stub_entry;
  if (link_lazily()) {
    stub_entry = StubCode::CallBootstrapCFunction_entry();
    entry = NativeEntry::LinkNativeCallEntry();
  } else {
    entry = reinterpret_cast<uword>(native_c_function());
    if (is_bootstrap_native() || is_leaf_call) {
      stub_entry = StubCode::CallBootstrapCFunction_entry();
#if defined(USING_SIMULATOR)
      entry = Simulator::RedirectExternalReference(
          entry, Simulator::kBootstrapNativeCall, NativeEntry::kNumArguments);
#endif
    } else {
      // In the case of non bootstrap native methods the CallNativeCFunction
      // stub generates the redirection address when running under the simulator
      // and hence we do not change 'entry' here.
      stub_entry = StubCode::CallNativeCFunction_entry();
#if defined(USING_SIMULATOR)
      if (!function().IsNativeAutoSetupScope()) {
        entry = Simulator::RedirectExternalReference(
            entry, Simulator::kBootstrapNativeCall, NativeEntry::kNumArguments);
      }
#endif
    }
  }
  __ LoadImmediate(A1, argc_tag);
  ExternalLabel label(entry);
  __ LoadNativeEntry(T5, &label, kNotPatchable);
  compiler->GenerateCall(token_pos(),
                         *stub_entry,
                         RawPcDescriptors::kOther,
                         locs());
  __ Pop(result);
}


LocationSummary* StringFromCharCodeInstr::MakeLocationSummary(Zone* zone,
                                                              bool opt) const {
  const intptr_t kNumInputs = 1;
  // TODO(fschneider): Allow immediate operands for the char code.
  return LocationSummary::Make(zone,
                               kNumInputs,
                               Location::RequiresRegister(),
                               LocationSummary::kNoCall);
}


void StringFromCharCodeInstr::EmitNativeCode(FlowGraphCompiler* compiler) {
  ASSERT(compiler->is_optimizing());
  Register char_code = locs()->in(0).reg();
  Register result = locs()->out(0).reg();

  __ Comment("StringFromCharCodeInstr");

  __ lw(result, Address(THR, Thread::predefined_symbols_address_offset()));
  __ AddImmediate(result, Symbols::kNullCharCodeSymbolOffset * kWordSize);
  __ sll(TMP, char_code, 1);  // Char code is a smi.
  __ addu(TMP, TMP, result);
  __ lw(result, Address(TMP));
}


LocationSummary* StringToCharCodeInstr::MakeLocationSummary(Zone* zone,
                                                            bool opt) const {
  const intptr_t kNumInputs = 1;
  return LocationSummary::Make(zone,
                               kNumInputs,
                               Location::RequiresRegister(),
                               LocationSummary::kNoCall);
}


void StringToCharCodeInstr::EmitNativeCode(FlowGraphCompiler* compiler) {
  __ Comment("StringToCharCodeInstr");

  ASSERT(cid_ == kOneByteStringCid);
  Register str = locs()->in(0).reg();
  Register result = locs()->out(0).reg();
  ASSERT(str != result);
  Label done;
  __ lw(result, FieldAddress(str, String::length_offset()));
  __ BranchNotEqual(result, Immediate(Smi::RawValue(1)), &done);
  __ delay_slot()->addiu(result, ZR, Immediate(Smi::RawValue(-1)));
  __ lbu(result, FieldAddress(str, OneByteString::data_offset()));
  __ SmiTag(result);
  __ Bind(&done);
}


LocationSummary* StringInterpolateInstr::MakeLocationSummary(Zone* zone,
                                                             bool opt) const {
  const intptr_t kNumInputs = 1;
  const intptr_t kNumTemps = 0;
  LocationSummary* summary = new(zone) LocationSummary(
      zone, kNumInputs, kNumTemps, LocationSummary::kCall);
  summary->set_in(0, Location::RegisterLocation(A0));
  summary->set_out(0, Location::RegisterLocation(V0));
  return summary;
}


void StringInterpolateInstr::EmitNativeCode(FlowGraphCompiler* compiler) {
  Register array = locs()->in(0).reg();
  __ Push(array);
  const int kNumberOfArguments = 1;
  const Array& kNoArgumentNames = Object::null_array();
  compiler->GenerateStaticCall(deopt_id(),
                               token_pos(),
                               CallFunction(),
                               kNumberOfArguments,
                               kNoArgumentNames,
                               locs(),
                               ICData::Handle());
  ASSERT(locs()->out(0).reg() == V0);
}


LocationSummary* LoadUntaggedInstr::MakeLocationSummary(Zone* zone,
                                                        bool opt) const {
  const intptr_t kNumInputs = 1;
  return LocationSummary::Make(zone,
                               kNumInputs,
                               Location::RequiresRegister(),
                               LocationSummary::kNoCall);
}


void LoadUntaggedInstr::EmitNativeCode(FlowGraphCompiler* compiler) {
  Register obj = locs()->in(0).reg();
  Register result = locs()->out(0).reg();
  if (object()->definition()->representation() == kUntagged) {
    __ LoadFromOffset(result, obj, offset());
  } else {
    ASSERT(object()->definition()->representation() == kTagged);
    __ LoadFieldFromOffset(result, obj, offset());
  }
}


LocationSummary* LoadClassIdInstr::MakeLocationSummary(Zone* zone,
                                                       bool opt) const {
  const intptr_t kNumInputs = 1;
  return LocationSummary::Make(zone,
                               kNumInputs,
                               Location::RequiresRegister(),
                               LocationSummary::kNoCall);
}


void LoadClassIdInstr::EmitNativeCode(FlowGraphCompiler* compiler) {
  Register object = locs()->in(0).reg();
  Register result = locs()->out(0).reg();
  __ LoadTaggedClassIdMayBeSmi(result, object);
}


CompileType LoadIndexedInstr::ComputeType() const {
  switch (class_id_) {
    case kArrayCid:
    case kImmutableArrayCid:
      return CompileType::Dynamic();

    case kTypedDataFloat32ArrayCid:
    case kTypedDataFloat64ArrayCid:
      return CompileType::FromCid(kDoubleCid);
    case kTypedDataFloat32x4ArrayCid:
      return CompileType::FromCid(kFloat32x4Cid);
    case kTypedDataInt32x4ArrayCid:
      return CompileType::FromCid(kInt32x4Cid);

    case kTypedDataInt8ArrayCid:
    case kTypedDataUint8ArrayCid:
    case kTypedDataUint8ClampedArrayCid:
    case kExternalTypedDataUint8ArrayCid:
    case kExternalTypedDataUint8ClampedArrayCid:
    case kTypedDataInt16ArrayCid:
    case kTypedDataUint16ArrayCid:
    case kOneByteStringCid:
    case kTwoByteStringCid:
      return CompileType::FromCid(kSmiCid);

    case kTypedDataInt32ArrayCid:
    case kTypedDataUint32ArrayCid:
      return CompileType::Int();

    default:
      UNIMPLEMENTED();
      return CompileType::Dynamic();
  }
}


Representation LoadIndexedInstr::representation() const {
  switch (class_id_) {
    case kArrayCid:
    case kImmutableArrayCid:
    case kTypedDataInt8ArrayCid:
    case kTypedDataUint8ArrayCid:
    case kTypedDataUint8ClampedArrayCid:
    case kExternalTypedDataUint8ArrayCid:
    case kExternalTypedDataUint8ClampedArrayCid:
    case kTypedDataInt16ArrayCid:
    case kTypedDataUint16ArrayCid:
    case kOneByteStringCid:
    case kTwoByteStringCid:
      return kTagged;
    case kTypedDataInt32ArrayCid:
      return kUnboxedInt32;
    case kTypedDataUint32ArrayCid:
      return kUnboxedUint32;
    case kTypedDataFloat32ArrayCid:
    case kTypedDataFloat64ArrayCid:
      return kUnboxedDouble;
    case kTypedDataInt32x4ArrayCid:
      return kUnboxedInt32x4;
    case kTypedDataFloat32x4ArrayCid:
      return kUnboxedFloat32x4;
    default:
      UNIMPLEMENTED();
      return kTagged;
  }
}


static bool CanBeImmediateIndex(Value* value, intptr_t cid, bool is_external) {
  ConstantInstr* constant = value->definition()->AsConstant();
  if ((constant == NULL) || !Assembler::IsSafeSmi(constant->value())) {
    return false;
  }
  const int64_t index = Smi::Cast(constant->value()).AsInt64Value();
  const intptr_t scale = Instance::ElementSizeFor(cid);
  const int64_t offset = index * scale +
      (is_external ? 0 : (Instance::DataOffsetFor(cid) - kHeapObjectTag));
  if (!Utils::IsInt(32, offset)) {
    return false;
  }
  return Address::CanHoldOffset(static_cast<int32_t>(offset));
}


LocationSummary* LoadIndexedInstr::MakeLocationSummary(Zone* zone,
                                                       bool opt) const {
  const intptr_t kNumInputs = 2;
  const intptr_t kNumTemps = 0;
  LocationSummary* locs = new(zone) LocationSummary(
      zone, kNumInputs, kNumTemps, LocationSummary::kNoCall);
  locs->set_in(0, Location::RequiresRegister());
  if (CanBeImmediateIndex(index(), class_id(), IsExternal())) {
    locs->set_in(1, Location::Constant(index()->definition()->AsConstant()));
  } else {
    locs->set_in(1, Location::RequiresRegister());
  }
  if ((representation() == kUnboxedDouble)    ||
      (representation() == kUnboxedFloat32x4) ||
      (representation() == kUnboxedInt32x4)) {
    locs->set_out(0, Location::RequiresFpuRegister());
  } else {
    locs->set_out(0, Location::RequiresRegister());
  }
  return locs;
}


void LoadIndexedInstr::EmitNativeCode(FlowGraphCompiler* compiler) {
  __ Comment("LoadIndexedInstr");
  // The array register points to the backing store for external arrays.
  const Register array = locs()->in(0).reg();
  const Location index = locs()->in(1);

  Address element_address = index.IsRegister()
      ? __ ElementAddressForRegIndex(true,  // Load.
                                     IsExternal(), class_id(), index_scale(),
                                     array, index.reg())
      : __ ElementAddressForIntIndex(
            IsExternal(), class_id(), index_scale(),
            array, Smi::Cast(index.constant()).Value());
  // Warning: element_address may use register TMP as base.

  if ((representation() == kUnboxedDouble) ||
      (representation() == kUnboxedFloat32x4) ||
      (representation() == kUnboxedInt32x4)) {
    DRegister result = locs()->out(0).fpu_reg();
    switch (class_id()) {
      case kTypedDataFloat32ArrayCid:
        // Load single precision float.
        __ lwc1(EvenFRegisterOf(result), element_address);
        break;
      case kTypedDataFloat64ArrayCid:
        __ LoadDFromOffset(result,
                           element_address.base(), element_address.offset());
        break;
      case kTypedDataInt32x4ArrayCid:
      case kTypedDataFloat32x4ArrayCid:
        UNIMPLEMENTED();
        break;
    }
    return;
  }

  if ((representation() == kUnboxedUint32) ||
      (representation() == kUnboxedInt32)) {
    const Register result = locs()->out(0).reg();
    switch (class_id()) {
      case kTypedDataInt32ArrayCid:
        ASSERT(representation() == kUnboxedInt32);
        __ lw(result, element_address);
        break;
      case kTypedDataUint32ArrayCid:
        ASSERT(representation() == kUnboxedUint32);
        __ lw(result, element_address);
        break;
      default:
        UNREACHABLE();
    }
    return;
  }

  ASSERT(representation() == kTagged);

  const Register result = locs()->out(0).reg();
  switch (class_id()) {
    case kTypedDataInt8ArrayCid:
      ASSERT(index_scale() == 1);
      __ lb(result, element_address);
      __ SmiTag(result);
      break;
    case kTypedDataUint8ArrayCid:
    case kTypedDataUint8ClampedArrayCid:
    case kExternalTypedDataUint8ArrayCid:
    case kExternalTypedDataUint8ClampedArrayCid:
    case kOneByteStringCid:
      ASSERT(index_scale() == 1);
      __ lbu(result, element_address);
      __ SmiTag(result);
      break;
    case kTypedDataInt16ArrayCid:
      __ lh(result, element_address);
      __ SmiTag(result);
      break;
    case kTypedDataUint16ArrayCid:
    case kTwoByteStringCid:
      __ lhu(result, element_address);
      __ SmiTag(result);
      break;
    default:
      ASSERT((class_id() == kArrayCid) || (class_id() == kImmutableArrayCid));
      __ lw(result, element_address);
      break;
  }
}


LocationSummary* LoadCodeUnitsInstr::MakeLocationSummary(Zone* zone,
                                                         bool opt) const {
  const intptr_t kNumInputs = 2;
  const intptr_t kNumTemps = 0;
  LocationSummary* summary = new(zone) LocationSummary(
      zone, kNumInputs, kNumTemps, LocationSummary::kNoCall);
  summary->set_in(0, Location::RequiresRegister());
  summary->set_in(1, Location::RequiresRegister());

  // TODO(zerny): Handle mints properly once possible.
  ASSERT(representation() == kTagged);
  summary->set_out(0, Location::RequiresRegister());

  return summary;
}


void LoadCodeUnitsInstr::EmitNativeCode(FlowGraphCompiler* compiler) {
  // The string register points to the backing store for external strings.
  const Register str = locs()->in(0).reg();
  const Location index = locs()->in(1);

  Address element_address = __ ElementAddressForRegIndex(
        true, IsExternal(), class_id(), index_scale(), str, index.reg());
  // Warning: element_address may use register TMP as base.

  ASSERT(representation() == kTagged);
  Register result = locs()->out(0).reg();
  switch (class_id()) {
    case kOneByteStringCid:
    case kExternalOneByteStringCid:
      switch (element_count()) {
        case 1: __ lbu(result, element_address); break;
        case 2: __ lhu(result, element_address); break;
        case 4:  // Loading multiple code units is disabled on MIPS.
        default: UNREACHABLE();
      }
      __ SmiTag(result);
      break;
    case kTwoByteStringCid:
    case kExternalTwoByteStringCid:
      switch (element_count()) {
        case 1: __ lhu(result, element_address); break;
        case 2:  // Loading multiple code units is disabled on MIPS.
        default: UNREACHABLE();
      }
      __ SmiTag(result);
      break;
    default:
      UNREACHABLE();
      break;
  }
}


Representation StoreIndexedInstr::RequiredInputRepresentation(
    intptr_t idx) const {
  // Array can be a Dart object or a pointer to external data.
  if (idx == 0)  return kNoRepresentation;  // Flexible input representation.
  if (idx == 1) return kTagged;  // Index is a smi.
  ASSERT(idx == 2);
  switch (class_id_) {
    case kArrayCid:
    case kOneByteStringCid:
    case kTypedDataInt8ArrayCid:
    case kTypedDataUint8ArrayCid:
    case kExternalTypedDataUint8ArrayCid:
    case kTypedDataUint8ClampedArrayCid:
    case kExternalTypedDataUint8ClampedArrayCid:
    case kTypedDataInt16ArrayCid:
    case kTypedDataUint16ArrayCid:
      return kTagged;
    case kTypedDataInt32ArrayCid:
      return kUnboxedInt32;
    case kTypedDataUint32ArrayCid:
      return kUnboxedUint32;
    case kTypedDataFloat32ArrayCid:
    case kTypedDataFloat64ArrayCid:
      return kUnboxedDouble;
    case kTypedDataFloat32x4ArrayCid:
      return kUnboxedFloat32x4;
    case kTypedDataInt32x4ArrayCid:
      return kUnboxedInt32x4;
    default:
      UNIMPLEMENTED();
      return kTagged;
  }
}


LocationSummary* StoreIndexedInstr::MakeLocationSummary(Zone* zone,
                                                        bool opt) const {
  const intptr_t kNumInputs = 3;
  const intptr_t kNumTemps = 0;
  LocationSummary* locs = new(zone) LocationSummary(
      zone, kNumInputs, kNumTemps, LocationSummary::kNoCall);
  locs->set_in(0, Location::RequiresRegister());
  if (CanBeImmediateIndex(index(), class_id(), IsExternal())) {
    locs->set_in(1, Location::Constant(index()->definition()->AsConstant()));
  } else {
    locs->set_in(1, Location::WritableRegister());
  }
  switch (class_id()) {
    case kArrayCid:
      locs->set_in(2, ShouldEmitStoreBarrier()
                        ? Location::WritableRegister()
                        : Location::RegisterOrConstant(value()));
      break;
    case kExternalTypedDataUint8ArrayCid:
    case kExternalTypedDataUint8ClampedArrayCid:
    case kTypedDataInt8ArrayCid:
    case kTypedDataUint8ArrayCid:
    case kTypedDataUint8ClampedArrayCid:
    case kOneByteStringCid:
    case kTypedDataInt16ArrayCid:
    case kTypedDataUint16ArrayCid:
    case kTypedDataInt32ArrayCid:
    case kTypedDataUint32ArrayCid:
      locs->set_in(2, Location::RequiresRegister());
      break;
    case kTypedDataFloat32ArrayCid:
    case kTypedDataFloat64ArrayCid:  // TODO(srdjan): Support Float64 constants.
    case kTypedDataInt32x4ArrayCid:
    case kTypedDataFloat32x4ArrayCid:
      locs->set_in(2, Location::RequiresFpuRegister());
      break;
    default:
      UNREACHABLE();
      return NULL;
  }
  return locs;
}


void StoreIndexedInstr::EmitNativeCode(FlowGraphCompiler* compiler) {
  __ Comment("StoreIndexedInstr");
  // The array register points to the backing store for external arrays.
  const Register array = locs()->in(0).reg();
  const Location index = locs()->in(1);

  Address element_address = index.IsRegister()
      ? __ ElementAddressForRegIndex(false,  // Store.
                                     IsExternal(), class_id(), index_scale(),
                                     array, index.reg())
      : __ ElementAddressForIntIndex(
            IsExternal(), class_id(), index_scale(),
            array, Smi::Cast(index.constant()).Value());
  ASSERT(element_address.base() != TMP);  // Allowed for load only.

  switch (class_id()) {
    case kArrayCid:
      if (ShouldEmitStoreBarrier()) {
        Register value = locs()->in(2).reg();
        __ StoreIntoObject(array, element_address, value);
      } else if (locs()->in(2).IsConstant()) {
        const Object& constant = locs()->in(2).constant();
        __ StoreIntoObjectNoBarrier(array, element_address, constant);
      } else {
        Register value = locs()->in(2).reg();
        __ StoreIntoObjectNoBarrier(array, element_address, value);
      }
      break;
    case kTypedDataInt8ArrayCid:
    case kTypedDataUint8ArrayCid:
    case kExternalTypedDataUint8ArrayCid:
    case kOneByteStringCid: {
      if (locs()->in(2).IsConstant()) {
        const Smi& constant = Smi::Cast(locs()->in(2).constant());
        __ LoadImmediate(TMP, static_cast<int8_t>(constant.Value()));
        __ sb(TMP, element_address);
      } else {
        Register value = locs()->in(2).reg();
        __ SmiUntag(TMP, value);
        __ sb(TMP, element_address);
      }
      break;
    }
    case kTypedDataUint8ClampedArrayCid:
    case kExternalTypedDataUint8ClampedArrayCid: {
      if (locs()->in(2).IsConstant()) {
        const Smi& constant = Smi::Cast(locs()->in(2).constant());
        intptr_t value = constant.Value();
        // Clamp to 0x0 or 0xFF respectively.
        if (value > 0xFF) {
          value = 0xFF;
        } else if (value < 0) {
          value = 0;
        }
        __ LoadImmediate(TMP, static_cast<int8_t>(value));
        __ sb(TMP, element_address);
      } else {
        Register value = locs()->in(2).reg();
        Label store_value, bigger, smaller;
        __ SmiUntag(TMP, value);
        __ BranchUnsignedLess(TMP, Immediate(0xFF + 1), &store_value);
        __ LoadImmediate(TMP, 0xFF);
        __ slti(CMPRES1, value, Immediate(1));
        __ movn(TMP, ZR, CMPRES1);
        __ Bind(&store_value);
        __ sb(TMP, element_address);
      }
      break;
    }
    case kTypedDataInt16ArrayCid:
    case kTypedDataUint16ArrayCid: {
      Register value = locs()->in(2).reg();
      __ SmiUntag(TMP, value);
      __ sh(TMP, element_address);
      break;
    }
    case kTypedDataInt32ArrayCid:
    case kTypedDataUint32ArrayCid: {
      __ sw(locs()->in(2).reg(), element_address);
      break;
    }
    case kTypedDataFloat32ArrayCid: {
      FRegister value = EvenFRegisterOf(locs()->in(2).fpu_reg());
      __ swc1(value, element_address);
      break;
    }
    case kTypedDataFloat64ArrayCid:
      __ StoreDToOffset(locs()->in(2).fpu_reg(),
                        element_address.base(), element_address.offset());
      break;
    case kTypedDataInt32x4ArrayCid:
    case kTypedDataFloat32x4ArrayCid:
      UNIMPLEMENTED();
      break;
    default:
      UNREACHABLE();
  }
}


LocationSummary* GuardFieldClassInstr::MakeLocationSummary(Zone* zone,
                                                           bool opt) const {
  const intptr_t kNumInputs = 1;

  const intptr_t value_cid = value()->Type()->ToCid();
  const intptr_t field_cid = field().guarded_cid();

  const bool emit_full_guard = !opt || (field_cid == kIllegalCid);
  const bool needs_value_cid_temp_reg =
    (value_cid == kDynamicCid) && (emit_full_guard || (field_cid != kSmiCid));
  const bool needs_field_temp_reg = emit_full_guard;

  intptr_t num_temps = 0;
  if (needs_value_cid_temp_reg) {
    num_temps++;
  }
  if (needs_field_temp_reg) {
    num_temps++;
  }

  LocationSummary* summary = new(zone) LocationSummary(
      zone, kNumInputs, num_temps, LocationSummary::kNoCall);
  summary->set_in(0, Location::RequiresRegister());

  for (intptr_t i = 0; i < num_temps; i++) {
    summary->set_temp(i, Location::RequiresRegister());
  }

  return summary;
}


void GuardFieldClassInstr::EmitNativeCode(FlowGraphCompiler* compiler) {
  ASSERT(sizeof(classid_t) == kInt16Size);
  __ Comment("GuardFieldClassInstr");

  const intptr_t value_cid = value()->Type()->ToCid();
  const intptr_t field_cid = field().guarded_cid();
  const intptr_t nullability = field().is_nullable() ? kNullCid : kIllegalCid;

  if (field_cid == kDynamicCid) {
    ASSERT(!compiler->is_optimizing());
    return;  // Nothing to emit.
  }

  const bool emit_full_guard =
      !compiler->is_optimizing() || (field_cid == kIllegalCid);

  const bool needs_value_cid_temp_reg =
      (value_cid == kDynamicCid) && (emit_full_guard || (field_cid != kSmiCid));

  const bool needs_field_temp_reg = emit_full_guard;

  const Register value_reg = locs()->in(0).reg();

  const Register value_cid_reg = needs_value_cid_temp_reg ?
      locs()->temp(0).reg() : kNoRegister;

  const Register field_reg = needs_field_temp_reg ?
      locs()->temp(locs()->temp_count() - 1).reg() : kNoRegister;

  Label ok, fail_label;

  Label* deopt = compiler->is_optimizing() ?
      compiler->AddDeoptStub(deopt_id(), ICData::kDeoptGuardField) : NULL;

  Label* fail = (deopt != NULL) ? deopt : &fail_label;

  if (emit_full_guard) {
    __ LoadObject(field_reg, Field::ZoneHandle(field().raw()));

    FieldAddress field_cid_operand(field_reg, Field::guarded_cid_offset());
    FieldAddress field_nullability_operand(
        field_reg, Field::is_nullable_offset());

    if (value_cid == kDynamicCid) {
      LoadValueCid(compiler, value_cid_reg, value_reg);

      __ lhu(CMPRES1, field_cid_operand);
      __ beq(value_cid_reg, CMPRES1, &ok);
      __ lhu(TMP, field_nullability_operand);
      __ subu(CMPRES1, value_cid_reg, TMP);
    } else if (value_cid == kNullCid) {
      __ lhu(TMP, field_nullability_operand);
      __ LoadImmediate(CMPRES1, value_cid);
      __ subu(CMPRES1, TMP, CMPRES1);
    } else {
      __ lhu(TMP, field_cid_operand);
      __ LoadImmediate(CMPRES1, value_cid);
      __ subu(CMPRES1, TMP, CMPRES1);
    }
    __ beq(CMPRES1, ZR, &ok);

    // Check if the tracked state of the guarded field can be initialized
    // inline. If the field needs length check we fall through to runtime
    // which is responsible for computing offset of the length field
    // based on the class id.
    // Length guard will be emitted separately when needed via GuardFieldLength
    // instruction after GuardFieldClass.
    if (!field().needs_length_check()) {
      // Uninitialized field can be handled inline. Check if the
      // field is still unitialized.
      __ lhu(CMPRES1, field_cid_operand);
      __ BranchNotEqual(CMPRES1, Immediate(kIllegalCid), fail);

      if (value_cid == kDynamicCid) {
        __ sh(value_cid_reg, field_cid_operand);
        __ sh(value_cid_reg, field_nullability_operand);
      } else {
        __ LoadImmediate(TMP, value_cid);
        __ sh(TMP, field_cid_operand);
        __ sh(TMP, field_nullability_operand);
      }

      if (deopt == NULL) {
        ASSERT(!compiler->is_optimizing());
        __ b(&ok);
      }
    }

    if (deopt == NULL) {
      ASSERT(!compiler->is_optimizing());
      __ Bind(fail);

      __ lhu(CMPRES1, FieldAddress(field_reg, Field::guarded_cid_offset()));
      __ BranchEqual(CMPRES1, Immediate(kDynamicCid), &ok);

      __ addiu(SP, SP, Immediate(-2 * kWordSize));
      __ sw(field_reg, Address(SP, 1 * kWordSize));
      __ sw(value_reg, Address(SP, 0 * kWordSize));
      __ CallRuntime(kUpdateFieldCidRuntimeEntry, 2);
      __ Drop(2);  // Drop the field and the value.
    }
  } else {
    ASSERT(compiler->is_optimizing());
    ASSERT(deopt != NULL);

    // Field guard class has been initialized and is known.
    if (value_cid == kDynamicCid) {
      // Value's class id is not known.
      __ andi(CMPRES1, value_reg, Immediate(kSmiTagMask));

      if (field_cid != kSmiCid) {
        __ beq(CMPRES1, ZR, fail);
        __ LoadClassId(value_cid_reg, value_reg);
        __ LoadImmediate(TMP, field_cid);
        __ subu(CMPRES1, value_cid_reg, TMP);
      }

      if (field().is_nullable() && (field_cid != kNullCid)) {
        __ beq(CMPRES1, ZR, &ok);
        if (field_cid != kSmiCid) {
          __ LoadImmediate(TMP, kNullCid);
          __ subu(CMPRES1, value_cid_reg, TMP);
        } else {
          __ LoadObject(TMP, Object::null_object());
          __ subu(CMPRES1, value_reg, TMP);
        }
      }

      __ bne(CMPRES1, ZR, fail);
    } else {
      // Both value's and field's class id is known.
      ASSERT((value_cid != field_cid) && (value_cid != nullability));
      __ b(fail);
    }
  }
  __ Bind(&ok);
}


LocationSummary* GuardFieldLengthInstr::MakeLocationSummary(Zone* zone,
                                                            bool opt) const {
  const intptr_t kNumInputs = 1;

  if (!opt || (field().guarded_list_length() == Field::kUnknownFixedLength)) {
    const intptr_t kNumTemps = 1;
    LocationSummary* summary = new(zone) LocationSummary(
        zone, kNumInputs, kNumTemps, LocationSummary::kNoCall);
    summary->set_in(0, Location::RequiresRegister());
    // We need temporaries for field object.
    summary->set_temp(0, Location::RequiresRegister());
    return summary;
  } else {
    LocationSummary* summary = new(zone) LocationSummary(
        zone, kNumInputs, 0, LocationSummary::kNoCall);
    summary->set_in(0, Location::RequiresRegister());
    return summary;
  }
  UNREACHABLE();
}


void GuardFieldLengthInstr::EmitNativeCode(FlowGraphCompiler* compiler) {
  if (field().guarded_list_length() == Field::kNoFixedLength) {
    ASSERT(!compiler->is_optimizing());
    return;  // Nothing to emit.
  }

  Label* deopt = compiler->is_optimizing() ?
      compiler->AddDeoptStub(deopt_id(), ICData::kDeoptGuardField) : NULL;

  const Register value_reg = locs()->in(0).reg();

  if (!compiler->is_optimizing() ||
      (field().guarded_list_length() == Field::kUnknownFixedLength)) {
    const Register field_reg = locs()->temp(0).reg();

    Label ok;

    __ LoadObject(field_reg, Field::ZoneHandle(field().raw()));

    __ lb(CMPRES1, FieldAddress(field_reg,
        Field::guarded_list_length_in_object_offset_offset()));
    __ blez(CMPRES1, &ok);

    __ lw(CMPRES2, FieldAddress(field_reg,
        Field::guarded_list_length_offset()));

    // Load the length from the value. GuardFieldClass already verified that
    // value's class matches guarded class id of the field.
    // CMPRES1 contains offset already corrected by -kHeapObjectTag that is
    // why we can use Address instead of FieldAddress.
    __ addu(TMP, value_reg, CMPRES1);
    __ lw(TMP, Address(TMP));

    if (deopt == NULL) {
      __ beq(CMPRES2, TMP, &ok);

      __ addiu(SP, SP, Immediate(-2 * kWordSize));
      __ sw(field_reg, Address(SP, 1 * kWordSize));
      __ sw(value_reg, Address(SP, 0 * kWordSize));
      __ CallRuntime(kUpdateFieldCidRuntimeEntry, 2);
      __ Drop(2);  // Drop the field and the value.
    } else {
      __ bne(CMPRES2, TMP, deopt);
    }

    __ Bind(&ok);
  } else {
    ASSERT(compiler->is_optimizing());
    ASSERT(field().guarded_list_length() >= 0);
    ASSERT(field().guarded_list_length_in_object_offset() !=
        Field::kUnknownLengthOffset);

    __ lw(CMPRES1,
          FieldAddress(value_reg,
                       field().guarded_list_length_in_object_offset()));
    __ LoadImmediate(TMP, Smi::RawValue(field().guarded_list_length()));
    __ bne(CMPRES1, TMP, deopt);
  }
}


class BoxAllocationSlowPath : public SlowPathCode {
 public:
  BoxAllocationSlowPath(Instruction* instruction,
                        const Class& cls,
                        Register result)
      : instruction_(instruction),
        cls_(cls),
        result_(result) { }

  virtual void EmitNativeCode(FlowGraphCompiler* compiler) {
    if (Assembler::EmittingComments()) {
      __ Comment("%s slow path allocation of %s",
                 instruction_->DebugName(),
                 String::Handle(cls_.PrettyName()).ToCString());
    }
    __ Bind(entry_label());
    const Code& stub = Code::ZoneHandle(
        compiler->zone(), StubCode::GetAllocationStubForClass(cls_));
    const StubEntry stub_entry(stub);

    LocationSummary* locs = instruction_->locs();
    locs->live_registers()->Remove(Location::RegisterLocation(result_));

    compiler->SaveLiveRegisters(locs);
    compiler->GenerateCall(Scanner::kNoSourcePos,  // No token position.
                           stub_entry,
                           RawPcDescriptors::kOther,
                           locs);
    compiler->AddStubCallTarget(stub);
    if (result_ != V0) {
      __ mov(result_, V0);
    }
    compiler->RestoreLiveRegisters(locs);
    __ b(exit_label());
  }

  static void Allocate(FlowGraphCompiler* compiler,
                       Instruction* instruction,
                       const Class& cls,
                       Register result,
                       Register temp) {
    if (compiler->intrinsic_mode()) {
      __ TryAllocate(cls,
                     compiler->intrinsic_slow_path_label(),
                     result,
                     temp);
    } else {
      BoxAllocationSlowPath* slow_path =
          new BoxAllocationSlowPath(instruction, cls, result);
      compiler->AddSlowPathCode(slow_path);

      __ TryAllocate(cls,
                     slow_path->entry_label(),
                     result,
                     temp);
      __ Bind(slow_path->exit_label());
    }
  }

 private:
  Instruction* instruction_;
  const Class& cls_;
  const Register result_;
};


LocationSummary* StoreInstanceFieldInstr::MakeLocationSummary(Zone* zone,
                                                              bool opt) const {
  const intptr_t kNumInputs = 2;
  const intptr_t kNumTemps =
      (IsUnboxedStore() && opt) ? 2 :
          ((IsPotentialUnboxedStore()) ? 3 : 0);
  LocationSummary* summary = new(zone) LocationSummary(
      zone, kNumInputs, kNumTemps,
          ((IsUnboxedStore() && opt && is_potential_unboxed_initialization_) ||
           IsPotentialUnboxedStore())
          ? LocationSummary::kCallOnSlowPath
          : LocationSummary::kNoCall);

  summary->set_in(0, Location::RequiresRegister());
  if (IsUnboxedStore() && opt) {
    summary->set_in(1, Location::RequiresFpuRegister());
    summary->set_temp(0, Location::RequiresRegister());
    summary->set_temp(1, Location::RequiresRegister());
  } else if (IsPotentialUnboxedStore()) {
    summary->set_in(1, ShouldEmitStoreBarrier()
        ? Location::WritableRegister()
        :  Location::RequiresRegister());
    summary->set_temp(0, Location::RequiresRegister());
    summary->set_temp(1, Location::RequiresRegister());
    summary->set_temp(2, opt ? Location::RequiresFpuRegister()
                             : Location::FpuRegisterLocation(D1));
  } else {
    summary->set_in(1, ShouldEmitStoreBarrier()
                       ? Location::WritableRegister()
                       : Location::RegisterOrConstant(value()));
  }
  return summary;
}


static void EnsureMutableBox(FlowGraphCompiler* compiler,
                             StoreInstanceFieldInstr* instruction,
                             Register box_reg,
                             const Class& cls,
                             Register instance_reg,
                             intptr_t offset,
                             Register temp) {
  Label done;
  __ lw(box_reg, FieldAddress(instance_reg, offset));
  __ BranchNotEqual(box_reg, Object::null_object(), &done);
  BoxAllocationSlowPath::Allocate(compiler, instruction, cls, box_reg, temp);
  __ mov(temp, box_reg);
  __ StoreIntoObjectOffset(instance_reg, offset, temp);
  __ Bind(&done);
}


void StoreInstanceFieldInstr::EmitNativeCode(FlowGraphCompiler* compiler) {
  ASSERT(sizeof(classid_t) == kInt16Size);
  Label skip_store;

  Register instance_reg = locs()->in(0).reg();

  if (IsUnboxedStore() && compiler->is_optimizing()) {
    DRegister value = locs()->in(1).fpu_reg();
    Register temp = locs()->temp(0).reg();
    Register temp2 = locs()->temp(1).reg();
    const intptr_t cid = field().UnboxedFieldCid();

    if (is_potential_unboxed_initialization_) {
      const Class* cls = NULL;
      switch (cid) {
        case kDoubleCid:
          cls = &compiler->double_class();
          break;
        default:
          UNREACHABLE();
      }

      BoxAllocationSlowPath::Allocate(compiler, this, *cls, temp, temp2);
      __ mov(temp2, temp);
      __ StoreIntoObjectOffset(instance_reg, offset_in_bytes_, temp2);
    } else {
      __ lw(temp, FieldAddress(instance_reg, offset_in_bytes_));
    }
    switch (cid) {
      case kDoubleCid:
        __ StoreDToOffset(value, temp, Double::value_offset() - kHeapObjectTag);
      break;
      default:
        UNREACHABLE();
    }
    return;
  }

  if (IsPotentialUnboxedStore()) {
    Register value_reg = locs()->in(1).reg();
    Register temp = locs()->temp(0).reg();
    Register temp2 = locs()->temp(1).reg();
    DRegister fpu_temp = locs()->temp(2).fpu_reg();

    if (ShouldEmitStoreBarrier()) {
      // Value input is a writable register and should be manually preserved
      // across allocation slow-path.
      locs()->live_registers()->Add(locs()->in(1), kTagged);
    }

    Label store_pointer;
    Label store_double;

    __ LoadObject(temp, Field::ZoneHandle(field().raw()));

    __ lhu(temp2, FieldAddress(temp, Field::is_nullable_offset()));
    __ BranchEqual(temp2, Immediate(kNullCid), &store_pointer);

    __ lbu(temp2, FieldAddress(temp, Field::kind_bits_offset()));
    __ andi(CMPRES1, temp2, Immediate(1 << Field::kUnboxingCandidateBit));
    __ beq(CMPRES1, ZR, &store_pointer);

    __ lhu(temp2, FieldAddress(temp, Field::guarded_cid_offset()));
    __ BranchEqual(temp2, Immediate(kDoubleCid), &store_double);

    // Fall through.
    __ b(&store_pointer);

    if (!compiler->is_optimizing()) {
      locs()->live_registers()->Add(locs()->in(0));
      locs()->live_registers()->Add(locs()->in(1));
    }

    {
      __ Bind(&store_double);
      EnsureMutableBox(compiler,
                       this,
                       temp,
                       compiler->double_class(),
                       instance_reg,
                       offset_in_bytes_,
                       temp2);
      __ LoadDFromOffset(fpu_temp,
                         value_reg,
                         Double::value_offset() - kHeapObjectTag);
      __ StoreDToOffset(fpu_temp, temp,
                        Double::value_offset() - kHeapObjectTag);
      __ b(&skip_store);
    }

    __ Bind(&store_pointer);
  }

  if (ShouldEmitStoreBarrier()) {
    Register value_reg = locs()->in(1).reg();
    __ StoreIntoObjectOffset(instance_reg,
                             offset_in_bytes_,
                             value_reg,
                             CanValueBeSmi());
  } else {
    if (locs()->in(1).IsConstant()) {
      __ StoreIntoObjectNoBarrierOffset(
          instance_reg,
          offset_in_bytes_,
          locs()->in(1).constant());
    } else {
      Register value_reg = locs()->in(1).reg();
      __ StoreIntoObjectNoBarrierOffset(instance_reg,
                                        offset_in_bytes_,
                                        value_reg);
    }
  }
  __ Bind(&skip_store);
}


LocationSummary* LoadStaticFieldInstr::MakeLocationSummary(Zone* zone,
                                                           bool opt) const {
  const intptr_t kNumInputs = 1;
  const intptr_t kNumTemps = 0;
  LocationSummary* summary = new(zone) LocationSummary(
      zone, kNumInputs, kNumTemps, LocationSummary::kNoCall);
  summary->set_in(0, Location::RequiresRegister());
  summary->set_out(0, Location::RequiresRegister());
  return summary;
}


// When the parser is building an implicit static getter for optimization,
// it can generate a function body where deoptimization ids do not line up
// with the unoptimized code.
//
// This is safe only so long as LoadStaticFieldInstr cannot deoptimize.
void LoadStaticFieldInstr::EmitNativeCode(FlowGraphCompiler* compiler) {
  __ Comment("LoadStaticFieldInstr");
  Register field = locs()->in(0).reg();
  Register result = locs()->out(0).reg();
  __ LoadFromOffset(result,
                    field,
                    Field::static_value_offset() - kHeapObjectTag);
}


LocationSummary* StoreStaticFieldInstr::MakeLocationSummary(Zone* zone,
                                                            bool opt) const {
  LocationSummary* locs = new(zone) LocationSummary(
      zone, 1, 1, LocationSummary::kNoCall);
  locs->set_in(0, value()->NeedsStoreBuffer() ? Location::WritableRegister()
                                              : Location::RequiresRegister());
  locs->set_temp(0, Location::RequiresRegister());
  return locs;
}


void StoreStaticFieldInstr::EmitNativeCode(FlowGraphCompiler* compiler) {
  __ Comment("StoreStaticFieldInstr");
  Register value = locs()->in(0).reg();
  Register temp = locs()->temp(0).reg();

  __ LoadObject(temp, field());
  if (this->value()->NeedsStoreBuffer()) {
    __ StoreIntoObject(temp,
                       FieldAddress(temp, Field::static_value_offset()),
                       value,
                       CanValueBeSmi());
  } else {
    __ StoreIntoObjectNoBarrier(
        temp, FieldAddress(temp, Field::static_value_offset()), value);
  }
}


LocationSummary* InstanceOfInstr::MakeLocationSummary(Zone* zone,
                                                      bool opt) const {
  const intptr_t kNumInputs = 3;
  const intptr_t kNumTemps = 0;
  LocationSummary* summary = new(zone) LocationSummary(
      zone, kNumInputs, kNumTemps, LocationSummary::kCall);
  summary->set_in(0, Location::RegisterLocation(A0));
  summary->set_in(1, Location::RegisterLocation(A2));
  summary->set_in(2, Location::RegisterLocation(A1));
  summary->set_out(0, Location::RegisterLocation(V0));
  return summary;
}


void InstanceOfInstr::EmitNativeCode(FlowGraphCompiler* compiler) {
  ASSERT(locs()->in(0).reg() == A0);  // Value.
  ASSERT(locs()->in(1).reg() == A2);  // Instantiator.
  ASSERT(locs()->in(2).reg() == A1);  // Instantiator type arguments.

  __ Comment("InstanceOfInstr");
  compiler->GenerateInstanceOf(token_pos(),
                               deopt_id(),
                               type(),
                               negate_result(),
                               locs());
  ASSERT(locs()->out(0).reg() == V0);
}


LocationSummary* CreateArrayInstr::MakeLocationSummary(Zone* zone,
                                                       bool opt) const {
  const intptr_t kNumInputs = 2;
  const intptr_t kNumTemps = 0;
  LocationSummary* locs = new(zone) LocationSummary(
      zone, kNumInputs, kNumTemps, LocationSummary::kCall);
  locs->set_in(0, Location::RegisterLocation(A0));
  locs->set_in(1, Location::RegisterLocation(A1));
  locs->set_out(0, Location::RegisterLocation(V0));
  return locs;
}


// Inlines array allocation for known constant values.
static void InlineArrayAllocation(FlowGraphCompiler* compiler,
                                   intptr_t num_elements,
                                   Label* slow_path,
                                   Label* done) {
  const int kInlineArraySize = 12;  // Same as kInlineInstanceSize.
  const Register kLengthReg = A1;
  const Register kElemTypeReg = A0;
  const intptr_t instance_size = Array::InstanceSize(num_elements);

  __ TryAllocateArray(kArrayCid, instance_size, slow_path,
                      V0,  // instance
                      T1,  // end address
                      T2,
                      T3);
  // V0: new object start as a tagged pointer.
  // T1: new object end address.

  // Store the type argument field.
  __ StoreIntoObjectNoBarrier(V0,
                              FieldAddress(V0, Array::type_arguments_offset()),
                              kElemTypeReg);

  // Set the length field.
  __ StoreIntoObjectNoBarrier(V0,
                              FieldAddress(V0, Array::length_offset()),
                              kLengthReg);

  // Initialize all array elements to raw_null.
  // V0: new object start as a tagged pointer.
  // T1: new object end address.
  // T2: iterator which initially points to the start of the variable
  // data area to be initialized.
  // T7: null.
  if (num_elements > 0) {
    const intptr_t array_size = instance_size - sizeof(RawArray);
    __ LoadObject(T7, Object::null_object());
    __ AddImmediate(T2, V0, sizeof(RawArray) - kHeapObjectTag);
    if (array_size < (kInlineArraySize * kWordSize)) {
      intptr_t current_offset = 0;
      while (current_offset < array_size) {
        __ sw(T7, Address(T2, current_offset));
        current_offset += kWordSize;
      }
    } else {
      Label init_loop;
      __ Bind(&init_loop);
      __ sw(T7, Address(T2, 0));
      __ addiu(T2, T2, Immediate(kWordSize));
      __ BranchUnsignedLess(T2, T1, &init_loop);
    }
  }
  __ b(done);
}


void CreateArrayInstr::EmitNativeCode(FlowGraphCompiler* compiler) {
  __ Comment("CreateArrayInstr");
  const Register kLengthReg = A1;
  const Register kElemTypeReg = A0;
  const Register kResultReg = V0;
  ASSERT(locs()->in(0).reg() == kElemTypeReg);
  ASSERT(locs()->in(1).reg() == kLengthReg);

  Label slow_path, done;
  if (compiler->is_optimizing() &&
      num_elements()->BindsToConstant() &&
      num_elements()->BoundConstant().IsSmi()) {
    const intptr_t length = Smi::Cast(num_elements()->BoundConstant()).Value();
    if ((length >= 0) && (length <= Array::kMaxElements)) {
      Label slow_path, done;
      InlineArrayAllocation(compiler, length, &slow_path, &done);
      __ Bind(&slow_path);
      __ PushObject(Object::null_object());  // Make room for the result.
      __ Push(kLengthReg);  // length.
      __ Push(kElemTypeReg);
      compiler->GenerateRuntimeCall(token_pos(),
                                    deopt_id(),
                                    kAllocateArrayRuntimeEntry,
                                    2,
                                    locs());
      __ Drop(2);
      __ Pop(kResultReg);
      __ Bind(&done);
      return;
    }
  }

  __ Bind(&slow_path);
<<<<<<< HEAD
  const Code& stub = Code::Handle(compiler->isolate(),
                                  StubCode::AllocateArray_entry()->code());
=======
  const Code& stub = Code::ZoneHandle(compiler->zone(),
                                      StubCode::AllocateArray_entry()->code());
>>>>>>> 71b3d5ab
  compiler->AddStubCallTarget(stub);
  compiler->GenerateCall(token_pos(),
                         *StubCode::AllocateArray_entry(),
                         RawPcDescriptors::kOther,
                         locs());
  __ Bind(&done);
  ASSERT(locs()->out(0).reg() == kResultReg);
}


LocationSummary* LoadFieldInstr::MakeLocationSummary(Zone* zone,
                                                     bool opt) const {
  const intptr_t kNumInputs = 1;
  const intptr_t kNumTemps =
      (IsUnboxedLoad() && opt) ? 1 :
          ((IsPotentialUnboxedLoad()) ? 2 : 0);
  LocationSummary* locs = new(zone) LocationSummary(
      zone, kNumInputs, kNumTemps,
          (opt && !IsPotentialUnboxedLoad())
          ? LocationSummary::kNoCall
          : LocationSummary::kCallOnSlowPath);

  locs->set_in(0, Location::RequiresRegister());

  if (IsUnboxedLoad() && opt) {
    locs->set_temp(0, Location::RequiresRegister());
  } else if (IsPotentialUnboxedLoad()) {
    locs->set_temp(0, opt ? Location::RequiresFpuRegister()
                          : Location::FpuRegisterLocation(D1));
    locs->set_temp(1, Location::RequiresRegister());
  }
  locs->set_out(0, Location::RequiresRegister());
  return locs;
}


void LoadFieldInstr::EmitNativeCode(FlowGraphCompiler* compiler) {
  ASSERT(sizeof(classid_t) == kInt16Size);

  Register instance_reg = locs()->in(0).reg();
  if (IsUnboxedLoad() && compiler->is_optimizing()) {
    DRegister result = locs()->out(0).fpu_reg();
    Register temp = locs()->temp(0).reg();
    __ LoadFieldFromOffset(temp, instance_reg, offset_in_bytes());
    intptr_t cid = field()->UnboxedFieldCid();
    switch (cid) {
      case kDoubleCid:
        __ LoadDFromOffset(result, temp,
                           Double::value_offset() - kHeapObjectTag);
        break;
      default:
        UNREACHABLE();
    }
    return;
  }

  Label done;
  Register result_reg = locs()->out(0).reg();
  if (IsPotentialUnboxedLoad()) {
    Register temp = locs()->temp(1).reg();
    DRegister value = locs()->temp(0).fpu_reg();

    Label load_pointer;
    Label load_double;

    __ LoadObject(result_reg, Field::ZoneHandle(field()->raw()));

    FieldAddress field_cid_operand(result_reg, Field::guarded_cid_offset());
    FieldAddress field_nullability_operand(result_reg,
                                           Field::is_nullable_offset());

    __ lhu(temp, field_nullability_operand);
    __ BranchEqual(temp, Immediate(kNullCid), &load_pointer);

    __ lhu(temp, field_cid_operand);
    __ BranchEqual(temp, Immediate(kDoubleCid), &load_double);

    // Fall through.
    __ b(&load_pointer);

    if (!compiler->is_optimizing()) {
      locs()->live_registers()->Add(locs()->in(0));
    }

    {
      __ Bind(&load_double);
      BoxAllocationSlowPath::Allocate(
          compiler, this, compiler->double_class(), result_reg, temp);
      __ lw(temp, FieldAddress(instance_reg, offset_in_bytes()));
      __ LoadDFromOffset(value, temp, Double::value_offset() - kHeapObjectTag);
      __ StoreDToOffset(value,
                        result_reg,
                        Double::value_offset() - kHeapObjectTag);
      __ b(&done);
    }

    __ Bind(&load_pointer);
  }
  __ LoadFieldFromOffset(result_reg, instance_reg, offset_in_bytes());
  __ Bind(&done);
}


LocationSummary* InstantiateTypeInstr::MakeLocationSummary(Zone* zone,
                                                           bool opt) const {
  const intptr_t kNumInputs = 1;
  const intptr_t kNumTemps = 0;
  LocationSummary* locs = new(zone) LocationSummary(
      zone, kNumInputs, kNumTemps, LocationSummary::kCall);
  locs->set_in(0, Location::RegisterLocation(T0));
  locs->set_out(0, Location::RegisterLocation(T0));
  return locs;
}


void InstantiateTypeInstr::EmitNativeCode(FlowGraphCompiler* compiler) {
  __ Comment("InstantiateTypeInstr");
  Register instantiator_reg = locs()->in(0).reg();
  Register result_reg = locs()->out(0).reg();

  // 'instantiator_reg' is the instantiator TypeArguments object (or null).
  // A runtime call to instantiate the type is required.
  __ addiu(SP, SP, Immediate(-3 * kWordSize));
  __ LoadObject(TMP, Object::null_object());
  __ sw(TMP, Address(SP, 2 * kWordSize));  // Make room for the result.
  __ LoadObject(TMP, type());
  __ sw(TMP, Address(SP, 1 * kWordSize));
  // Push instantiator type arguments.
  __ sw(instantiator_reg, Address(SP, 0 * kWordSize));

  compiler->GenerateRuntimeCall(token_pos(),
                                deopt_id(),
                                kInstantiateTypeRuntimeEntry,
                                2,
                                locs());
  // Pop instantiated type.
  __ lw(result_reg, Address(SP, 2 * kWordSize));
  // Drop instantiator and uninstantiated type.
  __ addiu(SP, SP, Immediate(3 * kWordSize));
  ASSERT(instantiator_reg == result_reg);
}


LocationSummary* InstantiateTypeArgumentsInstr::MakeLocationSummary(
    Zone* zone, bool opt) const {
  const intptr_t kNumInputs = 1;
  const intptr_t kNumTemps = 0;
  LocationSummary* locs = new(zone) LocationSummary(
      zone, kNumInputs, kNumTemps, LocationSummary::kCall);
  locs->set_in(0, Location::RegisterLocation(T0));
  locs->set_out(0, Location::RegisterLocation(T0));
  return locs;
}


void InstantiateTypeArgumentsInstr::EmitNativeCode(
    FlowGraphCompiler* compiler) {
  __ Comment("InstantiateTypeArgumentsInstr");
  Register instantiator_reg = locs()->in(0).reg();
  Register result_reg = locs()->out(0).reg();
  ASSERT(instantiator_reg == T0);
  ASSERT(instantiator_reg == result_reg);

  // 'instantiator_reg' is the instantiator TypeArguments object (or null).
  ASSERT(!type_arguments().IsUninstantiatedIdentity() &&
         !type_arguments().CanShareInstantiatorTypeArguments(
             instantiator_class()));
  // If the instantiator is null and if the type argument vector
  // instantiated from null becomes a vector of dynamic, then use null as
  // the type arguments.
  Label type_arguments_instantiated;
  const intptr_t len = type_arguments().Length();
  if (type_arguments().IsRawInstantiatedRaw(len)) {
    __ BranchEqual(instantiator_reg, Object::null_object(),
                   &type_arguments_instantiated);
  }

  __ LoadObject(T2, type_arguments());
  __ lw(T2, FieldAddress(T2, TypeArguments::instantiations_offset()));
  __ AddImmediate(T2, Array::data_offset() - kHeapObjectTag);
  // The instantiations cache is initialized with Object::zero_array() and is
  // therefore guaranteed to contain kNoInstantiator. No length check needed.
  Label loop, found, slow_case;
  __ Bind(&loop);
  __ lw(T1, Address(T2, 0 * kWordSize));  // Cached instantiator.
  __ beq(T1, T0, &found);
  __ BranchNotEqual(
      T1, Immediate(Smi::RawValue(StubCode::kNoInstantiator)), &loop);
  __ delay_slot()->addiu(T2, T2, Immediate(2 * kWordSize));
  __ b(&slow_case);
  __ Bind(&found);
  __ lw(T0, Address(T2, 1 * kWordSize));  // Cached instantiated args.
  __ b(&type_arguments_instantiated);

  __ Bind(&slow_case);
  // Instantiate non-null type arguments.
  // A runtime call to instantiate the type arguments is required.
  __ addiu(SP, SP, Immediate(-3 * kWordSize));
  __ LoadObject(TMP, Object::null_object());
  __ sw(TMP, Address(SP, 2 * kWordSize));  // Make room for the result.
  __ LoadObject(TMP, type_arguments());
  __ sw(TMP, Address(SP, 1 * kWordSize));
  // Push instantiator type arguments.
  __ sw(instantiator_reg, Address(SP, 0 * kWordSize));

  compiler->GenerateRuntimeCall(token_pos(),
                                deopt_id(),
                                kInstantiateTypeArgumentsRuntimeEntry,
                                2,
                                locs());
  // Pop instantiated type arguments.
  __ lw(result_reg, Address(SP, 2 * kWordSize));
  // Drop instantiator and uninstantiated type arguments.
  __ addiu(SP, SP, Immediate(3 * kWordSize));
  __ Bind(&type_arguments_instantiated);
}


LocationSummary* AllocateUninitializedContextInstr::MakeLocationSummary(
    Zone* zone,
    bool opt) const {
  ASSERT(opt);
  const intptr_t kNumInputs = 0;
  const intptr_t kNumTemps = 3;
  LocationSummary* locs = new(zone) LocationSummary(
      zone, kNumInputs, kNumTemps, LocationSummary::kCallOnSlowPath);
  locs->set_temp(0, Location::RegisterLocation(T1));
  locs->set_temp(1, Location::RegisterLocation(T2));
  locs->set_temp(2, Location::RegisterLocation(T3));
  locs->set_out(0, Location::RegisterLocation(V0));
  return locs;
}


class AllocateContextSlowPath : public SlowPathCode {
 public:
  explicit AllocateContextSlowPath(
      AllocateUninitializedContextInstr* instruction)
      : instruction_(instruction) { }

  virtual void EmitNativeCode(FlowGraphCompiler* compiler) {
    __ Comment("AllocateContextSlowPath");
    __ Bind(entry_label());

    LocationSummary* locs = instruction_->locs();
    locs->live_registers()->Remove(locs->out(0));

    compiler->SaveLiveRegisters(locs);

    __ LoadImmediate(T1, instruction_->num_context_variables());
<<<<<<< HEAD
    const Code& stub = Code::Handle(compiler->isolate(),
                                    StubCode::AllocateContext_entry()->code());
=======
    const Code& stub = Code::ZoneHandle(
        compiler->zone(), StubCode::AllocateContext_entry()->code());
>>>>>>> 71b3d5ab
    compiler->AddStubCallTarget(stub);
    compiler->GenerateCall(instruction_->token_pos(),
                           *StubCode::AllocateContext_entry(),
                           RawPcDescriptors::kOther,
                           locs);
    ASSERT(instruction_->locs()->out(0).reg() == V0);
    compiler->RestoreLiveRegisters(instruction_->locs());
    __ b(exit_label());
  }

 private:
  AllocateUninitializedContextInstr* instruction_;
};


void AllocateUninitializedContextInstr::EmitNativeCode(
    FlowGraphCompiler* compiler) {
  Register temp0 = locs()->temp(0).reg();
  Register temp1 = locs()->temp(1).reg();
  Register temp2 = locs()->temp(2).reg();
  Register result = locs()->out(0).reg();
  // Try allocate the object.
  AllocateContextSlowPath* slow_path = new AllocateContextSlowPath(this);
  compiler->AddSlowPathCode(slow_path);
  intptr_t instance_size = Context::InstanceSize(num_context_variables());

  __ TryAllocateArray(kContextCid, instance_size, slow_path->entry_label(),
                      result,  // instance
                      temp0,
                      temp1,
                      temp2);

  // Setup up number of context variables field.
  __ LoadImmediate(temp0, num_context_variables());
  __ sw(temp0, FieldAddress(result, Context::num_variables_offset()));

  __ Bind(slow_path->exit_label());
}


LocationSummary* AllocateContextInstr::MakeLocationSummary(Zone* zone,
                                                           bool opt) const {
  const intptr_t kNumInputs = 0;
  const intptr_t kNumTemps = 1;
  LocationSummary* locs = new(zone) LocationSummary(
      zone, kNumInputs, kNumTemps, LocationSummary::kCall);
  locs->set_temp(0, Location::RegisterLocation(T1));
  locs->set_out(0, Location::RegisterLocation(V0));
  return locs;
}


void AllocateContextInstr::EmitNativeCode(FlowGraphCompiler* compiler) {
  ASSERT(locs()->temp(0).reg() == T1);
  ASSERT(locs()->out(0).reg() == V0);

  __ Comment("AllocateContextInstr");
  __ LoadImmediate(T1, num_context_variables());
  compiler->GenerateCall(token_pos(),
                         *StubCode::AllocateContext_entry(),
                         RawPcDescriptors::kOther,
                         locs());
}


LocationSummary* InitStaticFieldInstr::MakeLocationSummary(Zone* zone,
                                                           bool opt) const {
  const intptr_t kNumInputs = 1;
  const intptr_t kNumTemps = 1;
  LocationSummary* locs = new(zone) LocationSummary(
      zone, kNumInputs, kNumTemps, LocationSummary::kCall);
  locs->set_in(0, Location::RegisterLocation(T0));
  locs->set_temp(0, Location::RegisterLocation(T1));
  return locs;
}


void InitStaticFieldInstr::EmitNativeCode(FlowGraphCompiler* compiler) {
  Register field = locs()->in(0).reg();
  Register temp = locs()->temp(0).reg();

  Label call_runtime, no_call;
  __ Comment("InitStaticFieldInstr");

  __ lw(temp, FieldAddress(field, Field::static_value_offset()));
  __ BranchEqual(temp, Object::sentinel(), &call_runtime);
  __ BranchNotEqual(temp, Object::transition_sentinel(), &no_call);

  __ Bind(&call_runtime);
  __ addiu(SP, SP, Immediate(-2 * kWordSize));
  __ LoadObject(TMP, Object::null_object());
  __ sw(TMP, Address(SP, 1 * kWordSize));   // Make room for (unused) result.
  __ sw(field, Address(SP, 0 * kWordSize));

  compiler->GenerateRuntimeCall(token_pos(),
                                deopt_id(),
                                kInitStaticFieldRuntimeEntry,
                                1,
                                locs());

  __ addiu(SP, SP, Immediate(2 * kWordSize));  // Purge argument and result.

  __ Bind(&no_call);
}


LocationSummary* CloneContextInstr::MakeLocationSummary(Zone* zone,
                                                        bool opt) const {
  const intptr_t kNumInputs = 1;
  const intptr_t kNumTemps = 0;
  LocationSummary* locs = new(zone) LocationSummary(
      zone, kNumInputs, kNumTemps, LocationSummary::kCall);
  locs->set_in(0, Location::RegisterLocation(T0));
  locs->set_out(0, Location::RegisterLocation(T0));
  return locs;
}


void CloneContextInstr::EmitNativeCode(FlowGraphCompiler* compiler) {
  Register context_value = locs()->in(0).reg();
  Register result = locs()->out(0).reg();

  __ Comment("CloneContextInstr");

  __ addiu(SP, SP, Immediate(-2 * kWordSize));
  __ LoadObject(TMP, Object::null_object());  // Make room for the result.
  __ sw(TMP, Address(SP, 1 * kWordSize));
  __ sw(context_value, Address(SP, 0 * kWordSize));

  compiler->GenerateRuntimeCall(token_pos(),
                                deopt_id(),
                                kCloneContextRuntimeEntry,
                                1,
                                locs());
  __ lw(result, Address(SP, 1 * kWordSize));  // Get result (cloned context).
  __ addiu(SP, SP, Immediate(2 * kWordSize));
}


LocationSummary* CatchBlockEntryInstr::MakeLocationSummary(Zone* zone,
                                                           bool opt) const {
  UNREACHABLE();
  return NULL;
}


void CatchBlockEntryInstr::EmitNativeCode(FlowGraphCompiler* compiler) {
  __ Bind(compiler->GetJumpLabel(this));
  compiler->AddExceptionHandler(catch_try_index(),
                                try_index(),
                                compiler->assembler()->CodeSize(),
                                catch_handler_types_,
                                needs_stacktrace());
  // Restore pool pointer.
  __ RestoreCodePointer();
  __ LoadPoolPointer();

  if (HasParallelMove()) {
    compiler->parallel_move_resolver()->EmitNativeCode(parallel_move());
  }

  // Restore SP from FP as we are coming from a throw and the code for
  // popping arguments has not been run.
  const intptr_t fp_sp_dist =
      (kFirstLocalSlotFromFp + 1 - compiler->StackSize()) * kWordSize;
  ASSERT(fp_sp_dist <= 0);
  __ AddImmediate(SP, FP, fp_sp_dist);

  // Restore stack and initialize the two exception variables:
  // exception and stack trace variables.
  __ StoreToOffset(kExceptionObjectReg,
                   FP, exception_var().index() * kWordSize);
  __ StoreToOffset(kStackTraceObjectReg,
                   FP, stacktrace_var().index() * kWordSize);
}


LocationSummary* CheckStackOverflowInstr::MakeLocationSummary(Zone* zone,
                                                              bool opt) const {
  const intptr_t kNumInputs = 0;
  const intptr_t kNumTemps = 1;
  LocationSummary* summary = new(zone) LocationSummary(
      zone, kNumInputs,
                          kNumTemps,
                          LocationSummary::kCallOnSlowPath);
  summary->set_temp(0, Location::RequiresRegister());
  return summary;
}


class CheckStackOverflowSlowPath : public SlowPathCode {
 public:
  explicit CheckStackOverflowSlowPath(CheckStackOverflowInstr* instruction)
      : instruction_(instruction) { }

  virtual void EmitNativeCode(FlowGraphCompiler* compiler) {
    if (FLAG_use_osr && osr_entry_label()->IsLinked()) {
      uword flags_address = Isolate::Current()->stack_overflow_flags_address();
      Register value = instruction_->locs()->temp(0).reg();
      __ Comment("CheckStackOverflowSlowPathOsr");
      __ Bind(osr_entry_label());
      ASSERT(FLAG_allow_absolute_addresses);
      __ LoadImmediate(TMP, flags_address);
      __ LoadImmediate(value, Isolate::kOsrRequest);
      __ sw(value, Address(TMP));
    }
    __ Comment("CheckStackOverflowSlowPath");
    __ Bind(entry_label());
    compiler->SaveLiveRegisters(instruction_->locs());
    // pending_deoptimization_env_ is needed to generate a runtime call that
    // may throw an exception.
    ASSERT(compiler->pending_deoptimization_env_ == NULL);
    Environment* env = compiler->SlowPathEnvironmentFor(instruction_);
    compiler->pending_deoptimization_env_ = env;
    compiler->GenerateRuntimeCall(instruction_->token_pos(),
                                  instruction_->deopt_id(),
                                  kStackOverflowRuntimeEntry,
                                  0,
                                  instruction_->locs());

    if (FLAG_use_osr && !compiler->is_optimizing() && instruction_->in_loop()) {
      // In unoptimized code, record loop stack checks as possible OSR entries.
      compiler->AddCurrentDescriptor(RawPcDescriptors::kOsrEntry,
                                     instruction_->deopt_id(),
                                     0);  // No token position.
    }
    compiler->pending_deoptimization_env_ = NULL;
    compiler->RestoreLiveRegisters(instruction_->locs());
    __ b(exit_label());
  }

  Label* osr_entry_label() {
    ASSERT(FLAG_use_osr);
    return &osr_entry_label_;
  }

 private:
  CheckStackOverflowInstr* instruction_;
  Label osr_entry_label_;
};


void CheckStackOverflowInstr::EmitNativeCode(FlowGraphCompiler* compiler) {
  __ Comment("CheckStackOverflowInstr");
  CheckStackOverflowSlowPath* slow_path = new CheckStackOverflowSlowPath(this);
  compiler->AddSlowPathCode(slow_path);

  if (compiler->is_optimizing() && FLAG_allow_absolute_addresses) {
    __ LoadImmediate(TMP, Isolate::Current()->stack_limit_address());
    __ lw(CMPRES1, Address(TMP));
  } else {
    __ LoadIsolate(TMP);
    __ lw(CMPRES1, Address(TMP, Isolate::stack_limit_offset()));
  }
  __ BranchUnsignedLessEqual(SP, CMPRES1, slow_path->entry_label());
  if (compiler->CanOSRFunction() && in_loop()) {
    Register temp = locs()->temp(0).reg();
    // In unoptimized code check the usage counter to trigger OSR at loop
    // stack checks.  Use progressively higher thresholds for more deeply
    // nested loops to attempt to hit outer loops with OSR when possible.
    __ LoadObject(temp, compiler->parsed_function().function());
    intptr_t threshold =
        FLAG_optimization_counter_threshold * (loop_depth() + 1);
    __ lw(temp, FieldAddress(temp, Function::usage_counter_offset()));
    __ BranchSignedGreaterEqual(
        temp, Immediate(threshold), slow_path->osr_entry_label());
  }
  if (compiler->ForceSlowPathForStackOverflow()) {
    __ b(slow_path->entry_label());
  }
  __ Bind(slow_path->exit_label());
}


static void EmitSmiShiftLeft(FlowGraphCompiler* compiler,
                             BinarySmiOpInstr* shift_left) {
  const LocationSummary& locs = *shift_left->locs();
  Register left = locs.in(0).reg();
  Register result = locs.out(0).reg();
  Label* deopt = shift_left->CanDeoptimize() ?
      compiler->AddDeoptStub(shift_left->deopt_id(), ICData::kDeoptBinarySmiOp)
      : NULL;

  __ Comment("EmitSmiShiftLeft");

  if (locs.in(1).IsConstant()) {
    const Object& constant = locs.in(1).constant();
    ASSERT(constant.IsSmi());
    // Immediate shift operation takes 5 bits for the count.
    const intptr_t kCountLimit = 0x1F;
    const intptr_t value = Smi::Cast(constant).Value();
    ASSERT((0 < value) && (value < kCountLimit));
    if (shift_left->can_overflow()) {
      // Check for overflow (preserve left).
      __ sll(TMP, left, value);
      __ sra(CMPRES1, TMP, value);
      __ bne(CMPRES1, left, deopt);  // Overflow.
    }
    // Shift for result now we know there is no overflow.
    __ sll(result, left, value);
    return;
  }

  // Right (locs.in(1)) is not constant.
  Register right = locs.in(1).reg();
  Range* right_range = shift_left->right()->definition()->range();
  if (shift_left->left()->BindsToConstant() && shift_left->can_overflow()) {
    // TODO(srdjan): Implement code below for is_truncating().
    // If left is constant, we know the maximal allowed size for right.
    const Object& obj = shift_left->left()->BoundConstant();
    if (obj.IsSmi()) {
      const intptr_t left_int = Smi::Cast(obj).Value();
      if (left_int == 0) {
        __ bltz(right, deopt);
        __ mov(result, ZR);
        return;
      }
      const intptr_t max_right = kSmiBits - Utils::HighestBit(left_int);
      const bool right_needs_check =
          !RangeUtils::IsWithin(right_range, 0, max_right - 1);
      if (right_needs_check) {
        const Immediate& max_right_imm =
            Immediate(reinterpret_cast<int32_t>(Smi::New(max_right)));
        __ BranchUnsignedGreaterEqual(right, max_right_imm, deopt);
      }
      __ SmiUntag(TMP, right);
      __ sllv(result, left, TMP);
    }
    return;
  }

  const bool right_needs_check =
      !RangeUtils::IsWithin(right_range, 0, (Smi::kBits - 1));
  if (!shift_left->can_overflow()) {
    if (right_needs_check) {
      const bool right_may_be_negative =
          (right_range == NULL) || !right_range->IsPositive();
      if (right_may_be_negative) {
        ASSERT(shift_left->CanDeoptimize());
        __ bltz(right, deopt);
      }
      Label done, is_not_zero;

      __ sltiu(CMPRES1,
          right, Immediate(reinterpret_cast<int32_t>(Smi::New(Smi::kBits))));
      __ movz(result, ZR, CMPRES1);  // result = right >= kBits ? 0 : result.
      __ sra(TMP, right, kSmiTagSize);
      __ sllv(TMP, left, TMP);
      // result = right < kBits ? left << right : result.
      __ movn(result, TMP, CMPRES1);
    } else {
      __ sra(TMP, right, kSmiTagSize);
      __ sllv(result, left, TMP);
    }
  } else {
    if (right_needs_check) {
      const Immediate& bits_imm =
          Immediate(reinterpret_cast<int32_t>(Smi::New(Smi::kBits)));
      ASSERT(shift_left->CanDeoptimize());
      __ BranchUnsignedGreaterEqual(right, bits_imm, deopt);
    }
    // Left is not a constant.
    Register temp = locs.temp(0).reg();
    // Check if count too large for handling it inlined.
    __ SmiUntag(temp, right);
    // Overflow test (preserve left, right, and temp);
    __ sllv(CMPRES1, left, temp);
    __ srav(CMPRES1, CMPRES1, temp);
    __ bne(CMPRES1, left, deopt);  // Overflow.
    // Shift for result now we know there is no overflow.
    __ sllv(result, left, temp);
  }
}


LocationSummary* BinarySmiOpInstr::MakeLocationSummary(Zone* zone,
                                                       bool opt) const {
  const intptr_t kNumInputs = 2;
  const intptr_t kNumTemps =
      ((op_kind() == Token::kADD) ||
       (op_kind() == Token::kMOD) ||
       (op_kind() == Token::kTRUNCDIV) ||
       (((op_kind() == Token::kSHL) && can_overflow()) ||
         (op_kind() == Token::kSHR))) ? 1 : 0;
  LocationSummary* summary = new(zone) LocationSummary(
      zone, kNumInputs, kNumTemps, LocationSummary::kNoCall);
  if (op_kind() == Token::kTRUNCDIV) {
    summary->set_in(0, Location::RequiresRegister());
    if (RightIsPowerOfTwoConstant()) {
      ConstantInstr* right_constant = right()->definition()->AsConstant();
      summary->set_in(1, Location::Constant(right_constant));
    } else {
      summary->set_in(1, Location::RequiresRegister());
    }
    summary->set_temp(0, Location::RequiresRegister());
    summary->set_out(0, Location::RequiresRegister());
    return summary;
  }
  if (op_kind() == Token::kMOD) {
    summary->set_in(0, Location::RequiresRegister());
    summary->set_in(1, Location::RequiresRegister());
    summary->set_temp(0, Location::RequiresRegister());
    summary->set_out(0, Location::RequiresRegister());
    return summary;
  }
  summary->set_in(0, Location::RequiresRegister());
  summary->set_in(1, Location::RegisterOrSmiConstant(right()));
  if (((op_kind() == Token::kSHL) && can_overflow()) ||
      (op_kind() == Token::kSHR)) {
    summary->set_temp(0, Location::RequiresRegister());
  } else if (op_kind() == Token::kADD) {
    // Need an extra temp for the overflow detection code.
    summary->set_temp(0, Location::RequiresRegister());
  }
  // We make use of 3-operand instructions by not requiring result register
  // to be identical to first input register as on Intel.
  summary->set_out(0, Location::RequiresRegister());
  return summary;
}


void BinarySmiOpInstr::EmitNativeCode(FlowGraphCompiler* compiler) {
  __ Comment("BinarySmiOpInstr");
  if (op_kind() == Token::kSHL) {
    EmitSmiShiftLeft(compiler, this);
    return;
  }

  Register left = locs()->in(0).reg();
  Register result = locs()->out(0).reg();
  Label* deopt = NULL;
  if (CanDeoptimize()) {
    deopt = compiler->AddDeoptStub(deopt_id(), ICData::kDeoptBinarySmiOp);
  }

  if (locs()->in(1).IsConstant()) {
    const Object& constant = locs()->in(1).constant();
    ASSERT(constant.IsSmi());
    const int32_t imm = reinterpret_cast<int32_t>(constant.raw());
    switch (op_kind()) {
      case Token::kADD: {
        if (deopt == NULL) {
          __ AddImmediate(result, left, imm);
        } else {
          Register temp = locs()->temp(0).reg();
          __ AddImmediateDetectOverflow(result, left, imm, CMPRES1, temp);
          __ bltz(CMPRES1, deopt);
        }
        break;
      }
      case Token::kSUB: {
        __ Comment("kSUB imm");
        if (deopt == NULL) {
          __ AddImmediate(result, left, -imm);
        } else {
          __ SubImmediateDetectOverflow(result, left, imm, CMPRES1);
          __ bltz(CMPRES1, deopt);
        }
        break;
      }
      case Token::kMUL: {
        // Keep left value tagged and untag right value.
        const intptr_t value = Smi::Cast(constant).Value();
        __ LoadImmediate(TMP, value);
        __ mult(left, TMP);
        __ mflo(result);
        if (deopt != NULL) {
          __ mfhi(CMPRES2);
          __ sra(CMPRES1, result, 31);
          __ bne(CMPRES1, CMPRES2, deopt);
        }
        break;
      }
      case Token::kTRUNCDIV: {
        const intptr_t value = Smi::Cast(constant).Value();
        ASSERT(Utils::IsPowerOfTwo(Utils::Abs(value)));
        const intptr_t shift_count =
            Utils::ShiftForPowerOfTwo(Utils::Abs(value)) + kSmiTagSize;
        ASSERT(kSmiTagSize == 1);
        __ sra(TMP, left, 31);
        ASSERT(shift_count > 1);  // 1, -1 case handled above.
        Register temp = locs()->temp(0).reg();
        __ srl(TMP, TMP, 32 - shift_count);
        __ addu(temp, left, TMP);
        ASSERT(shift_count > 0);
        __ sra(result, temp, shift_count);
        if (value < 0) {
          __ subu(result, ZR, result);
        }
        __ SmiTag(result);
        break;
      }
      case Token::kBIT_AND: {
        // No overflow check.
        __ AndImmediate(result, left, imm);
        break;
      }
      case Token::kBIT_OR: {
        // No overflow check.
        __ OrImmediate(result, left, imm);
        break;
      }
      case Token::kBIT_XOR: {
        // No overflow check.
        __ XorImmediate(result, left, imm);
        break;
      }
      case Token::kSHR: {
        // sarl operation masks the count to 5 bits.
        const intptr_t kCountLimit = 0x1F;
        const intptr_t value = Smi::Cast(constant).Value();
        __ Comment("kSHR");
        __ sra(result, left, Utils::Minimum(value + kSmiTagSize, kCountLimit));
        __ SmiTag(result);
        break;
      }

      default:
        UNREACHABLE();
        break;
    }
    return;
  }

  Register right = locs()->in(1).reg();
  Range* right_range = this->right()->definition()->range();
  switch (op_kind()) {
    case Token::kADD: {
      if (deopt == NULL) {
        __ addu(result, left, right);
      } else {
        Register temp = locs()->temp(0).reg();
        __ AdduDetectOverflow(result, left, right, CMPRES1, temp);
        __ bltz(CMPRES1, deopt);
      }
      break;
    }
    case Token::kSUB: {
      __ Comment("kSUB");
      if (deopt == NULL) {
        __ subu(result, left, right);
      } else {
        __ SubuDetectOverflow(result, left, right, CMPRES1);
        __ bltz(CMPRES1, deopt);
      }
      break;
    }
    case Token::kMUL: {
      __ Comment("kMUL");
      __ sra(TMP, left, kSmiTagSize);
      __ mult(TMP, right);
      __ mflo(result);
      if (deopt != NULL) {
        __ mfhi(CMPRES2);
        __ sra(CMPRES1, result, 31);
        __ bne(CMPRES1, CMPRES2, deopt);
      }
      break;
    }
    case Token::kBIT_AND: {
      // No overflow check.
      __ and_(result, left, right);
      break;
    }
    case Token::kBIT_OR: {
      // No overflow check.
      __ or_(result, left, right);
      break;
    }
    case Token::kBIT_XOR: {
      // No overflow check.
      __ xor_(result, left, right);
      break;
    }
    case Token::kTRUNCDIV: {
      if ((right_range == NULL) || right_range->Overlaps(0, 0)) {
        // Handle divide by zero in runtime.
        __ beq(right, ZR, deopt);
      }
      Register temp = locs()->temp(0).reg();
      __ SmiUntag(temp, left);
      __ SmiUntag(TMP, right);
      __ div(temp, TMP);
      __ mflo(result);
      // Check the corner case of dividing the 'MIN_SMI' with -1, in which
      // case we cannot tag the result.
      __ BranchEqual(result, Immediate(0x40000000), deopt);
      __ SmiTag(result);
      break;
    }
    case Token::kMOD: {
      if ((right_range == NULL) || right_range->Overlaps(0, 0)) {
        // Handle divide by zero in runtime.
        __ beq(right, ZR, deopt);
      }
      Register temp = locs()->temp(0).reg();
      __ SmiUntag(temp, left);
      __ SmiUntag(TMP, right);
      __ div(temp, TMP);
      __ mfhi(result);
      //  res = left % right;
      //  if (res < 0) {
      //    if (right < 0) {
      //      res = res - right;
      //    } else {
      //      res = res + right;
      //    }
      //  }
      Label done;
      __ bgez(result, &done);
      if ((right_range == NULL) || right_range->Overlaps(-1, 1)) {
        Label subtract;
        __ bltz(right, &subtract);
        __ addu(result, result, TMP);
        __ b(&done);
        __ Bind(&subtract);
        __ subu(result, result, TMP);
      } else if (right_range->IsPositive()) {
        // Right is positive.
        __ addu(result, result, TMP);
      } else {
        // Right is negative.
        __ subu(result, result, TMP);
      }
      __ Bind(&done);
      __ SmiTag(result);
      break;
    }
    case Token::kSHR: {
      Register temp = locs()->temp(0).reg();
      if (CanDeoptimize()) {
        __ bltz(right, deopt);
      }
      __ SmiUntag(temp, right);
      // sra operation masks the count to 5 bits.
      const intptr_t kCountLimit = 0x1F;
      if ((right_range == NULL) ||
          !right_range->OnlyLessThanOrEqualTo(kCountLimit)) {
        Label ok;
        __ BranchSignedLessEqual(temp, Immediate(kCountLimit), &ok);
        __ LoadImmediate(temp, kCountLimit);
        __ Bind(&ok);
      }

      __ SmiUntag(CMPRES1, left);
      __ srav(result, CMPRES1, temp);
      __ SmiTag(result);
      break;
    }
    case Token::kDIV: {
      // Dispatches to 'Double./'.
      // TODO(srdjan): Implement as conversion to double and double division.
      UNREACHABLE();
      break;
    }
    case Token::kOR:
    case Token::kAND: {
      // Flow graph builder has dissected this operation to guarantee correct
      // behavior (short-circuit evaluation).
      UNREACHABLE();
      break;
    }
    default:
      UNREACHABLE();
      break;
  }
}


LocationSummary* CheckEitherNonSmiInstr::MakeLocationSummary(Zone* zone,
                                                             bool opt) const {
  intptr_t left_cid = left()->Type()->ToCid();
  intptr_t right_cid = right()->Type()->ToCid();
  ASSERT((left_cid != kDoubleCid) && (right_cid != kDoubleCid));
  const intptr_t kNumInputs = 2;
  const intptr_t kNumTemps = 0;
  LocationSummary* summary = new(zone) LocationSummary(
      zone, kNumInputs, kNumTemps, LocationSummary::kNoCall);
  summary->set_in(0, Location::RequiresRegister());
  summary->set_in(1, Location::RequiresRegister());
  return summary;
}


void CheckEitherNonSmiInstr::EmitNativeCode(FlowGraphCompiler* compiler) {
  Label* deopt = compiler->AddDeoptStub(deopt_id(),
                                        ICData::kDeoptBinaryDoubleOp,
                                        licm_hoisted_ ? ICData::kHoisted : 0);
  intptr_t left_cid = left()->Type()->ToCid();
  intptr_t right_cid = right()->Type()->ToCid();
  Register left = locs()->in(0).reg();
  Register right = locs()->in(1).reg();
  if (this->left()->definition() == this->right()->definition()) {
    __ andi(CMPRES1, left, Immediate(kSmiTagMask));
  } else if (left_cid == kSmiCid) {
    __ andi(CMPRES1, right, Immediate(kSmiTagMask));
  } else if (right_cid == kSmiCid) {
    __ andi(CMPRES1, left, Immediate(kSmiTagMask));
  } else {
    __ or_(TMP, left, right);
    __ andi(CMPRES1, TMP, Immediate(kSmiTagMask));
  }
  __ beq(CMPRES1, ZR, deopt);
}


LocationSummary* BoxInstr::MakeLocationSummary(Zone* zone,
                                                     bool opt) const {
  const intptr_t kNumInputs = 1;
  const intptr_t kNumTemps = 1;
  LocationSummary* summary = new(zone) LocationSummary(
      zone, kNumInputs, kNumTemps, LocationSummary::kCallOnSlowPath);
  summary->set_in(0, Location::RequiresFpuRegister());
  summary->set_temp(0, Location::RequiresRegister());
  summary->set_out(0, Location::RequiresRegister());
  return summary;
}


void BoxInstr::EmitNativeCode(FlowGraphCompiler* compiler) {
  ASSERT(from_representation() == kUnboxedDouble);

  Register out_reg = locs()->out(0).reg();
  DRegister value = locs()->in(0).fpu_reg();

  BoxAllocationSlowPath::Allocate(
      compiler, this, compiler->double_class(), out_reg, locs()->temp(0).reg());
  __ StoreDToOffset(value, out_reg, Double::value_offset() - kHeapObjectTag);
}


LocationSummary* UnboxInstr::MakeLocationSummary(Zone* zone,
                                                       bool opt) const {
  const intptr_t kNumInputs = 1;
  const intptr_t kNumTemps = 0;
  LocationSummary* summary = new(zone) LocationSummary(
      zone, kNumInputs, kNumTemps, LocationSummary::kNoCall);
  summary->set_in(0, Location::RequiresRegister());
  if (representation() == kUnboxedMint) {
    summary->set_out(0, Location::Pair(Location::RequiresRegister(),
                                       Location::RequiresRegister()));
  } else {
    summary->set_out(0, Location::RequiresFpuRegister());
  }
  return summary;
}


void UnboxInstr::EmitLoadFromBox(FlowGraphCompiler* compiler) {
  const Register box = locs()->in(0).reg();

  switch (representation()) {
    case kUnboxedMint: {
      PairLocation* result = locs()->out(0).AsPairLocation();
      __ LoadFromOffset(result->At(0).reg(),
                        box,
                        ValueOffset() - kHeapObjectTag);
      __ LoadFromOffset(result->At(1).reg(),
                        box,
                        ValueOffset() - kHeapObjectTag + kWordSize);
      break;
    }

    case kUnboxedDouble: {
      const DRegister result = locs()->out(0).fpu_reg();
      __ LoadDFromOffset(result, box, Double::value_offset() - kHeapObjectTag);
      break;
    }

    case kUnboxedFloat32x4:
    case kUnboxedFloat64x2:
    case kUnboxedInt32x4: {
      UNIMPLEMENTED();
      break;
    }

    default:
      UNREACHABLE();
      break;
  }
}


void UnboxInstr::EmitSmiConversion(FlowGraphCompiler* compiler) {
  const Register box = locs()->in(0).reg();

  switch (representation()) {
    case kUnboxedMint: {
      PairLocation* result = locs()->out(0).AsPairLocation();
      __ SmiUntag(result->At(0).reg(), box);
      __ sra(result->At(1).reg(), result->At(0).reg(), 31);
      break;
    }

    case kUnboxedDouble: {
      const DRegister result = locs()->out(0).fpu_reg();
      __ SmiUntag(TMP, box);
      __ mtc1(TMP, STMP1);
      __ cvtdw(result, STMP1);
      break;
    }

    default:
      UNREACHABLE();
      break;
  }
}


void UnboxInstr::EmitNativeCode(FlowGraphCompiler* compiler) {
  const intptr_t value_cid = value()->Type()->ToCid();
  const intptr_t box_cid = BoxCid();

  if (value_cid == box_cid) {
    EmitLoadFromBox(compiler);
  } else if (CanConvertSmi() && (value_cid == kSmiCid)) {
    EmitSmiConversion(compiler);
  } else {
    const Register box = locs()->in(0).reg();
    Label* deopt = compiler->AddDeoptStub(GetDeoptId(),
                                          ICData::kDeoptCheckClass);
    Label is_smi;

    if ((value()->Type()->ToNullableCid() == box_cid) &&
        value()->Type()->is_nullable()) {
      __ BranchEqual(box, Object::null_object(), deopt);
    } else {
      __ andi(CMPRES1, box, Immediate(kSmiTagMask));
      __ beq(CMPRES1, ZR, CanConvertSmi() ? &is_smi : deopt);
      __ LoadClassId(CMPRES1, box);
      __ BranchNotEqual(CMPRES1, Immediate(box_cid), deopt);
    }

    EmitLoadFromBox(compiler);

    if (is_smi.IsLinked()) {
      Label done;
      __ b(&done);
      __ Bind(&is_smi);
      EmitSmiConversion(compiler);
      __ Bind(&done);
    }
  }
}


LocationSummary* BoxInteger32Instr::MakeLocationSummary(Zone* zone,
                                                        bool opt) const {
  ASSERT((from_representation() == kUnboxedInt32) ||
         (from_representation() == kUnboxedUint32));
  const intptr_t kNumInputs = 1;
  const intptr_t kNumTemps = 1;
  LocationSummary* summary = new(zone) LocationSummary(
      zone, kNumInputs, kNumTemps, LocationSummary::kCallOnSlowPath);
  summary->set_in(0, Location::RequiresRegister());
  summary->set_temp(0, Location::RequiresRegister());
  summary->set_out(0, Location::RequiresRegister());
  return summary;
}


void BoxInteger32Instr::EmitNativeCode(FlowGraphCompiler* compiler) {
  Register value = locs()->in(0).reg();
  Register out = locs()->out(0).reg();
  ASSERT(value != out);

  __ SmiTag(out, value);
  if (!ValueFitsSmi()) {
    Register temp = locs()->temp(0).reg();
    Label done;
    if (from_representation() == kUnboxedInt32) {
      __ SmiUntag(CMPRES1, out);
      __ BranchEqual(CMPRES1, value, &done);
    } else {
      ASSERT(from_representation() == kUnboxedUint32);
      __ AndImmediate(CMPRES1, value, 0xC0000000);
      __ BranchEqual(CMPRES1, ZR, &done);
    }
    BoxAllocationSlowPath::Allocate(
        compiler,
        this,
        compiler->mint_class(),
        out,
        temp);
    Register hi;
    if (from_representation() == kUnboxedInt32) {
      hi = temp;
      __ sra(hi, value, kBitsPerWord - 1);
    } else {
      ASSERT(from_representation() == kUnboxedUint32);
      hi = ZR;
    }
    __ StoreToOffset(value,
                     out,
                     Mint::value_offset() - kHeapObjectTag);
    __ StoreToOffset(hi,
                     out,
                     Mint::value_offset() - kHeapObjectTag + kWordSize);
    __ Bind(&done);
  }
}


LocationSummary* BoxInt64Instr::MakeLocationSummary(Zone* zone,
                                                    bool opt) const {
  const intptr_t kNumInputs = 1;
  const intptr_t kNumTemps = ValueFitsSmi() ? 0 : 1;
  LocationSummary* summary = new(zone) LocationSummary(
      zone,
      kNumInputs,
      kNumTemps,
      ValueFitsSmi() ? LocationSummary::kNoCall
                     : LocationSummary::kCallOnSlowPath);
  summary->set_in(0, Location::Pair(Location::RequiresRegister(),
                                    Location::RequiresRegister()));
  if (!ValueFitsSmi()) {
    summary->set_temp(0, Location::RequiresRegister());
  }
  summary->set_out(0, Location::RequiresRegister());
  return summary;
}


void BoxInt64Instr::EmitNativeCode(FlowGraphCompiler* compiler) {
  if (ValueFitsSmi()) {
    PairLocation* value_pair = locs()->in(0).AsPairLocation();
    Register value_lo = value_pair->At(0).reg();
    Register out_reg = locs()->out(0).reg();
    __ SmiTag(out_reg, value_lo);
    return;
  }

  PairLocation* value_pair = locs()->in(0).AsPairLocation();
  Register value_lo = value_pair->At(0).reg();
  Register value_hi = value_pair->At(1).reg();
  Register tmp = locs()->temp(0).reg();
  Register out_reg = locs()->out(0).reg();

  Label not_smi, done;
  __ SmiTag(out_reg, value_lo);
  __ SmiUntag(tmp, out_reg);
  __ bne(tmp, value_lo, &not_smi);
  __ delay_slot()->sra(tmp, out_reg, 31);
  __ beq(tmp, value_hi, &done);

  __ Bind(&not_smi);
  BoxAllocationSlowPath::Allocate(
      compiler,
      this,
      compiler->mint_class(),
      out_reg,
      tmp);
  __ StoreToOffset(value_lo, out_reg, Mint::value_offset() - kHeapObjectTag);
  __ StoreToOffset(value_hi,
                   out_reg,
                   Mint::value_offset() - kHeapObjectTag + kWordSize);
  __ Bind(&done);
}


LocationSummary* UnboxInteger32Instr::MakeLocationSummary(Zone* zone,
                                                          bool opt) const {
  ASSERT((representation() == kUnboxedInt32) ||
         (representation() == kUnboxedUint32));
  const intptr_t kNumInputs = 1;
  const intptr_t kNumTemps = 0;
  LocationSummary* summary = new(zone) LocationSummary(
      zone, kNumInputs, kNumTemps, LocationSummary::kNoCall);
  summary->set_in(0, Location::RequiresRegister());
  summary->set_out(0, Location::RequiresRegister());
  return summary;
}


static void LoadInt32FromMint(FlowGraphCompiler* compiler,
                              Register mint,
                              Register result,
                              Label* deopt) {
  __ LoadFieldFromOffset(result, mint, Mint::value_offset());
  if (deopt != NULL) {
    __ LoadFieldFromOffset(CMPRES1,
                           mint,
                           Mint::value_offset() + kWordSize);
    __ sra(CMPRES2, result, kBitsPerWord - 1);
    __ BranchNotEqual(CMPRES1, CMPRES2, deopt);
  }
}


void UnboxInteger32Instr::EmitNativeCode(FlowGraphCompiler* compiler) {
  const intptr_t value_cid = value()->Type()->ToCid();
  const Register value = locs()->in(0).reg();
  const Register out = locs()->out(0).reg();
  Label* deopt = CanDeoptimize() ?
        compiler->AddDeoptStub(GetDeoptId(), ICData::kDeoptUnboxInteger) : NULL;
  Label* out_of_range = !is_truncating() ? deopt : NULL;
  ASSERT(value != out);

  if (value_cid == kSmiCid) {
    __ SmiUntag(out, value);
  } else if (value_cid == kMintCid) {
    LoadInt32FromMint(compiler, value, out, out_of_range);
  } else if (!CanDeoptimize()) {
    Label done;
    __ SmiUntag(out, value);
    __ andi(CMPRES1, value, Immediate(kSmiTagMask));
    __ beq(CMPRES1, ZR, &done);
    LoadInt32FromMint(compiler, value, out, NULL);
    __ Bind(&done);
  } else {
    Label done;
    __ SmiUntag(out, value);
    __ andi(CMPRES1, value, Immediate(kSmiTagMask));
    __ beq(CMPRES1, ZR, &done);
    __ LoadClassId(CMPRES1, value);
    __ BranchNotEqual(CMPRES1, Immediate(kMintCid), deopt);
    LoadInt32FromMint(compiler, value, out, out_of_range);
    __ Bind(&done);
  }
}


LocationSummary* BinaryDoubleOpInstr::MakeLocationSummary(Zone* zone,
                                                          bool opt) const {
  const intptr_t kNumInputs = 2;
  const intptr_t kNumTemps = 0;
  LocationSummary* summary = new(zone) LocationSummary(
      zone, kNumInputs, kNumTemps, LocationSummary::kNoCall);
  summary->set_in(0, Location::RequiresFpuRegister());
  summary->set_in(1, Location::RequiresFpuRegister());
  summary->set_out(0, Location::RequiresFpuRegister());
  return summary;
}


void BinaryDoubleOpInstr::EmitNativeCode(FlowGraphCompiler* compiler) {
  DRegister left = locs()->in(0).fpu_reg();
  DRegister right = locs()->in(1).fpu_reg();
  DRegister result = locs()->out(0).fpu_reg();
  switch (op_kind()) {
    case Token::kADD: __ addd(result, left, right); break;
    case Token::kSUB: __ subd(result, left, right); break;
    case Token::kMUL: __ muld(result, left, right); break;
    case Token::kDIV: __ divd(result, left, right); break;
    default: UNREACHABLE();
  }
}


LocationSummary* BinaryFloat32x4OpInstr::MakeLocationSummary(Zone* zone,
                                                             bool opt) const {
  UNIMPLEMENTED();
  return NULL;
}


void BinaryFloat32x4OpInstr::EmitNativeCode(FlowGraphCompiler* compiler) {
  UNIMPLEMENTED();
}


LocationSummary* BinaryFloat64x2OpInstr::MakeLocationSummary(Zone* zone,
                                                             bool opt) const {
  UNIMPLEMENTED();
  return NULL;
}


void BinaryFloat64x2OpInstr::EmitNativeCode(FlowGraphCompiler* compiler) {
  UNIMPLEMENTED();
}


LocationSummary* Simd32x4ShuffleInstr::MakeLocationSummary(Zone* zone,
                                                           bool opt) const {
  UNIMPLEMENTED();
  return NULL;
}


void Simd32x4ShuffleInstr::EmitNativeCode(FlowGraphCompiler* compiler) {
  UNIMPLEMENTED();
}



LocationSummary* Simd32x4ShuffleMixInstr::MakeLocationSummary(Zone* zone,
                                                              bool opt) const {
  UNIMPLEMENTED();
  return NULL;
}


void Simd32x4ShuffleMixInstr::EmitNativeCode(FlowGraphCompiler* compiler) {
  UNIMPLEMENTED();
}


LocationSummary* Float32x4ConstructorInstr::MakeLocationSummary(
    Zone* zone, bool opt) const {
  UNIMPLEMENTED();
  return NULL;
}


void Float32x4ConstructorInstr::EmitNativeCode(FlowGraphCompiler* compiler) {
  UNIMPLEMENTED();
}


LocationSummary* Float32x4ZeroInstr::MakeLocationSummary(Zone* zone,
                                                         bool opt) const {
  UNIMPLEMENTED();
  return NULL;
}


void Float32x4ZeroInstr::EmitNativeCode(FlowGraphCompiler* compiler) {
  UNIMPLEMENTED();
}


LocationSummary* Float32x4SplatInstr::MakeLocationSummary(Zone* zone,
                                                          bool opt) const {
  UNIMPLEMENTED();
  return NULL;
}


void Float32x4SplatInstr::EmitNativeCode(FlowGraphCompiler* compiler) {
  UNIMPLEMENTED();
}


LocationSummary* Float32x4ComparisonInstr::MakeLocationSummary(Zone* zone,
                                                               bool opt) const {
  UNIMPLEMENTED();
  return NULL;
}


void Float32x4ComparisonInstr::EmitNativeCode(FlowGraphCompiler* compiler) {
  UNIMPLEMENTED();
}


LocationSummary* Float32x4MinMaxInstr::MakeLocationSummary(Zone* zone,
                                                           bool opt) const {
  UNIMPLEMENTED();
  return NULL;
}


void Float32x4MinMaxInstr::EmitNativeCode(FlowGraphCompiler* compiler) {
  UNIMPLEMENTED();
}


LocationSummary* Float32x4SqrtInstr::MakeLocationSummary(Zone* zone,
                                                         bool opt) const {
  UNIMPLEMENTED();
  return NULL;
}


void Float32x4SqrtInstr::EmitNativeCode(FlowGraphCompiler* compiler) {
  UNIMPLEMENTED();
}


LocationSummary* Float32x4ScaleInstr::MakeLocationSummary(Zone* zone,
                                                          bool opt) const {
  UNIMPLEMENTED();
  return NULL;
}


void Float32x4ScaleInstr::EmitNativeCode(FlowGraphCompiler* compiler) {
  UNIMPLEMENTED();
}


LocationSummary* Float32x4ZeroArgInstr::MakeLocationSummary(Zone* zone,
                                                            bool opt) const {
  UNIMPLEMENTED();
  return NULL;
}


void Float32x4ZeroArgInstr::EmitNativeCode(FlowGraphCompiler* compiler) {
  UNIMPLEMENTED();
}


LocationSummary* Float32x4ClampInstr::MakeLocationSummary(Zone* zone,
                                                          bool opt) const {
  UNIMPLEMENTED();
  return NULL;
}


void Float32x4ClampInstr::EmitNativeCode(FlowGraphCompiler* compiler) {
  UNIMPLEMENTED();
}


LocationSummary* Float32x4WithInstr::MakeLocationSummary(Zone* zone,
                                                         bool opt) const {
  UNIMPLEMENTED();
  return NULL;
}


void Float32x4WithInstr::EmitNativeCode(FlowGraphCompiler* compiler) {
  UNIMPLEMENTED();
}


LocationSummary* Float32x4ToInt32x4Instr::MakeLocationSummary(Zone* zone,
                                                              bool opt) const {
  UNIMPLEMENTED();
  return NULL;
}


void Float32x4ToInt32x4Instr::EmitNativeCode(FlowGraphCompiler* compiler) {
  UNIMPLEMENTED();
}


LocationSummary* Simd64x2ShuffleInstr::MakeLocationSummary(Zone* zone,
                                                           bool opt) const {
  UNIMPLEMENTED();
  return NULL;
}


void Simd64x2ShuffleInstr::EmitNativeCode(FlowGraphCompiler* compiler) {
    UNIMPLEMENTED();
}


LocationSummary* Float64x2ZeroInstr::MakeLocationSummary(Zone* zone,
                                                         bool opt) const {
  UNIMPLEMENTED();
  return NULL;
}


void Float64x2ZeroInstr::EmitNativeCode(FlowGraphCompiler* compiler) {
  UNIMPLEMENTED();
}


LocationSummary* Float64x2SplatInstr::MakeLocationSummary(Zone* zone,
                                                          bool opt) const {
  UNIMPLEMENTED();
  return NULL;
}


void Float64x2SplatInstr::EmitNativeCode(FlowGraphCompiler* compiler) {
  UNIMPLEMENTED();
}


LocationSummary* Float64x2ConstructorInstr::MakeLocationSummary(
    Zone* zone, bool opt) const {
  UNIMPLEMENTED();
  return NULL;
}


void Float64x2ConstructorInstr::EmitNativeCode(FlowGraphCompiler* compiler) {
  UNIMPLEMENTED();
}


LocationSummary* Float64x2ToFloat32x4Instr::MakeLocationSummary(
    Zone* zone, bool opt) const {
  UNIMPLEMENTED();
  return NULL;
}


void Float64x2ToFloat32x4Instr::EmitNativeCode(FlowGraphCompiler* compiler) {
  UNIMPLEMENTED();
}


LocationSummary* Float32x4ToFloat64x2Instr::MakeLocationSummary(
    Zone* zone, bool opt) const {
  UNIMPLEMENTED();
  return NULL;
}


void Float32x4ToFloat64x2Instr::EmitNativeCode(FlowGraphCompiler* compiler) {
  UNIMPLEMENTED();
}


LocationSummary* Float64x2ZeroArgInstr::MakeLocationSummary(Zone* zone,
                                                            bool opt) const {
  UNIMPLEMENTED();
  return NULL;
}


void Float64x2ZeroArgInstr::EmitNativeCode(FlowGraphCompiler* compiler) {
  UNIMPLEMENTED();
}


LocationSummary* Float64x2OneArgInstr::MakeLocationSummary(Zone* zone,
                                                           bool opt) const {
  UNIMPLEMENTED();
  return NULL;
}


void Float64x2OneArgInstr::EmitNativeCode(FlowGraphCompiler* compiler) {
  UNIMPLEMENTED();
}


LocationSummary* Int32x4ConstructorInstr::MakeLocationSummary(
    Zone* zone, bool opt) const {
  UNIMPLEMENTED();
  return NULL;
}


void Int32x4ConstructorInstr::EmitNativeCode(FlowGraphCompiler* compiler) {
  UNIMPLEMENTED();
}


LocationSummary* Int32x4BoolConstructorInstr::MakeLocationSummary(
    Zone* zone, bool opt) const {
  UNIMPLEMENTED();
  return NULL;
}


void Int32x4BoolConstructorInstr::EmitNativeCode(FlowGraphCompiler* compiler) {
  UNIMPLEMENTED();
}


LocationSummary* Int32x4GetFlagInstr::MakeLocationSummary(Zone* zone,
                                                          bool opt) const {
  UNIMPLEMENTED();
  return NULL;
}


void Int32x4GetFlagInstr::EmitNativeCode(FlowGraphCompiler* compiler) {
  UNIMPLEMENTED();
}


LocationSummary* Simd32x4GetSignMaskInstr::MakeLocationSummary(Zone* zone,
                                                               bool opt) const {
  UNIMPLEMENTED();
  return NULL;
}


void Simd32x4GetSignMaskInstr::EmitNativeCode(FlowGraphCompiler* compiler) {
  UNIMPLEMENTED();
}


LocationSummary* Int32x4SelectInstr::MakeLocationSummary(Zone* zone,
                                                         bool opt) const {
  UNIMPLEMENTED();
  return NULL;
}


void Int32x4SelectInstr::EmitNativeCode(FlowGraphCompiler* compiler) {
  UNIMPLEMENTED();
}


LocationSummary* Int32x4SetFlagInstr::MakeLocationSummary(Zone* zone,
                                                          bool opt) const {
  UNIMPLEMENTED();
  return NULL;
}


void Int32x4SetFlagInstr::EmitNativeCode(FlowGraphCompiler* compiler) {
  UNIMPLEMENTED();
}


LocationSummary* Int32x4ToFloat32x4Instr::MakeLocationSummary(Zone* zone,
                                                              bool opt) const {
  UNIMPLEMENTED();
  return NULL;
}


void Int32x4ToFloat32x4Instr::EmitNativeCode(FlowGraphCompiler* compiler) {
  UNIMPLEMENTED();
}


LocationSummary* BinaryInt32x4OpInstr::MakeLocationSummary(Zone* zone,
                                                           bool opt) const {
  UNIMPLEMENTED();
  return NULL;
}


void BinaryInt32x4OpInstr::EmitNativeCode(FlowGraphCompiler* compiler) {
  UNIMPLEMENTED();
}


LocationSummary* MathUnaryInstr::MakeLocationSummary(Zone* zone,
                                                     bool opt) const {
  if ((kind() == MathUnaryInstr::kSin) || (kind() == MathUnaryInstr::kCos)) {
    const intptr_t kNumInputs = 1;
    const intptr_t kNumTemps = 0;
    LocationSummary* summary = new(zone) LocationSummary(
        zone, kNumInputs, kNumTemps, LocationSummary::kCall);
    summary->set_in(0, Location::FpuRegisterLocation(D6));
    summary->set_out(0, Location::FpuRegisterLocation(D0));
    return summary;
  }
  ASSERT((kind() == MathUnaryInstr::kSqrt) ||
         (kind() == MathUnaryInstr::kDoubleSquare));
  const intptr_t kNumInputs = 1;
  const intptr_t kNumTemps = 0;
  LocationSummary* summary = new(zone) LocationSummary(
      zone, kNumInputs, kNumTemps, LocationSummary::kNoCall);
  summary->set_in(0, Location::RequiresFpuRegister());
  summary->set_out(0, Location::RequiresFpuRegister());
  return summary;
}


void MathUnaryInstr::EmitNativeCode(FlowGraphCompiler* compiler) {
  if (kind() == MathUnaryInstr::kSqrt) {
    __ sqrtd(locs()->out(0).fpu_reg(), locs()->in(0).fpu_reg());
  } else if (kind() == MathUnaryInstr::kDoubleSquare) {
    DRegister val = locs()->in(0).fpu_reg();
    DRegister result = locs()->out(0).fpu_reg();
    __ muld(result, val, val);
  } else {
    __ CallRuntime(TargetFunction(), InputCount());
  }
}


LocationSummary* CaseInsensitiveCompareUC16Instr::MakeLocationSummary(
    Zone* zone, bool opt) const {
  const intptr_t kNumTemps = 0;
  LocationSummary* summary = new(zone) LocationSummary(
      zone, InputCount(), kNumTemps, LocationSummary::kCall);
  summary->set_in(0, Location::RegisterLocation(A0));
  summary->set_in(1, Location::RegisterLocation(A1));
  summary->set_in(2, Location::RegisterLocation(A2));
  summary->set_in(3, Location::RegisterLocation(A3));
  summary->set_out(0, Location::RegisterLocation(V0));
  return summary;
}


void CaseInsensitiveCompareUC16Instr::EmitNativeCode(
    FlowGraphCompiler* compiler) {

  // Call the function.
  __ CallRuntime(TargetFunction(), TargetFunction().argument_count());
}


LocationSummary* MathMinMaxInstr::MakeLocationSummary(Zone* zone,
                                                      bool opt) const {
  if (result_cid() == kDoubleCid) {
    const intptr_t kNumInputs = 2;
    const intptr_t kNumTemps = 1;
    LocationSummary* summary = new(zone) LocationSummary(
        zone, kNumInputs, kNumTemps, LocationSummary::kNoCall);
    summary->set_in(0, Location::RequiresFpuRegister());
    summary->set_in(1, Location::RequiresFpuRegister());
    // Reuse the left register so that code can be made shorter.
    summary->set_out(0, Location::SameAsFirstInput());
    summary->set_temp(0, Location::RequiresRegister());
    return summary;
  }
  ASSERT(result_cid() == kSmiCid);
  const intptr_t kNumInputs = 2;
  const intptr_t kNumTemps = 0;
  LocationSummary* summary = new(zone) LocationSummary(
      zone, kNumInputs, kNumTemps, LocationSummary::kNoCall);
  summary->set_in(0, Location::RequiresRegister());
  summary->set_in(1, Location::RequiresRegister());
  // Reuse the left register so that code can be made shorter.
  summary->set_out(0, Location::SameAsFirstInput());
  return summary;
}


void MathMinMaxInstr::EmitNativeCode(FlowGraphCompiler* compiler) {
  ASSERT((op_kind() == MethodRecognizer::kMathMin) ||
         (op_kind() == MethodRecognizer::kMathMax));
  const intptr_t is_min = (op_kind() == MethodRecognizer::kMathMin);
  if (result_cid() == kDoubleCid) {
    Label done, returns_nan, are_equal;
    DRegister left = locs()->in(0).fpu_reg();
    DRegister right = locs()->in(1).fpu_reg();
    DRegister result = locs()->out(0).fpu_reg();
    Register temp = locs()->temp(0).reg();
    __ cund(left, right);
    __ bc1t(&returns_nan);
    __ ceqd(left, right);
    __ bc1t(&are_equal);
    if (is_min) {
      __ coltd(left, right);
    } else {
      __ coltd(right, left);
    }
    // TODO(zra): Add conditional moves.
    ASSERT(left == result);
    __ bc1t(&done);
    __ movd(result, right);
    __ b(&done);

    __ Bind(&returns_nan);
    __ LoadImmediate(result, NAN);
    __ b(&done);

    __ Bind(&are_equal);
    Label left_is_negative;
    // Check for negative zero: -0.0 is equal 0.0 but min or max must return
    // -0.0 or 0.0 respectively.
    // Check for negative left value (get the sign bit):
    // - min -> left is negative ? left : right.
    // - max -> left is negative ? right : left
    // Check the sign bit.
    __ mfc1(temp, OddFRegisterOf(left));  // Moves bits 32...63 of left to temp.
    if (is_min) {
      ASSERT(left == result);
      __ bltz(temp, &done);  // Left is negative.
    } else {
      __ bgez(temp, &done);  // Left is positive.
    }
    __ movd(result, right);
    __ Bind(&done);
    return;
  }

  Label done;
  ASSERT(result_cid() == kSmiCid);
  Register left = locs()->in(0).reg();
  Register right = locs()->in(1).reg();
  Register result = locs()->out(0).reg();
  ASSERT(result == left);
  if (is_min) {
    __ BranchSignedLessEqual(left, right, &done);
  } else {
    __ BranchSignedGreaterEqual(left, right, &done);
  }
  __ mov(result, right);
  __ Bind(&done);
}


LocationSummary* UnarySmiOpInstr::MakeLocationSummary(Zone* zone,
                                                      bool opt) const {
  const intptr_t kNumInputs = 1;
  const intptr_t kNumTemps = 0;
  LocationSummary* summary = new(zone) LocationSummary(
      zone, kNumInputs, kNumTemps, LocationSummary::kNoCall);
  summary->set_in(0, Location::RequiresRegister());
  // We make use of 3-operand instructions by not requiring result register
  // to be identical to first input register as on Intel.
  summary->set_out(0, Location::RequiresRegister());
  return summary;
}


void UnarySmiOpInstr::EmitNativeCode(FlowGraphCompiler* compiler) {
  Register value = locs()->in(0).reg();
  Register result = locs()->out(0).reg();
  switch (op_kind()) {
    case Token::kNEGATE: {
      Label* deopt = compiler->AddDeoptStub(deopt_id(), ICData::kDeoptUnaryOp);
      __ SubuDetectOverflow(result, ZR, value, CMPRES1);
      __ bltz(CMPRES1, deopt);
      break;
    }
    case Token::kBIT_NOT:
      __ nor(result, value, ZR);
      __ addiu(result, result, Immediate(-1));  // Remove inverted smi-tag.
      break;
    default:
      UNREACHABLE();
  }
}


LocationSummary* UnaryDoubleOpInstr::MakeLocationSummary(Zone* zone,
                                                         bool opt) const {
  const intptr_t kNumInputs = 1;
  const intptr_t kNumTemps = 0;
  LocationSummary* summary = new(zone) LocationSummary(
      zone, kNumInputs, kNumTemps, LocationSummary::kNoCall);
  summary->set_in(0, Location::RequiresFpuRegister());
  summary->set_out(0, Location::RequiresFpuRegister());
  return summary;
}


void UnaryDoubleOpInstr::EmitNativeCode(FlowGraphCompiler* compiler) {
  FpuRegister result = locs()->out(0).fpu_reg();
  FpuRegister value = locs()->in(0).fpu_reg();
  __ negd(result, value);
}


LocationSummary* Int32ToDoubleInstr::MakeLocationSummary(Zone* zone,
                                                       bool opt) const {
  const intptr_t kNumInputs = 1;
  const intptr_t kNumTemps = 0;
  LocationSummary* result = new(zone) LocationSummary(
      zone, kNumInputs, kNumTemps, LocationSummary::kNoCall);
  result->set_in(0, Location::RequiresRegister());
  result->set_out(0, Location::RequiresFpuRegister());
  return result;
}


void Int32ToDoubleInstr::EmitNativeCode(FlowGraphCompiler* compiler) {
  Register value = locs()->in(0).reg();
  FpuRegister result = locs()->out(0).fpu_reg();
  __ mtc1(value, STMP1);
  __ cvtdw(result, STMP1);
}


LocationSummary* SmiToDoubleInstr::MakeLocationSummary(Zone* zone,
                                                       bool opt) const {
  const intptr_t kNumInputs = 1;
  const intptr_t kNumTemps = 0;
  LocationSummary* result = new(zone) LocationSummary(
      zone, kNumInputs, kNumTemps, LocationSummary::kNoCall);
  result->set_in(0, Location::RequiresRegister());
  result->set_out(0, Location::RequiresFpuRegister());
  return result;
}


void SmiToDoubleInstr::EmitNativeCode(FlowGraphCompiler* compiler) {
  Register value = locs()->in(0).reg();
  FpuRegister result = locs()->out(0).fpu_reg();
  __ SmiUntag(TMP, value);
  __ mtc1(TMP, STMP1);
  __ cvtdw(result, STMP1);
}


LocationSummary* MintToDoubleInstr::MakeLocationSummary(Zone* zone,
                                                        bool opt) const {
  UNIMPLEMENTED();
  return NULL;
}


void MintToDoubleInstr::EmitNativeCode(FlowGraphCompiler* compiler) {
  UNIMPLEMENTED();
}


LocationSummary* DoubleToIntegerInstr::MakeLocationSummary(Zone* zone,
                                                           bool opt) const {
  const intptr_t kNumInputs = 1;
  const intptr_t kNumTemps = 0;
  LocationSummary* result = new(zone) LocationSummary(
      zone, kNumInputs, kNumTemps, LocationSummary::kCall);
  result->set_in(0, Location::RegisterLocation(T1));
  result->set_out(0, Location::RegisterLocation(V0));
  return result;
}


void DoubleToIntegerInstr::EmitNativeCode(FlowGraphCompiler* compiler) {
  Register result = locs()->out(0).reg();
  Register value_obj = locs()->in(0).reg();
  ASSERT(result == V0);
  ASSERT(result != value_obj);
  __ LoadDFromOffset(DTMP, value_obj, Double::value_offset() - kHeapObjectTag);
  __ cvtwd(STMP1, DTMP);
  __ mfc1(result, STMP1);

  // Overflow is signaled with minint.
  Label do_call, done;
  // Check for overflow and that it fits into Smi.
  __ LoadImmediate(TMP, 0xC0000000);
  __ subu(CMPRES1, result, TMP);
  __ bltz(CMPRES1, &do_call);
  __ SmiTag(result);
  __ b(&done);
  __ Bind(&do_call);
  __ Push(value_obj);
  ASSERT(instance_call()->HasICData());
  const ICData& ic_data = *instance_call()->ic_data();
  ASSERT((ic_data.NumberOfChecks() == 1));
  const Function& target = Function::ZoneHandle(ic_data.GetTargetAt(0));

  const intptr_t kNumberOfArguments = 1;
  compiler->GenerateStaticCall(deopt_id(),
                               instance_call()->token_pos(),
                               target,
                               kNumberOfArguments,
                               Object::null_array(),  // No argument names.,
                               locs(),
                               ICData::Handle());
  __ Bind(&done);
}


LocationSummary* DoubleToSmiInstr::MakeLocationSummary(Zone* zone,
                                                       bool opt) const {
  const intptr_t kNumInputs = 1;
  const intptr_t kNumTemps = 0;
  LocationSummary* result = new(zone) LocationSummary(
      zone, kNumInputs, kNumTemps, LocationSummary::kNoCall);
  result->set_in(0, Location::RequiresFpuRegister());
  result->set_out(0, Location::RequiresRegister());
  return result;
}


void DoubleToSmiInstr::EmitNativeCode(FlowGraphCompiler* compiler) {
  Label* deopt = compiler->AddDeoptStub(deopt_id(), ICData::kDeoptDoubleToSmi);
  Register result = locs()->out(0).reg();
  DRegister value = locs()->in(0).fpu_reg();
  __ cvtwd(STMP1, value);
  __ mfc1(result, STMP1);

  // Check for overflow and that it fits into Smi.
  __ LoadImmediate(TMP, 0xC0000000);
  __ subu(CMPRES1, result, TMP);
  __ bltz(CMPRES1, deopt);
  __ SmiTag(result);
}


LocationSummary* DoubleToDoubleInstr::MakeLocationSummary(Zone* zone,
                                                          bool opt) const {
  UNIMPLEMENTED();
  return NULL;
}


void DoubleToDoubleInstr::EmitNativeCode(FlowGraphCompiler* compiler) {
  UNIMPLEMENTED();
}


LocationSummary* DoubleToFloatInstr::MakeLocationSummary(Zone* zone,
                                                         bool opt) const {
  const intptr_t kNumInputs = 1;
  const intptr_t kNumTemps = 0;
  LocationSummary* result = new(zone) LocationSummary(
      zone, kNumInputs, kNumTemps, LocationSummary::kNoCall);
  result->set_in(0, Location::RequiresFpuRegister());
  result->set_out(0, Location::SameAsFirstInput());
  return result;
}


void DoubleToFloatInstr::EmitNativeCode(FlowGraphCompiler* compiler) {
  DRegister value = locs()->in(0).fpu_reg();
  FRegister result = EvenFRegisterOf(locs()->out(0).fpu_reg());
  __ cvtsd(result, value);
}


LocationSummary* FloatToDoubleInstr::MakeLocationSummary(Zone* zone,
                                                         bool opt) const {
  const intptr_t kNumInputs = 1;
  const intptr_t kNumTemps = 0;
  LocationSummary* result = new(zone) LocationSummary(
      zone, kNumInputs, kNumTemps, LocationSummary::kNoCall);
  result->set_in(0, Location::RequiresFpuRegister());
  result->set_out(0, Location::SameAsFirstInput());
  return result;
}


void FloatToDoubleInstr::EmitNativeCode(FlowGraphCompiler* compiler) {
  FRegister value = EvenFRegisterOf(locs()->in(0).fpu_reg());
  DRegister result = locs()->out(0).fpu_reg();
  __ cvtds(result, value);
}


LocationSummary* InvokeMathCFunctionInstr::MakeLocationSummary(Zone* zone,
                                                               bool opt) const {
  // Calling convention on MIPS uses D6 and D7 to pass the first two
  // double arguments.
  ASSERT((InputCount() == 1) || (InputCount() == 2));
  const intptr_t kNumTemps = 0;
  LocationSummary* result = new(zone) LocationSummary(
      zone, InputCount(), kNumTemps, LocationSummary::kCall);
  result->set_in(0, Location::FpuRegisterLocation(D6));
  if (InputCount() == 2) {
    result->set_in(1, Location::FpuRegisterLocation(D7));
  }
  result->set_out(0, Location::FpuRegisterLocation(D0));
  return result;
}


// Pseudo code:
// if (exponent == 0.0) return 1.0;
// // Speed up simple cases.
// if (exponent == 1.0) return base;
// if (exponent == 2.0) return base * base;
// if (exponent == 3.0) return base * base * base;
// if (base == 1.0) return 1.0;
// if (base.isNaN || exponent.isNaN) {
//    return double.NAN;
// }
// if (base != -Infinity && exponent == 0.5) {
//   if (base == 0.0) return 0.0;
//   return sqrt(value);
// }
// TODO(srdjan): Move into a stub?
static void InvokeDoublePow(FlowGraphCompiler* compiler,
                            InvokeMathCFunctionInstr* instr) {
  ASSERT(instr->recognized_kind() == MethodRecognizer::kMathDoublePow);
  const intptr_t kInputCount = 2;
  ASSERT(instr->InputCount() == kInputCount);
  LocationSummary* locs = instr->locs();

  DRegister base = locs->in(0).fpu_reg();
  DRegister exp = locs->in(1).fpu_reg();
  DRegister result = locs->out(0).fpu_reg();

  Label check_base, skip_call;
  __ LoadImmediate(DTMP, 0.0);
  __ LoadImmediate(result, 1.0);
  // exponent == 0.0 -> return 1.0;
  __ cund(exp, exp);
  __ bc1t(&check_base);  // NaN -> check base.
  __ ceqd(exp, DTMP);
  __ bc1t(&skip_call);  // exp is 0.0, result is 1.0.

  // exponent == 1.0 ?
  __ ceqd(exp, result);
  Label return_base;
  __ bc1t(&return_base);
  // exponent == 2.0 ?
  __ LoadImmediate(DTMP, 2.0);
  __ ceqd(exp, DTMP);
  Label return_base_times_2;
  __ bc1t(&return_base_times_2);
  // exponent == 3.0 ?
  __ LoadImmediate(DTMP, 3.0);
  __ ceqd(exp, DTMP);
  __ bc1f(&check_base);

  // base_times_3.
  __ muld(result, base, base);
  __ muld(result, result, base);
  __ b(&skip_call);

  __ Bind(&return_base);
  __ movd(result, base);
  __ b(&skip_call);

  __ Bind(&return_base_times_2);
  __ muld(result, base, base);
  __ b(&skip_call);

  __ Bind(&check_base);
  // Note: 'exp' could be NaN.
  // base == 1.0 -> return 1.0;
  __ cund(base, base);
  Label return_nan;
  __ bc1t(&return_nan);
  __ ceqd(base, result);
  __ bc1t(&skip_call);  // base and result are 1.0.

  __ cund(exp, exp);
  Label try_sqrt;
  __ bc1f(&try_sqrt);  // Neither 'exp' nor 'base' are NaN.

  __ Bind(&return_nan);
  __ LoadImmediate(result, NAN);
  __ b(&skip_call);

  __ Bind(&try_sqrt);
  // Before calling pow, check if we could use sqrt instead of pow.
  __ LoadImmediate(result, kPosInfinity);
  // base == -Infinity -> call pow;
  __ ceqd(base, result);
  Label do_pow;
  __ b(&do_pow);

  // exponent == 0.5 ?
  __ LoadImmediate(result, 0.5);
  __ ceqd(base, result);
  __ bc1f(&do_pow);

  // base == 0 -> return 0;
  __ LoadImmediate(DTMP, 0.0);
  __ ceqd(base, DTMP);
  Label return_zero;
  __ bc1t(&return_zero);

  __ sqrtd(result, base);
  __ b(&skip_call);

  __ Bind(&return_zero);
  __ movd(result, DTMP);
  __ b(&skip_call);

  __ Bind(&do_pow);

  // double values are passed and returned in vfp registers.
  __ CallRuntime(instr->TargetFunction(), kInputCount);
  __ Bind(&skip_call);
}


void InvokeMathCFunctionInstr::EmitNativeCode(FlowGraphCompiler* compiler) {
  // For pow-function return NaN if exponent is NaN.
  if (recognized_kind() == MethodRecognizer::kMathDoublePow) {
    InvokeDoublePow(compiler, this);
    return;
  }
  // double values are passed and returned in vfp registers.
  __ CallRuntime(TargetFunction(), InputCount());
}


LocationSummary* ExtractNthOutputInstr::MakeLocationSummary(Zone* zone,
                                                            bool opt) const {
  // Only use this instruction in optimized code.
  ASSERT(opt);
  const intptr_t kNumInputs = 1;
  LocationSummary* summary = new(zone) LocationSummary(
      zone, kNumInputs, 0, LocationSummary::kNoCall);
  if (representation() == kUnboxedDouble) {
    if (index() == 0) {
      summary->set_in(0, Location::Pair(Location::RequiresFpuRegister(),
                                        Location::Any()));
    } else {
      ASSERT(index() == 1);
      summary->set_in(0, Location::Pair(Location::Any(),
                                        Location::RequiresFpuRegister()));
    }
    summary->set_out(0, Location::RequiresFpuRegister());
  } else {
    ASSERT(representation() == kTagged);
    if (index() == 0) {
      summary->set_in(0, Location::Pair(Location::RequiresRegister(),
                                        Location::Any()));
    } else {
      ASSERT(index() == 1);
      summary->set_in(0, Location::Pair(Location::Any(),
                                        Location::RequiresRegister()));
    }
    summary->set_out(0, Location::RequiresRegister());
  }
  return summary;
}


void ExtractNthOutputInstr::EmitNativeCode(FlowGraphCompiler* compiler) {
  ASSERT(locs()->in(0).IsPairLocation());
  PairLocation* pair = locs()->in(0).AsPairLocation();
  Location in_loc = pair->At(index());
  if (representation() == kUnboxedDouble) {
    DRegister out = locs()->out(0).fpu_reg();
    DRegister in = in_loc.fpu_reg();
    __ movd(out, in);
  } else {
    ASSERT(representation() == kTagged);
    Register out = locs()->out(0).reg();
    Register in = in_loc.reg();
    __ mov(out, in);
  }
}


LocationSummary* MergedMathInstr::MakeLocationSummary(Zone* zone,
                                                      bool opt) const {
  if (kind() == MergedMathInstr::kTruncDivMod) {
    const intptr_t kNumInputs = 2;
    const intptr_t kNumTemps = 1;
    LocationSummary* summary = new(zone) LocationSummary(
        zone, kNumInputs, kNumTemps, LocationSummary::kNoCall);
    summary->set_in(0, Location::RequiresRegister());
    summary->set_in(1, Location::RequiresRegister());
    summary->set_temp(0, Location::RequiresRegister());
    // Output is a pair of registers.
    summary->set_out(0, Location::Pair(Location::RequiresRegister(),
                                       Location::RequiresRegister()));
    return summary;
  }
  UNIMPLEMENTED();
  return NULL;
}


void MergedMathInstr::EmitNativeCode(FlowGraphCompiler* compiler) {
  Label* deopt = NULL;
  if (CanDeoptimize()) {
    deopt = compiler->AddDeoptStub(deopt_id(), ICData::kDeoptBinarySmiOp);
  }
  if (kind() == MergedMathInstr::kTruncDivMod) {
    Register left = locs()->in(0).reg();
    Register right = locs()->in(1).reg();
    Register temp = locs()->temp(0).reg();
    ASSERT(locs()->out(0).IsPairLocation());
    PairLocation* pair = locs()->out(0).AsPairLocation();
    Register result_div = pair->At(0).reg();
    Register result_mod = pair->At(1).reg();
    Range* right_range = InputAt(1)->definition()->range();
    if ((right_range == NULL) || right_range->Overlaps(0, 0)) {
      // Handle divide by zero in runtime.
      __ beq(right, ZR, deopt);
    }
    __ SmiUntag(temp, left);
    __ SmiUntag(TMP, right);
    __ div(temp, TMP);
    __ mflo(result_div);
    __ mfhi(result_mod);
    // Check the corner case of dividing the 'MIN_SMI' with -1, in which
    // case we cannot tag the result.
    __ BranchEqual(result_div, Immediate(0x40000000), deopt);
    //  res = left % right;
    //  if (res < 0) {
    //    if (right < 0) {
    //      res = res - right;
    //    } else {
    //      res = res + right;
    //    }
    //  }
    Label done;
    __ bgez(result_mod, &done);
    if ((right_range == NULL) || right_range->Overlaps(-1, 1)) {
      Label subtract;
      __ bltz(right, &subtract);
      __ addu(result_mod, result_mod, TMP);
      __ b(&done);
      __ Bind(&subtract);
      __ subu(result_mod, result_mod, TMP);
    } else if (right_range->IsPositive()) {
      // Right is positive.
      __ addu(result_mod, result_mod, TMP);
    } else {
      // Right is negative.
      __ subu(result_mod, result_mod, TMP);
    }
    __ Bind(&done);

    __ SmiTag(result_div);
    __ SmiTag(result_mod);
    return;
  }
  UNIMPLEMENTED();
}


LocationSummary* PolymorphicInstanceCallInstr::MakeLocationSummary(
    Zone* zone, bool opt) const {
  return MakeCallSummary(zone);
}


LocationSummary* BranchInstr::MakeLocationSummary(Zone* zone,
                                                  bool opt) const {
  comparison()->InitializeLocationSummary(zone, opt);
  // Branches don't produce a result.
  comparison()->locs()->set_out(0, Location::NoLocation());
  return comparison()->locs();
}


void BranchInstr::EmitNativeCode(FlowGraphCompiler* compiler) {
  __ Comment("BranchInstr");
  comparison()->EmitBranchCode(compiler, this);
}


LocationSummary* CheckClassInstr::MakeLocationSummary(Zone* zone,
                                                      bool opt) const {
  const intptr_t kNumInputs = 1;
  const bool need_mask_temp = IsDenseSwitch() && !IsDenseMask(ComputeCidMask());
  const intptr_t kNumTemps = !IsNullCheck() ? (need_mask_temp ? 2 : 1) : 0;
  LocationSummary* summary = new(zone) LocationSummary(
      zone, kNumInputs, kNumTemps, LocationSummary::kNoCall);
  summary->set_in(0, Location::RequiresRegister());
  if (!IsNullCheck()) {
    summary->set_temp(0, Location::RequiresRegister());
    if (need_mask_temp) {
      summary->set_temp(1, Location::RequiresRegister());
    }
  }
  return summary;
}


void CheckClassInstr::EmitNativeCode(FlowGraphCompiler* compiler) {
  Label* deopt = compiler->AddDeoptStub(deopt_id(),
                                        ICData::kDeoptCheckClass,
                                        licm_hoisted_ ? ICData::kHoisted : 0);
  if (IsNullCheck()) {
    if (DeoptIfNull()) {
      __ BranchEqual(locs()->in(0).reg(), Object::null_object(), deopt);
    } else {
      ASSERT(DeoptIfNotNull());
      __ BranchNotEqual(locs()->in(0).reg(), Object::null_object(), deopt);
    }
    return;
  }

  ASSERT((unary_checks().GetReceiverClassIdAt(0) != kSmiCid) ||
         (unary_checks().NumberOfChecks() > 1));
  Register value = locs()->in(0).reg();
  Register temp = locs()->temp(0).reg();
  Label is_ok;
  if (unary_checks().GetReceiverClassIdAt(0) == kSmiCid) {
    __ andi(CMPRES1, value, Immediate(kSmiTagMask));
    __ beq(CMPRES1, ZR, &is_ok);
  } else {
    __ andi(CMPRES1, value, Immediate(kSmiTagMask));
    __ beq(CMPRES1, ZR, deopt);
  }
  __ LoadClassId(temp, value);

  if (IsDenseSwitch()) {
    ASSERT(cids_[0] < cids_[cids_.length() - 1]);
    __ LoadImmediate(TMP, cids_[0]);
    __ subu(temp, temp, TMP);
    __ LoadImmediate(TMP, cids_[cids_.length() - 1] - cids_[0]);
    __ BranchUnsignedGreater(temp, TMP, deopt);

    intptr_t mask = ComputeCidMask();
    if (!IsDenseMask(mask)) {
      // Only need mask if there are missing numbers in the range.
      ASSERT(cids_.length() > 2);
      Register mask_reg = locs()->temp(1).reg();
      __ LoadImmediate(mask_reg, 1);
      __ sllv(mask_reg, mask_reg, temp);
      __ AndImmediate(mask_reg, mask_reg, mask);
      __ beq(mask_reg, ZR, deopt);
    }
  } else {
    GrowableArray<CidTarget> sorted_ic_data;
    FlowGraphCompiler::SortICDataByCount(unary_checks(),
                                         &sorted_ic_data,
                                         /* drop_smi = */ true);
    const intptr_t num_checks = sorted_ic_data.length();
    for (intptr_t i = 0; i < num_checks; i++) {
      const intptr_t cid = sorted_ic_data[i].cid;
      ASSERT(cid != kSmiCid);
      __ LoadImmediate(TMP, cid);
      __ subu(CMPRES1, temp, TMP);
      if (i == (num_checks - 1)) {
        __ bne(CMPRES1, ZR, deopt);
      } else {
        __ beq(CMPRES1, ZR, &is_ok);
      }
    }
  }
  __ Bind(&is_ok);
}


LocationSummary* CheckSmiInstr::MakeLocationSummary(Zone* zone,
                                                    bool opt) const {
  const intptr_t kNumInputs = 1;
  const intptr_t kNumTemps = 0;
  LocationSummary* summary = new(zone) LocationSummary(
      zone, kNumInputs, kNumTemps, LocationSummary::kNoCall);
  summary->set_in(0, Location::RequiresRegister());
  return summary;
}


void CheckSmiInstr::EmitNativeCode(FlowGraphCompiler* compiler) {
  __ Comment("CheckSmiInstr");
  Register value = locs()->in(0).reg();
  Label* deopt = compiler->AddDeoptStub(deopt_id(),
                                        ICData::kDeoptCheckSmi,
                                        licm_hoisted_ ? ICData::kHoisted : 0);
  __ andi(CMPRES1, value, Immediate(kSmiTagMask));
  __ bne(CMPRES1, ZR, deopt);
}


LocationSummary* CheckClassIdInstr::MakeLocationSummary(Zone* zone,
                                                        bool opt) const {
  const intptr_t kNumInputs = 1;
  const intptr_t kNumTemps = 0;
  LocationSummary* summary = new(zone) LocationSummary(
      zone, kNumInputs, kNumTemps, LocationSummary::kNoCall);
  summary->set_in(0, Location::RequiresRegister());
  return summary;
}


void CheckClassIdInstr::EmitNativeCode(FlowGraphCompiler* compiler) {
  Register value = locs()->in(0).reg();
  Label* deopt = compiler->AddDeoptStub(deopt_id(), ICData::kDeoptCheckClass);
  __ BranchNotEqual(value, Immediate(Smi::RawValue(cid_)), deopt);
}


LocationSummary* CheckArrayBoundInstr::MakeLocationSummary(Zone* zone,
                                                           bool opt) const {
  const intptr_t kNumInputs = 2;
  const intptr_t kNumTemps = 0;
  LocationSummary* locs = new(zone) LocationSummary(
      zone, kNumInputs, kNumTemps, LocationSummary::kNoCall);
  locs->set_in(kLengthPos, Location::RegisterOrSmiConstant(length()));
  locs->set_in(kIndexPos, Location::RegisterOrSmiConstant(index()));
  return locs;
}


void CheckArrayBoundInstr::EmitNativeCode(FlowGraphCompiler* compiler) {
  uint32_t flags = generalized_ ? ICData::kGeneralized : 0;
  flags |= licm_hoisted_ ? ICData::kHoisted : 0;
  Label* deopt = compiler->AddDeoptStub(
      deopt_id(),
      ICData::kDeoptCheckArrayBound,
      flags);

  Location length_loc = locs()->in(kLengthPos);
  Location index_loc = locs()->in(kIndexPos);

  if (length_loc.IsConstant() && index_loc.IsConstant()) {
    ASSERT((Smi::Cast(length_loc.constant()).Value() <=
            Smi::Cast(index_loc.constant()).Value()) ||
           (Smi::Cast(index_loc.constant()).Value() < 0));
    // Unconditionally deoptimize for constant bounds checks because they
    // only occur only when index is out-of-bounds.
    __ b(deopt);
    return;
  }

  if (index_loc.IsConstant()) {
    Register length = length_loc.reg();
    const Smi& index = Smi::Cast(index_loc.constant());
    __ BranchUnsignedLessEqual(
        length, Immediate(reinterpret_cast<int32_t>(index.raw())), deopt);
  } else if (length_loc.IsConstant()) {
    const Smi& length = Smi::Cast(length_loc.constant());
    Register index = index_loc.reg();
    if (length.Value() == Smi::kMaxValue) {
      __ BranchSignedLess(index, Immediate(0), deopt);
    } else {
      __ BranchUnsignedGreaterEqual(
          index, Immediate(reinterpret_cast<int32_t>(length.raw())), deopt);
    }
  } else {
    Register length = length_loc.reg();
    Register index = index_loc.reg();
    __ BranchUnsignedGreaterEqual(index, length, deopt);
  }
}

LocationSummary* BinaryMintOpInstr::MakeLocationSummary(Zone* zone,
                                                        bool opt) const {
  const intptr_t kNumInputs = 2;
  const intptr_t kNumTemps = 0;
  LocationSummary* summary = new(zone) LocationSummary(
      zone, kNumInputs, kNumTemps, LocationSummary::kNoCall);
  summary->set_in(0, Location::Pair(Location::RequiresRegister(),
                                    Location::RequiresRegister()));
  summary->set_in(1, Location::Pair(Location::RequiresRegister(),
                                    Location::RequiresRegister()));
  summary->set_out(0, Location::Pair(Location::RequiresRegister(),
                                     Location::RequiresRegister()));
  return summary;
}


void BinaryMintOpInstr::EmitNativeCode(FlowGraphCompiler* compiler) {
  PairLocation* left_pair = locs()->in(0).AsPairLocation();
  Register left_lo = left_pair->At(0).reg();
  Register left_hi = left_pair->At(1).reg();
  PairLocation* right_pair = locs()->in(1).AsPairLocation();
  Register right_lo = right_pair->At(0).reg();
  Register right_hi = right_pair->At(1).reg();
  PairLocation* out_pair = locs()->out(0).AsPairLocation();
  Register out_lo = out_pair->At(0).reg();
  Register out_hi = out_pair->At(1).reg();

  Label* deopt = NULL;
  if (CanDeoptimize()) {
    deopt = compiler->AddDeoptStub(deopt_id(), ICData::kDeoptBinaryMintOp);
  }
  switch (op_kind()) {
    case Token::kBIT_AND: {
      __ and_(out_lo, left_lo, right_lo);
      __ and_(out_hi, left_hi, right_hi);
      break;
    }
    case Token::kBIT_OR: {
      __ or_(out_lo, left_lo, right_lo);
      __ or_(out_hi, left_hi, right_hi);
      break;
    }
    case Token::kBIT_XOR: {
     __ xor_(out_lo, left_lo, right_lo);
     __ xor_(out_hi, left_hi, right_hi);
     break;
    }
    case Token::kADD:
    case Token::kSUB: {
      if (op_kind() == Token::kADD) {
        __ addu(out_lo, left_lo, right_lo);
        __ sltu(TMP, out_lo, left_lo);  // TMP = carry of left_lo + right_lo.
        __ addu(out_hi, left_hi, right_hi);
        __ addu(out_hi, out_hi, TMP);
        if (can_overflow()) {
          __ xor_(CMPRES1, out_hi, left_hi);
          __ xor_(TMP, out_hi, right_hi);
          __ and_(CMPRES1, TMP, CMPRES1);
          __ bltz(CMPRES1, deopt);
        }
      } else {
        __ subu(out_lo, left_lo, right_lo);
        __ sltu(TMP, left_lo, out_lo);  // TMP = borrow of left_lo - right_lo.
        __ subu(out_hi, left_hi, right_hi);
        __ subu(out_hi, out_hi, TMP);
        if (can_overflow()) {
          __ xor_(CMPRES1, out_hi, left_hi);
          __ xor_(TMP, left_hi, right_hi);
          __ and_(CMPRES1, TMP, CMPRES1);
          __ bltz(CMPRES1, deopt);
        }
      }
      break;
    }
    case Token::kMUL: {
      // The product of two signed 32-bit integers fits in a signed 64-bit
      // result without causing overflow.
      // We deopt on larger inputs.
      // TODO(regis): Range analysis may eliminate the deopt check.
      __ sra(CMPRES1, left_lo, 31);
      __ bne(CMPRES1, left_hi, deopt);
      __ delay_slot()->sra(CMPRES2, right_lo, 31);
      __ bne(CMPRES2, right_hi, deopt);
      __ delay_slot()->mult(left_lo, right_lo);
      __ mflo(out_lo);
      __ mfhi(out_hi);
      break;
    }
    default:
      UNREACHABLE();
  }
}


LocationSummary* ShiftMintOpInstr::MakeLocationSummary(Zone* zone,
                                                       bool opt) const {
  const intptr_t kNumInputs = 2;
  const intptr_t kNumTemps = 0;
  LocationSummary* summary = new(zone) LocationSummary(
      zone, kNumInputs, kNumTemps, LocationSummary::kNoCall);
  summary->set_in(0, Location::Pair(Location::RequiresRegister(),
                                    Location::RequiresRegister()));
  summary->set_in(1, Location::WritableRegisterOrSmiConstant(right()));
  summary->set_out(0, Location::Pair(Location::RequiresRegister(),
                                     Location::RequiresRegister()));
  return summary;
}


static const intptr_t kMintShiftCountLimit = 63;

bool ShiftMintOpInstr::has_shift_count_check() const {
  return !RangeUtils::IsWithin(
      right()->definition()->range(), 0, kMintShiftCountLimit);
}


void ShiftMintOpInstr::EmitNativeCode(FlowGraphCompiler* compiler) {
  PairLocation* left_pair = locs()->in(0).AsPairLocation();
  Register left_lo = left_pair->At(0).reg();
  Register left_hi = left_pair->At(1).reg();
  PairLocation* out_pair = locs()->out(0).AsPairLocation();
  Register out_lo = out_pair->At(0).reg();
  Register out_hi = out_pair->At(1).reg();

  Label* deopt = NULL;
  if (CanDeoptimize()) {
    deopt = compiler->AddDeoptStub(deopt_id(), ICData::kDeoptBinaryMintOp);
  }
  if (locs()->in(1).IsConstant()) {
    // Code for a constant shift amount.
    ASSERT(locs()->in(1).constant().IsSmi());
    const int32_t shift =
        reinterpret_cast<int32_t>(locs()->in(1).constant().raw()) >> 1;
    switch (op_kind()) {
      case Token::kSHR: {
        if (shift < 32) {
          __ sll(out_lo, left_hi, 32 - shift);
          __ srl(TMP, left_lo, shift);
          __ or_(out_lo, out_lo, TMP);
          __ sra(out_hi, left_hi, shift);
        } else {
          if (shift == 32) {
            __ mov(out_lo, left_hi);
          } else if (shift < 64) {
            __ sra(out_lo, left_hi, shift - 32);
          } else {
            __ sra(out_lo, left_hi, 31);
          }
          __ sra(out_hi, left_hi, 31);
        }
        break;
      }
      case Token::kSHL: {
        ASSERT(shift < 64);
        if (shift < 32) {
          __ srl(out_hi, left_lo, 32 - shift);
          __ sll(TMP, left_hi, shift);
          __ or_(out_hi, out_hi, TMP);
          __ sll(out_lo, left_lo, shift);
        } else {
          __ sll(out_hi, left_lo, shift - 32);
          __ mov(out_lo, ZR);
        }
        // Check for overflow.
        if (can_overflow()) {
          // Compare high word from input with shifted high word from output.
          // Overflow if they aren't equal.
          // If shift > 32, also compare low word from input with high word from
          // output shifted back shift - 32.
          if (shift > 32) {
            __ sra(TMP, out_hi, shift - 32);
            __ bne(left_lo, TMP, deopt);
            __ delay_slot()->sra(TMP, out_hi, 31);
          } else if (shift == 32) {
            __ sra(TMP, out_hi, 31);
          } else {
            __ sra(TMP, out_hi, shift);
          }
          __ bne(left_hi, TMP, deopt);
        }
        break;
      }
      default:
        UNREACHABLE();
    }
  } else {
    // Code for a variable shift amount.
    Register shift = locs()->in(1).reg();

    // Code below assumes shift amount is not 0 (cannot shift by 32 - 0).
    Label non_zero_shift, done;
    __ bne(shift, ZR, &non_zero_shift);
    __ delay_slot()->mov(out_lo, left_lo);
    __ b(&done);
    __ delay_slot()->mov(out_hi, left_hi);
    __ Bind(&non_zero_shift);

    // Deopt if shift is larger than 63 or less than 0.
    if (has_shift_count_check()) {
      __ sltiu(CMPRES1, shift, Immediate(2*(kMintShiftCountLimit + 1)));
      __ beq(CMPRES1, ZR, deopt);
      // Untag shift count.
      __ delay_slot()->SmiUntag(shift);
    } else {
      // Untag shift count.
      __ SmiUntag(shift);
    }

    switch (op_kind()) {
      case Token::kSHR: {
        Label large_shift;
        __ sltiu(CMPRES1, shift, Immediate(32));
        __ beq(CMPRES1, ZR, &large_shift);

        // 0 < shift < 32.
        __ delay_slot()->ori(TMP, ZR, Immediate(32));
        __ subu(TMP, TMP, shift);  // TMP = 32 - shift; 0 < TMP <= 31.
        __ sllv(out_lo, left_hi, TMP);
        __ srlv(TMP, left_lo, shift);
        __ or_(out_lo, out_lo, TMP);
        __ b(&done);
        __ delay_slot()->srav(out_hi, left_hi, shift);

        // shift >= 32.
        __ Bind(&large_shift);
        __ sra(out_hi, left_hi, 31);
        __ srav(out_lo, left_hi, shift);  // Only 5 low bits of shift used.

        break;
      }
      case Token::kSHL: {
        Label large_shift;
        __ sltiu(CMPRES1, shift, Immediate(32));
        __ beq(CMPRES1, ZR, &large_shift);

        // 0 < shift < 32.
        __ delay_slot()->ori(TMP, ZR, Immediate(32));
        __ subu(TMP, TMP, shift);  // TMP = 32 - shift; 0 < TMP <= 31.
        __ srlv(out_hi, left_lo, TMP);
        __ sllv(TMP, left_hi, shift);
        __ or_(out_hi, out_hi, TMP);
        // Check for overflow.
        if (can_overflow()) {
          // Compare high word from input with shifted high word from output.
          __ srav(TMP, out_hi, shift);
          __ beq(TMP, left_hi, &done);
          __ delay_slot()->sllv(out_lo, left_lo, shift);
          __ b(deopt);
        } else {
          __ b(&done);
          __ delay_slot()->sllv(out_lo, left_lo, shift);
        }

        // shift >= 32.
        __ Bind(&large_shift);
        __ sllv(out_hi, left_lo, shift);  // Only 5 low bits of shift used.
        // Check for overflow.
        if (can_overflow()) {
          // Compare low word from input with shifted high word from output and
          // high word from input to sign of output.
          // Overflow if they aren't equal.
          __ srav(TMP, out_hi, shift);
          __ bne(TMP, left_lo, deopt);
          __ delay_slot()->sra(TMP, out_hi, 31);
          __ bne(TMP, left_hi, deopt);
          __ delay_slot()->mov(out_lo, ZR);
        } else {
          __ mov(out_lo, ZR);
        }
        break;
      }
      default:
        UNREACHABLE();
    }
    __ Bind(&done);
  }
}


LocationSummary* UnaryMintOpInstr::MakeLocationSummary(Zone* zone,
                                                       bool opt) const {
  const intptr_t kNumInputs = 1;
  const intptr_t kNumTemps = 0;
  LocationSummary* summary = new(zone) LocationSummary(
      zone, kNumInputs, kNumTemps, LocationSummary::kNoCall);
  summary->set_in(0, Location::Pair(Location::RequiresRegister(),
                                    Location::RequiresRegister()));
  summary->set_out(0, Location::Pair(Location::RequiresRegister(),
                                     Location::RequiresRegister()));
  return summary;
}


void UnaryMintOpInstr::EmitNativeCode(FlowGraphCompiler* compiler) {
  ASSERT(op_kind() == Token::kBIT_NOT);
  PairLocation* left_pair = locs()->in(0).AsPairLocation();
  Register left_lo = left_pair->At(0).reg();
  Register left_hi = left_pair->At(1).reg();

  PairLocation* out_pair = locs()->out(0).AsPairLocation();
  Register out_lo = out_pair->At(0).reg();
  Register out_hi = out_pair->At(1).reg();

  __ nor(out_lo, ZR, left_lo);
  __ nor(out_hi, ZR, left_hi);
}


CompileType BinaryUint32OpInstr::ComputeType() const {
  return CompileType::Int();
}


CompileType ShiftUint32OpInstr::ComputeType() const {
  return CompileType::Int();
}


CompileType UnaryUint32OpInstr::ComputeType() const {
  return CompileType::Int();
}


LocationSummary* BinaryUint32OpInstr::MakeLocationSummary(Zone* zone,
                                                          bool opt) const {
  const intptr_t kNumInputs = 2;
  const intptr_t kNumTemps = 0;
  LocationSummary* summary = new(zone) LocationSummary(
      zone, kNumInputs, kNumTemps, LocationSummary::kNoCall);
  summary->set_in(0, Location::RequiresRegister());
  summary->set_in(1, Location::RequiresRegister());
  summary->set_out(0, Location::RequiresRegister());
  return summary;
}


void BinaryUint32OpInstr::EmitNativeCode(FlowGraphCompiler* compiler) {
  Register left = locs()->in(0).reg();
  Register right = locs()->in(1).reg();
  Register out = locs()->out(0).reg();
  ASSERT(out != left);
  switch (op_kind()) {
    case Token::kBIT_AND:
      __ and_(out, left, right);
      break;
    case Token::kBIT_OR:
      __ or_(out, left, right);
      break;
    case Token::kBIT_XOR:
      __ xor_(out, left, right);
      break;
    case Token::kADD:
      __ addu(out, left, right);
      break;
    case Token::kSUB:
      __ subu(out, left, right);
      break;
    case Token::kMUL:
      __ multu(left, right);
      __ mflo(out);
      break;
    default:
      UNREACHABLE();
  }
}


LocationSummary* ShiftUint32OpInstr::MakeLocationSummary(Zone* zone,
                                                         bool opt) const {
  const intptr_t kNumInputs = 2;
  const intptr_t kNumTemps = 1;
  LocationSummary* summary = new(zone) LocationSummary(
      zone, kNumInputs, kNumTemps, LocationSummary::kNoCall);
  summary->set_in(0, Location::RequiresRegister());
  summary->set_in(1, Location::RegisterOrSmiConstant(right()));
  summary->set_temp(0, Location::RequiresRegister());
  summary->set_out(0, Location::RequiresRegister());
  return summary;
}


void ShiftUint32OpInstr::EmitNativeCode(FlowGraphCompiler* compiler) {
  const intptr_t kShifterLimit = 31;

  Register left = locs()->in(0).reg();
  Register out = locs()->out(0).reg();
  Register temp = locs()->temp(0).reg();

  ASSERT(left != out);

  Label* deopt = compiler->AddDeoptStub(deopt_id(), ICData::kDeoptBinaryMintOp);

  if (locs()->in(1).IsConstant()) {
    // Shifter is constant.

    const Object& constant = locs()->in(1).constant();
    ASSERT(constant.IsSmi());
    const intptr_t shift_value = Smi::Cast(constant).Value();

    // Do the shift: (shift_value > 0) && (shift_value <= kShifterLimit).
    switch (op_kind()) {
      case Token::kSHR:
        __ srl(out, left, shift_value);
        break;
      case Token::kSHL:
        __ sll(out, left, shift_value);
        break;
      default:
        UNREACHABLE();
    }
    return;
  }

  // Non constant shift value.
  Register shifter = locs()->in(1).reg();

  __ SmiUntag(temp, shifter);
  // If shift value is < 0, deoptimize.
  __ bltz(temp, deopt);
  __ delay_slot()->mov(out, left);
  __ sltiu(CMPRES1, temp, Immediate(kShifterLimit + 1));
  __ movz(out, ZR, CMPRES1);  // out = shift > kShifterLimit ? 0 : left.
  // Do the shift % 32.
  switch (op_kind()) {
    case Token::kSHR:
      __ srlv(out, out, temp);
      break;
    case Token::kSHL:
      __ sllv(out, out, temp);
      break;
    default:
      UNREACHABLE();
  }
}


LocationSummary* UnaryUint32OpInstr::MakeLocationSummary(Zone* zone,
                                                         bool opt) const {
  const intptr_t kNumInputs = 1;
  const intptr_t kNumTemps = 0;
  LocationSummary* summary = new(zone) LocationSummary(
      zone, kNumInputs, kNumTemps, LocationSummary::kNoCall);
  summary->set_in(0, Location::RequiresRegister());
  summary->set_out(0, Location::RequiresRegister());
  return summary;
}


void UnaryUint32OpInstr::EmitNativeCode(FlowGraphCompiler* compiler) {
  Register left = locs()->in(0).reg();
  Register out = locs()->out(0).reg();
  ASSERT(left != out);

  ASSERT(op_kind() == Token::kBIT_NOT);

  __ nor(out, ZR, left);
}


DEFINE_UNIMPLEMENTED_INSTRUCTION(BinaryInt32OpInstr)


LocationSummary* UnboxedIntConverterInstr::MakeLocationSummary(Zone* zone,
                                                               bool opt) const {
  const intptr_t kNumInputs = 1;
  const intptr_t kNumTemps = 0;
  LocationSummary* summary = new(zone) LocationSummary(
      zone, kNumInputs, kNumTemps, LocationSummary::kNoCall);
  if (from() == kUnboxedMint) {
    ASSERT((to() == kUnboxedUint32) || (to() == kUnboxedInt32));
    summary->set_in(0, Location::Pair(Location::RequiresRegister(),
                                      Location::RequiresRegister()));
    summary->set_out(0, Location::RequiresRegister());
  } else if (to() == kUnboxedMint) {
    ASSERT((from() == kUnboxedUint32) || (from() == kUnboxedInt32));
    summary->set_in(0, Location::RequiresRegister());
    summary->set_out(0, Location::Pair(Location::RequiresRegister(),
                                       Location::RequiresRegister()));
  } else {
    ASSERT((to() == kUnboxedUint32) || (to() == kUnboxedInt32));
    ASSERT((from() == kUnboxedUint32) || (from() == kUnboxedInt32));
    summary->set_in(0, Location::RequiresRegister());
    summary->set_out(0, Location::SameAsFirstInput());
  }
  return summary;
}


void UnboxedIntConverterInstr::EmitNativeCode(FlowGraphCompiler* compiler) {
  if (from() == kUnboxedInt32 && to() == kUnboxedUint32) {
    const Register out = locs()->out(0).reg();
    // Representations are bitwise equivalent.
    ASSERT(out == locs()->in(0).reg());
  } else if (from() == kUnboxedUint32 && to() == kUnboxedInt32) {
    const Register out = locs()->out(0).reg();
    // Representations are bitwise equivalent.
    ASSERT(out == locs()->in(0).reg());
    if (CanDeoptimize()) {
      Label* deopt =
          compiler->AddDeoptStub(deopt_id(), ICData::kDeoptUnboxInteger);
      __ BranchSignedLess(out, Immediate(0), deopt);
    }
  } else if (from() == kUnboxedMint) {
    ASSERT(to() == kUnboxedUint32 || to() == kUnboxedInt32);
    PairLocation* in_pair = locs()->in(0).AsPairLocation();
    Register in_lo = in_pair->At(0).reg();
    Register in_hi = in_pair->At(1).reg();
    Register out = locs()->out(0).reg();
    // Copy low word.
    __ mov(out, in_lo);
    if (CanDeoptimize()) {
      Label* deopt =
          compiler->AddDeoptStub(deopt_id(), ICData::kDeoptUnboxInteger);
      ASSERT(to() == kUnboxedInt32);
      __ sra(TMP, in_lo, 31);
      __ bne(in_hi, TMP, deopt);
    }
  } else if (from() == kUnboxedUint32 || from() == kUnboxedInt32) {
    ASSERT(to() == kUnboxedMint);
    Register in = locs()->in(0).reg();
    PairLocation* out_pair = locs()->out(0).AsPairLocation();
    Register out_lo = out_pair->At(0).reg();
    Register out_hi = out_pair->At(1).reg();
    // Copy low word.
    __ mov(out_lo, in);
    if (from() == kUnboxedUint32) {
      __ xor_(out_hi, out_hi, out_hi);
    } else {
      ASSERT(from() == kUnboxedInt32);
      __ sra(out_hi, in, 31);
    }
  } else {
    UNREACHABLE();
  }
}


LocationSummary* ThrowInstr::MakeLocationSummary(Zone* zone,
                                                 bool opt) const {
  return new(zone) LocationSummary(zone, 0, 0, LocationSummary::kCall);
}



void ThrowInstr::EmitNativeCode(FlowGraphCompiler* compiler) {
  compiler->GenerateRuntimeCall(token_pos(),
                                deopt_id(),
                                kThrowRuntimeEntry,
                                1,
                                locs());
  __ break_(0);
}


LocationSummary* ReThrowInstr::MakeLocationSummary(Zone* zone,
                                                   bool opt) const {
  return new(zone) LocationSummary(zone, 0, 0, LocationSummary::kCall);
}


void ReThrowInstr::EmitNativeCode(FlowGraphCompiler* compiler) {
  compiler->SetNeedsStacktrace(catch_try_index());
  compiler->GenerateRuntimeCall(token_pos(),
                                deopt_id(),
                                kReThrowRuntimeEntry,
                                2,
                                locs());
  __ break_(0);
}


LocationSummary* StopInstr::MakeLocationSummary(Zone* zone,
                                                bool opt) const {
  return new(zone) LocationSummary(zone, 0, 0, LocationSummary::kNoCall);
}


void StopInstr::EmitNativeCode(FlowGraphCompiler* compiler) {
  __ Stop(message());
}


void GraphEntryInstr::EmitNativeCode(FlowGraphCompiler* compiler) {
  if (!compiler->CanFallThroughTo(normal_entry())) {
    __ b(compiler->GetJumpLabel(normal_entry()));
  }
}


LocationSummary* GotoInstr::MakeLocationSummary(Zone* zone,
                                                bool opt) const {
  return new(zone) LocationSummary(zone, 0, 0, LocationSummary::kNoCall);
}


void GotoInstr::EmitNativeCode(FlowGraphCompiler* compiler) {
  __ Comment("GotoInstr");
  if (!compiler->is_optimizing()) {
    if (FLAG_emit_edge_counters) {
      compiler->EmitEdgeCounter(block()->preorder_number());
    }
    // Add a deoptimization descriptor for deoptimizing instructions that
    // may be inserted before this instruction.
    compiler->AddCurrentDescriptor(RawPcDescriptors::kDeopt,
                                   GetDeoptId(),
                                   Scanner::kNoSourcePos);
  }
  if (HasParallelMove()) {
    compiler->parallel_move_resolver()->EmitNativeCode(parallel_move());
  }

  // We can fall through if the successor is the next block in the list.
  // Otherwise, we need a jump.
  if (!compiler->CanFallThroughTo(successor())) {
    __ b(compiler->GetJumpLabel(successor()));
  }
}


LocationSummary* IndirectGotoInstr::MakeLocationSummary(Zone* zone,
                                                        bool opt) const {
  const intptr_t kNumInputs = 1;
  const intptr_t kNumTemps = 1;

  LocationSummary* summary = new(zone) LocationSummary(
        zone, kNumInputs, kNumTemps, LocationSummary::kNoCall);

  summary->set_in(0, Location::RequiresRegister());
  summary->set_temp(0, Location::RequiresRegister());

  return summary;
}


void IndirectGotoInstr::EmitNativeCode(FlowGraphCompiler* compiler) {
  Register target_reg = locs()->temp_slot(0)->reg();

  __ GetNextPC(target_reg, TMP);
  const intptr_t entry_offset =
     __ CodeSize() - 1 * Instr::kInstrSize;
  __ AddImmediate(target_reg, target_reg, -entry_offset);

  // Add the offset.
  Register offset_reg = locs()->in(0).reg();
  if (offset()->definition()->representation() == kTagged) {
  __ SmiUntag(offset_reg);
  }
  __ addu(target_reg, target_reg, offset_reg);

  // Jump to the absolute address.
  __ jr(target_reg);
}


LocationSummary* StrictCompareInstr::MakeLocationSummary(Zone* zone,
                                                         bool opt) const {
  const intptr_t kNumInputs = 2;
  const intptr_t kNumTemps = 0;
  if (needs_number_check()) {
    LocationSummary* locs = new(zone) LocationSummary(
        zone, kNumInputs, kNumTemps, LocationSummary::kCall);
    locs->set_in(0, Location::RegisterLocation(A0));
    locs->set_in(1, Location::RegisterLocation(A1));
    locs->set_out(0, Location::RegisterLocation(A0));
    return locs;
  }
  LocationSummary* locs = new(zone) LocationSummary(
      zone, kNumInputs, kNumTemps, LocationSummary::kNoCall);
  locs->set_in(0, Location::RegisterOrConstant(left()));
  // Only one of the inputs can be a constant. Choose register if the first one
  // is a constant.
  locs->set_in(1, locs->in(0).IsConstant()
                      ? Location::RequiresRegister()
                      : Location::RegisterOrConstant(right()));
  locs->set_out(0, Location::RequiresRegister());
  return locs;
}


Condition StrictCompareInstr::EmitComparisonCode(FlowGraphCompiler* compiler,
                                                 BranchLabels labels) {
  Location left = locs()->in(0);
  Location right = locs()->in(1);
  ASSERT(!left.IsConstant() || !right.IsConstant());
  Condition true_condition;
  if (left.IsConstant()) {
    true_condition = compiler->EmitEqualityRegConstCompare(right.reg(),
                                                           left.constant(),
                                                           needs_number_check(),
                                                           token_pos());
  } else if (right.IsConstant()) {
    true_condition = compiler->EmitEqualityRegConstCompare(left.reg(),
                                                           right.constant(),
                                                           needs_number_check(),
                                                           token_pos());
  } else {
    true_condition = compiler->EmitEqualityRegRegCompare(left.reg(),
                                                         right.reg(),
                                                         needs_number_check(),
                                                         token_pos());
  }
  if (kind() != Token::kEQ_STRICT) {
    ASSERT(kind() == Token::kNE_STRICT);
    true_condition = NegateCondition(true_condition);
  }
  return true_condition;
}


void StrictCompareInstr::EmitNativeCode(FlowGraphCompiler* compiler) {
  __ Comment("StrictCompareInstr");
  ASSERT(kind() == Token::kEQ_STRICT || kind() == Token::kNE_STRICT);

  Label is_true, is_false;
  BranchLabels labels = { &is_true, &is_false, &is_false };
  Condition true_condition = EmitComparisonCode(compiler, labels);
  EmitBranchOnCondition(compiler, true_condition, labels);

  Register result = locs()->out(0).reg();
  Label done;
  __ Bind(&is_false);
  __ LoadObject(result, Bool::False());
  __ b(&done);
  __ Bind(&is_true);
  __ LoadObject(result, Bool::True());
  __ Bind(&done);
}


void StrictCompareInstr::EmitBranchCode(FlowGraphCompiler* compiler,
                                        BranchInstr* branch) {
  __ Comment("StrictCompareInstr::EmitBranchCode");
  ASSERT(kind() == Token::kEQ_STRICT || kind() == Token::kNE_STRICT);

  BranchLabels labels = compiler->CreateBranchLabels(branch);
  Condition true_condition = EmitComparisonCode(compiler, labels);
  EmitBranchOnCondition(compiler, true_condition, labels);
}


LocationSummary* BooleanNegateInstr::MakeLocationSummary(Zone* zone,
                                                         bool opt) const {
  return LocationSummary::Make(zone,
                               1,
                               Location::RequiresRegister(),
                               LocationSummary::kNoCall);
}


void BooleanNegateInstr::EmitNativeCode(FlowGraphCompiler* compiler) {
  Register value = locs()->in(0).reg();
  Register result = locs()->out(0).reg();

  __ LoadObject(result, Bool::True());
  __ LoadObject(TMP, Bool::False());
  __ subu(CMPRES1, value, result);
  __ movz(result, TMP, CMPRES1);  // If value is True, move False into result.
}


LocationSummary* AllocateObjectInstr::MakeLocationSummary(Zone* zone,
                                                          bool opt) const {
  return MakeCallSummary(zone);
}


void AllocateObjectInstr::EmitNativeCode(FlowGraphCompiler* compiler) {
  __ Comment("AllocateObjectInstr");
  const Code& stub = Code::ZoneHandle(
      compiler->zone(), StubCode::GetAllocationStubForClass(cls()));
  const StubEntry stub_entry(stub);
  compiler->GenerateCall(token_pos(),
                         stub_entry,
                         RawPcDescriptors::kOther,
                         locs());
  compiler->AddStubCallTarget(stub);
  __ Drop(ArgumentCount());  // Discard arguments.
}


void DebugStepCheckInstr::EmitNativeCode(FlowGraphCompiler* compiler) {
  ASSERT(!compiler->is_optimizing());
  compiler->GenerateCall(
      token_pos(), *StubCode::DebugStepCheck_entry(), stub_kind_, locs());
}


LocationSummary* GrowRegExpStackInstr::MakeLocationSummary(
    Zone* zone, bool opt) const {
  const intptr_t kNumInputs = 1;
  const intptr_t kNumTemps = 0;
  LocationSummary* locs = new(zone) LocationSummary(
      zone, kNumInputs, kNumTemps, LocationSummary::kCall);
  locs->set_in(0, Location::RegisterLocation(T0));
  locs->set_out(0, Location::RegisterLocation(T0));
  return locs;
}


void GrowRegExpStackInstr::EmitNativeCode(FlowGraphCompiler* compiler) {
  const Register typed_data = locs()->in(0).reg();
  const Register result = locs()->out(0).reg();
  __ Comment("GrowRegExpStackInstr");
  __ addiu(SP, SP, Immediate(-2 * kWordSize));
  __ LoadObject(TMP, Object::null_object());
  __ sw(TMP, Address(SP, 1 * kWordSize));
  __ sw(typed_data, Address(SP, 0 * kWordSize));
  compiler->GenerateRuntimeCall(Scanner::kNoSourcePos,  // No token position.
                                deopt_id(),
                                kGrowRegExpStackRuntimeEntry,
                                1,
                                locs());
  __ lw(result, Address(SP, 1 * kWordSize));
  __ addiu(SP, SP, Immediate(2 * kWordSize));
}


}  // namespace dart

#endif  // defined TARGET_ARCH_MIPS<|MERGE_RESOLUTION|>--- conflicted
+++ resolved
@@ -2256,13 +2256,8 @@
   }
 
   __ Bind(&slow_path);
-<<<<<<< HEAD
-  const Code& stub = Code::Handle(compiler->isolate(),
-                                  StubCode::AllocateArray_entry()->code());
-=======
   const Code& stub = Code::ZoneHandle(compiler->zone(),
                                       StubCode::AllocateArray_entry()->code());
->>>>>>> 71b3d5ab
   compiler->AddStubCallTarget(stub);
   compiler->GenerateCall(token_pos(),
                          *StubCode::AllocateArray_entry(),
@@ -2513,13 +2508,8 @@
     compiler->SaveLiveRegisters(locs);
 
     __ LoadImmediate(T1, instruction_->num_context_variables());
-<<<<<<< HEAD
-    const Code& stub = Code::Handle(compiler->isolate(),
-                                    StubCode::AllocateContext_entry()->code());
-=======
     const Code& stub = Code::ZoneHandle(
         compiler->zone(), StubCode::AllocateContext_entry()->code());
->>>>>>> 71b3d5ab
     compiler->AddStubCallTarget(stub);
     compiler->GenerateCall(instruction_->token_pos(),
                            *StubCode::AllocateContext_entry(),
