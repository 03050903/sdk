// Copyright (c) 2013, the Dart project authors.  Please see the AUTHORS file
// for details. All rights reserved. Use of this source code is governed by a
// BSD-style license that can be found in the LICENSE file.

#include "vm/code_generator.h"

#include "vm/assembler.h"
#include "vm/ast.h"
#include "vm/code_patcher.h"
#include "vm/compiler.h"
#include "vm/dart_api_impl.h"
#include "vm/dart_entry.h"
#include "vm/debugger.h"
#include "vm/deopt_instructions.h"
#include "vm/exceptions.h"
#include "vm/flags.h"
#include "vm/object_store.h"
#include "vm/message.h"
#include "vm/message_handler.h"
#include "vm/parser.h"
#include "vm/resolver.h"
#include "vm/runtime_entry.h"
#include "vm/service_isolate.h"
#include "vm/stack_frame.h"
#include "vm/symbols.h"
#include "vm/thread_registry.h"
#include "vm/verifier.h"

namespace dart {

DEFINE_FLAG(
    int,
    max_subtype_cache_entries,
    100,
    "Maximum number of subtype cache entries (number of checks cached).");
DEFINE_FLAG(
    int,
    regexp_optimization_counter_threshold,
    1000,
    "RegExp's usage-counter value before it is optimized, -1 means never");
DEFINE_FLAG(int,
            reoptimization_counter_threshold,
            4000,
            "Counter threshold before a function gets reoptimized.");
DEFINE_FLAG(bool, trace_deoptimization, false, "Trace deoptimization");
DEFINE_FLAG(bool,
            trace_deoptimization_verbose,
            false,
            "Trace deoptimization verbose");
DEFINE_FLAG(bool, trace_ic, false, "Trace IC handling");
DEFINE_FLAG(bool,
            trace_ic_miss_in_optimized,
            false,
            "Trace IC miss in optimized code");
DEFINE_FLAG(bool,
            trace_optimized_ic_calls,
            false,
            "Trace IC calls in optimized code.");
DEFINE_FLAG(bool, trace_patching, false, "Trace patching of code.");
DEFINE_FLAG(bool, trace_runtime_calls, false, "Trace runtime calls");
DEFINE_FLAG(bool, trace_type_checks, false, "Trace runtime type checks.");

DECLARE_FLAG(int, max_deoptimization_counter_threshold);
DECLARE_FLAG(bool, enable_inlining_annotations);
DECLARE_FLAG(bool, trace_compiler);
DECLARE_FLAG(bool, trace_optimizing_compiler);
DECLARE_FLAG(int, max_polymorphic_checks);

DEFINE_FLAG(bool, trace_osr, false, "Trace attempts at on-stack replacement.");

DEFINE_FLAG(int,
            stacktrace_every,
            0,
            "Compute debugger stacktrace on every N stack overflow checks");
DEFINE_FLAG(charp,
            stacktrace_filter,
            NULL,
            "Compute stacktrace in named function on stack overflow checks");
DEFINE_FLAG(charp,
            deoptimize_filter,
            NULL,
            "Deoptimize in named function on stack overflow checks");

DECLARE_FLAG(int, reload_every);
DECLARE_FLAG(bool, reload_every_optimized);
DECLARE_FLAG(bool, reload_every_back_off);

#ifdef DEBUG
DEFINE_FLAG(charp,
            gc_at_instance_allocation,
            NULL,
            "Perform a GC before allocation of instances of "
            "the specified class");
#endif

DEFINE_RUNTIME_ENTRY(TraceFunctionEntry, 1) {
  const Function& function = Function::CheckedHandle(arguments.ArgAt(0));
  const String& function_name = String::Handle(function.name());
  const String& class_name =
      String::Handle(Class::Handle(function.Owner()).Name());
  OS::PrintErr("> Entering '%s.%s'\n", class_name.ToCString(),
               function_name.ToCString());
}


DEFINE_RUNTIME_ENTRY(TraceFunctionExit, 1) {
  const Function& function = Function::CheckedHandle(arguments.ArgAt(0));
  const String& function_name = String::Handle(function.name());
  const String& class_name =
      String::Handle(Class::Handle(function.Owner()).Name());
  OS::PrintErr("< Exiting '%s.%s'\n", class_name.ToCString(),
               function_name.ToCString());
}


DEFINE_RUNTIME_ENTRY(RangeError, 2) {
  const Instance& length = Instance::CheckedHandle(arguments.ArgAt(0));
  const Instance& index = Instance::CheckedHandle(arguments.ArgAt(1));
  if (!length.IsInteger()) {
    // Throw: new ArgumentError.value(length, "length", "is not an integer");
    const Array& args = Array::Handle(Array::New(3));
    args.SetAt(0, length);
    args.SetAt(1, Symbols::Length());
    args.SetAt(2, String::Handle(String::New("is not an integer")));
    Exceptions::ThrowByType(Exceptions::kArgumentValue, args);
  }
  if (!index.IsInteger()) {
    // Throw: new ArgumentError.value(index, "index", "is not an integer");
    const Array& args = Array::Handle(Array::New(3));
    args.SetAt(0, index);
    args.SetAt(1, Symbols::Index());
    args.SetAt(2, String::Handle(String::New("is not an integer")));
    Exceptions::ThrowByType(Exceptions::kArgumentValue, args);
  }
  // Throw: new RangeError.range(index, 0, length, "length");
  const Array& args = Array::Handle(Array::New(4));
  args.SetAt(0, index);
  args.SetAt(1, Integer::Handle(Integer::New(0)));
  args.SetAt(2, length);
  args.SetAt(3, Symbols::Length());
  Exceptions::ThrowByType(Exceptions::kRange, args);
}


// Allocation of a fixed length array of given element type.
// This runtime entry is never called for allocating a List of a generic type,
// because a prior run time call instantiates the element type if necessary.
// Arg0: array length.
// Arg1: array type arguments, i.e. vector of 1 type, the element type.
// Return value: newly allocated array of length arg0.
DEFINE_RUNTIME_ENTRY(AllocateArray, 2) {
  const Instance& length = Instance::CheckedHandle(arguments.ArgAt(0));
  if (!length.IsInteger()) {
    // Throw: new ArgumentError.value(length, "length", "is not an integer");
    const Array& args = Array::Handle(Array::New(3));
    args.SetAt(0, length);
    args.SetAt(1, Symbols::Length());
    args.SetAt(2, String::Handle(String::New("is not an integer")));
    Exceptions::ThrowByType(Exceptions::kArgumentValue, args);
  }
  if (length.IsSmi()) {
    const intptr_t len = Smi::Cast(length).Value();
    if ((len >= 0) && (len <= Array::kMaxElements)) {
      const Array& array = Array::Handle(Array::New(len, Heap::kNew));
      arguments.SetReturn(array);
      TypeArguments& element_type =
          TypeArguments::CheckedHandle(arguments.ArgAt(1));
      // An Array is raw or takes one type argument. However, its type argument
      // vector may be longer than 1 due to a type optimization reusing the type
      // argument vector of the instantiator.
      ASSERT(element_type.IsNull() ||
             ((element_type.Length() >= 1) && element_type.IsInstantiated()));
      array.SetTypeArguments(element_type);  // May be null.
      return;
    }
  }
  // Throw: new RangeError.range(length, 0, Array::kMaxElements, "length");
  const Array& args = Array::Handle(Array::New(4));
  args.SetAt(0, length);
  args.SetAt(1, Integer::Handle(Integer::New(0)));
  args.SetAt(2, Integer::Handle(Integer::New(Array::kMaxElements)));
  args.SetAt(3, Symbols::Length());
  Exceptions::ThrowByType(Exceptions::kRange, args);
}


// Helper returning the token position of the Dart caller.
static TokenPosition GetCallerLocation() {
  DartFrameIterator iterator;
  StackFrame* caller_frame = iterator.NextFrame();
  ASSERT(caller_frame != NULL);
  return caller_frame->GetTokenPos();
}


// Allocate a new object.
// Arg0: class of the object that needs to be allocated.
// Arg1: type arguments of the object that needs to be allocated.
// Return value: newly allocated object.
DEFINE_RUNTIME_ENTRY(AllocateObject, 2) {
  const Class& cls = Class::CheckedHandle(arguments.ArgAt(0));

#ifdef DEBUG
  if (FLAG_gc_at_instance_allocation != NULL) {
    const String& name = String::Handle(cls.Name());
    if (String::EqualsIgnoringPrivateKey(
            name,
            String::Handle(String::New(FLAG_gc_at_instance_allocation)))) {
      Isolate::Current()->heap()->CollectAllGarbage();
    }
  }
#endif
  Heap::Space space = Heap::kNew;
  const Instance& instance = Instance::Handle(Instance::New(cls, space));

  arguments.SetReturn(instance);
  if (cls.NumTypeArguments() == 0) {
    // No type arguments required for a non-parameterized type.
    ASSERT(Instance::CheckedHandle(arguments.ArgAt(1)).IsNull());
    return;
  }
  TypeArguments& type_arguments =
      TypeArguments::CheckedHandle(arguments.ArgAt(1));
  // Unless null (for a raw type), the type argument vector may be longer than
  // necessary due to a type optimization reusing the type argument vector of
  // the instantiator.
  ASSERT(type_arguments.IsNull() ||
         (type_arguments.IsInstantiated() &&
          (type_arguments.Length() >= cls.NumTypeArguments())));
  instance.SetTypeArguments(type_arguments);
}


// Instantiate type.
// Arg0: uninstantiated type.
// Arg1: instantiator type arguments.
// Return value: instantiated type.
DEFINE_RUNTIME_ENTRY(InstantiateType, 2) {
  AbstractType& type = AbstractType::CheckedHandle(zone, arguments.ArgAt(0));
  const TypeArguments& instantiator =
      TypeArguments::CheckedHandle(zone, arguments.ArgAt(1));
  ASSERT(!type.IsNull() && !type.IsInstantiated());
  ASSERT(instantiator.IsNull() || instantiator.IsInstantiated());
  Error& bound_error = Error::Handle(zone);
  type =
      type.InstantiateFrom(instantiator, &bound_error, NULL, NULL, Heap::kOld);
  if (!bound_error.IsNull()) {
    // Throw a dynamic type error.
    const TokenPosition location = GetCallerLocation();
    String& bound_error_message =
        String::Handle(zone, String::New(bound_error.ToErrorCString()));
    Exceptions::CreateAndThrowTypeError(location, AbstractType::Handle(zone),
                                        AbstractType::Handle(zone),
                                        Symbols::Empty(), bound_error_message);
    UNREACHABLE();
  }
  if (type.IsTypeRef()) {
    type = TypeRef::Cast(type).type();
    ASSERT(!type.IsTypeRef());
    ASSERT(type.IsCanonical());
  }
  ASSERT(!type.IsNull() && type.IsInstantiated());
  arguments.SetReturn(type);
}


// Instantiate type arguments.
// Arg0: uninstantiated type arguments.
// Arg1: instantiator type arguments.
// Return value: instantiated type arguments.
DEFINE_RUNTIME_ENTRY(InstantiateTypeArguments, 2) {
  TypeArguments& type_arguments =
      TypeArguments::CheckedHandle(zone, arguments.ArgAt(0));
  const TypeArguments& instantiator =
      TypeArguments::CheckedHandle(zone, arguments.ArgAt(1));
  ASSERT(!type_arguments.IsNull() && !type_arguments.IsInstantiated());
  ASSERT(instantiator.IsNull() || instantiator.IsInstantiated());
  // Code inlined in the caller should have optimized the case where the
  // instantiator can be reused as type argument vector.
  ASSERT(instantiator.IsNull() || !type_arguments.IsUninstantiatedIdentity());
  if (isolate->type_checks()) {
    Error& bound_error = Error::Handle(zone);
    type_arguments = type_arguments.InstantiateAndCanonicalizeFrom(
        instantiator, &bound_error);
    if (!bound_error.IsNull()) {
      // Throw a dynamic type error.
      const TokenPosition location = GetCallerLocation();
      String& bound_error_message =
          String::Handle(zone, String::New(bound_error.ToErrorCString()));
      Exceptions::CreateAndThrowTypeError(
          location, AbstractType::Handle(zone), AbstractType::Handle(zone),
          Symbols::Empty(), bound_error_message);
      UNREACHABLE();
    }
  } else {
    type_arguments =
        type_arguments.InstantiateAndCanonicalizeFrom(instantiator, NULL);
  }
  ASSERT(type_arguments.IsNull() || type_arguments.IsInstantiated());
  arguments.SetReturn(type_arguments);
}


// Allocate a new context large enough to hold the given number of variables.
// Arg0: number of variables.
// Return value: newly allocated context.
DEFINE_RUNTIME_ENTRY(AllocateContext, 1) {
  const Smi& num_variables = Smi::CheckedHandle(zone, arguments.ArgAt(0));
  arguments.SetReturn(Context::Handle(Context::New(num_variables.Value())));
}


// Make a copy of the given context, including the values of the captured
// variables.
// Arg0: the context to be cloned.
// Return value: newly allocated context.
DEFINE_RUNTIME_ENTRY(CloneContext, 1) {
  const Context& ctx = Context::CheckedHandle(zone, arguments.ArgAt(0));
  Context& cloned_ctx =
      Context::Handle(zone, Context::New(ctx.num_variables()));
  cloned_ctx.set_parent(Context::Handle(ctx.parent()));
  Object& inst = Object::Handle(zone);
  for (int i = 0; i < ctx.num_variables(); i++) {
    inst = ctx.At(i);
    cloned_ctx.SetAt(i, inst);
  }
  arguments.SetReturn(cloned_ctx);
}


// Helper routine for tracing a type check.
static void PrintTypeCheck(const char* message,
                           const Instance& instance,
                           const AbstractType& type,
                           const TypeArguments& instantiator_type_arguments,
                           const Bool& result) {
  DartFrameIterator iterator;
  StackFrame* caller_frame = iterator.NextFrame();
  ASSERT(caller_frame != NULL);

  const AbstractType& instance_type =
      AbstractType::Handle(instance.GetType(Heap::kNew));
  ASSERT(instance_type.IsInstantiated());
  if (type.IsInstantiated()) {
    OS::PrintErr("%s: '%s' %" Pd " %s '%s' %" Pd " (pc: %#" Px ").\n", message,
                 String::Handle(instance_type.Name()).ToCString(),
                 Class::Handle(instance_type.type_class()).id(),
                 (result.raw() == Bool::True().raw()) ? "is" : "is !",
                 String::Handle(type.Name()).ToCString(),
                 Class::Handle(type.type_class()).id(), caller_frame->pc());
  } else {
    // Instantiate type before printing.
    Error& bound_error = Error::Handle();
    const AbstractType& instantiated_type =
        AbstractType::Handle(type.InstantiateFrom(
            instantiator_type_arguments, &bound_error, NULL, NULL, Heap::kOld));
    OS::PrintErr("%s: '%s' %s '%s' instantiated from '%s' (pc: %#" Px ").\n",
                 message, String::Handle(instance_type.Name()).ToCString(),
                 (result.raw() == Bool::True().raw()) ? "is" : "is !",
                 String::Handle(instantiated_type.Name()).ToCString(),
                 String::Handle(type.Name()).ToCString(), caller_frame->pc());
    if (!bound_error.IsNull()) {
      OS::Print("  bound error: %s\n", bound_error.ToErrorCString());
    }
  }
  const Function& function =
      Function::Handle(caller_frame->LookupDartFunction());
  OS::PrintErr(" -> Function %s\n", function.ToFullyQualifiedCString());
}


// This updates the type test cache, an array containing 4-value elements
// (instance class (or function if the instance is a closure), instance type
// arguments, instantiator type arguments and test_result). It can be applied to
// classes with type arguments in which case it contains just the result of the
// class subtype test, not including the evaluation of type arguments.
// This operation is currently very slow (lookup of code is not efficient yet).
static void UpdateTypeTestCache(
    const Instance& instance,
    const AbstractType& type,
    const TypeArguments& instantiator_type_arguments,
    const Bool& result,
    const SubtypeTestCache& new_cache) {
  // Since the test is expensive, don't do it unless necessary.
  // The list of disallowed cases will decrease as they are implemented in
  // inlined assembly.
  if (new_cache.IsNull()) {
    if (FLAG_trace_type_checks) {
      OS::Print("UpdateTypeTestCache: cache is null\n");
    }
    return;
  }
  if (instance.IsSmi()) {
    if (FLAG_trace_type_checks) {
      OS::Print("UpdateTypeTestCache: instance is Smi\n");
    }
    return;
  }
  const Class& instance_class = Class::Handle(instance.clazz());
  Object& instance_class_id_or_function = Object::Handle();
  TypeArguments& instance_type_arguments = TypeArguments::Handle();
  if (instance_class.IsClosureClass()) {
    instance_class_id_or_function = Closure::Cast(instance).function();
    instance_type_arguments = Closure::Cast(instance).instantiator();
  } else {
    instance_class_id_or_function = Smi::New(instance_class.id());
    if (instance_class.NumTypeArguments() > 0) {
      instance_type_arguments = instance.GetTypeArguments();
    }
  }
  const intptr_t len = new_cache.NumberOfChecks();
  if (len >= FLAG_max_subtype_cache_entries) {
    return;
  }
#if defined(DEBUG)
  ASSERT(instance_type_arguments.IsNull() ||
         instance_type_arguments.IsCanonical());
  ASSERT(instantiator_type_arguments.IsNull() ||
         instantiator_type_arguments.IsCanonical());
  Object& last_instance_class_id_or_function = Object::Handle();
  TypeArguments& last_instance_type_arguments = TypeArguments::Handle();
  TypeArguments& last_instantiator_type_arguments = TypeArguments::Handle();
  Bool& last_result = Bool::Handle();
  for (intptr_t i = 0; i < len; ++i) {
    new_cache.GetCheck(i, &last_instance_class_id_or_function,
                       &last_instance_type_arguments,
                       &last_instantiator_type_arguments, &last_result);
    if ((last_instance_class_id_or_function.raw() ==
         instance_class_id_or_function.raw()) &&
        (last_instance_type_arguments.raw() == instance_type_arguments.raw()) &&
        (last_instantiator_type_arguments.raw() ==
         instantiator_type_arguments.raw())) {
      OS::PrintErr("  Error in test cache %p ix: %" Pd ",", new_cache.raw(), i);
      PrintTypeCheck(" duplicate cache entry", instance, type,
                     instantiator_type_arguments, result);
      UNREACHABLE();
      return;
    }
  }
#endif
  new_cache.AddCheck(instance_class_id_or_function, instance_type_arguments,
                     instantiator_type_arguments, result);
  if (FLAG_trace_type_checks) {
    AbstractType& test_type = AbstractType::Handle(type.raw());
    if (!test_type.IsInstantiated()) {
      Error& bound_error = Error::Handle();
      test_type = type.InstantiateFrom(instantiator_type_arguments,
                                       &bound_error, NULL, NULL, Heap::kNew);
      ASSERT(bound_error.IsNull());  // Malbounded types are not optimized.
    }
    OS::PrintErr(
        "  Updated test cache %p ix: %" Pd
        " with "
        "(cid-or-fun: %p, type-args: %p, instantiator: %p, result: %s)\n"
        "    instance  [class: (%p '%s' cid: %" Pd
        "),    type-args: %p %s]\n"
        "    test-type [class: (%p '%s' cid: %" Pd "), in-type-args: %p %s]\n",
        new_cache.raw(), len,

        instance_class_id_or_function.raw(), instance_type_arguments.raw(),
        instantiator_type_arguments.raw(), result.ToCString(),

        instance_class.raw(), String::Handle(instance_class.Name()).ToCString(),
        instance_class.id(), instance_type_arguments.raw(),
        instance_type_arguments.ToCString(),

        test_type.type_class(),
        String::Handle(Class::Handle(test_type.type_class()).Name())
            .ToCString(),
        Class::Handle(test_type.type_class()).id(),
        instantiator_type_arguments.raw(),
        instantiator_type_arguments.ToCString());
  }
}


// Check that the given instance is an instance of the given type.
// Tested instance may not be null, because the null test is inlined.
// Arg0: instance being checked.
// Arg1: type.
// Arg2: type arguments of the instantiator of the type.
// Arg3: SubtypeTestCache.
// Return value: true or false, or may throw a type error in checked mode.
DEFINE_RUNTIME_ENTRY(Instanceof, 4) {
  const Instance& instance = Instance::CheckedHandle(zone, arguments.ArgAt(0));
  const AbstractType& type =
      AbstractType::CheckedHandle(zone, arguments.ArgAt(1));
  const TypeArguments& instantiator_type_arguments =
      TypeArguments::CheckedHandle(zone, arguments.ArgAt(2));
  const SubtypeTestCache& cache =
      SubtypeTestCache::CheckedHandle(zone, arguments.ArgAt(3));
  ASSERT(type.IsFinalized());
  ASSERT(!type.IsMalformed());    // Already checked in code generator.
  ASSERT(!type.IsMalbounded());   // Already checked in code generator.
  ASSERT(!type.IsDynamicType());  // No need to check assignment.
  Error& bound_error = Error::Handle(zone);
  const Bool& result = Bool::Get(
      instance.IsInstanceOf(type, instantiator_type_arguments, &bound_error));
  if (FLAG_trace_type_checks) {
    PrintTypeCheck("InstanceOf", instance, type, instantiator_type_arguments,
                   result);
  }
  if (!result.value() && !bound_error.IsNull()) {
    // Throw a dynamic type error only if the instanceof test fails.
    const TokenPosition location = GetCallerLocation();
    String& bound_error_message =
        String::Handle(zone, String::New(bound_error.ToErrorCString()));
    Exceptions::CreateAndThrowTypeError(location, AbstractType::Handle(zone),
                                        AbstractType::Handle(zone),
                                        Symbols::Empty(), bound_error_message);
    UNREACHABLE();
  }
  UpdateTypeTestCache(instance, type, instantiator_type_arguments, result,
                      cache);
  arguments.SetReturn(result);
}


// Check that the type of the given instance is a subtype of the given type and
// can therefore be assigned.
// Arg0: instance being assigned.
// Arg1: type being assigned to.
// Arg2: type arguments of the instantiator of the type being assigned to.
// Arg3: name of variable being assigned to.
// Arg4: SubtypeTestCache.
// Return value: instance if a subtype, otherwise throw a TypeError.
DEFINE_RUNTIME_ENTRY(TypeCheck, 5) {
  const Instance& src_instance =
      Instance::CheckedHandle(zone, arguments.ArgAt(0));
  AbstractType& dst_type =
      AbstractType::CheckedHandle(zone, arguments.ArgAt(1));
  const TypeArguments& instantiator_type_arguments =
      TypeArguments::CheckedHandle(zone, arguments.ArgAt(2));
  const String& dst_name = String::CheckedHandle(zone, arguments.ArgAt(3));
  const SubtypeTestCache& cache =
      SubtypeTestCache::CheckedHandle(zone, arguments.ArgAt(4));
  ASSERT(!dst_type.IsMalformed());    // Already checked in code generator.
  ASSERT(!dst_type.IsMalbounded());   // Already checked in code generator.
  ASSERT(!dst_type.IsDynamicType());  // No need to check assignment.
  ASSERT(!src_instance.IsNull());     // Already checked in inlined code.

  Error& bound_error = Error::Handle(zone);
  const bool is_instance_of = src_instance.IsInstanceOf(
      dst_type, instantiator_type_arguments, &bound_error);

  if (FLAG_trace_type_checks) {
    PrintTypeCheck("TypeCheck", src_instance, dst_type,
                   instantiator_type_arguments, Bool::Get(is_instance_of));
  }
  if (!is_instance_of) {
    // Throw a dynamic type error.
    const TokenPosition location = GetCallerLocation();
    const AbstractType& src_type =
        AbstractType::Handle(zone, src_instance.GetType(Heap::kNew));
    if (!dst_type.IsInstantiated()) {
      // Instantiate dst_type before reporting the error.
      dst_type = dst_type.InstantiateFrom(instantiator_type_arguments, NULL,
                                          NULL, NULL, Heap::kNew);
      // Note that instantiated dst_type may be malbounded.
    }
    String& bound_error_message = String::Handle(zone);
    if (!bound_error.IsNull()) {
      ASSERT(isolate->type_checks());
      bound_error_message = String::New(bound_error.ToErrorCString());
    }
    Exceptions::CreateAndThrowTypeError(location, src_type, dst_type, dst_name,
                                        bound_error_message);
    UNREACHABLE();
  }
  UpdateTypeTestCache(src_instance, dst_type, instantiator_type_arguments,
                      Bool::True(), cache);
  arguments.SetReturn(src_instance);
}


// Report that the type of the given object is not bool in conditional context.
// Throw assertion error if the object is null. (cf. Boolean Conversion
// in language Spec.)
// Arg0: bad object.
// Return value: none, throws TypeError or AssertionError.
DEFINE_RUNTIME_ENTRY(NonBoolTypeError, 1) {
  const TokenPosition location = GetCallerLocation();
  const Instance& src_instance =
      Instance::CheckedHandle(zone, arguments.ArgAt(0));

  if (src_instance.IsNull()) {
    const Array& args = Array::Handle(zone, Array::New(5));
    args.SetAt(
        0, String::Handle(
               zone,
               String::New(
                   "Failed assertion: boolean expression must not be null")));

    // No source code for this assertion, set url to null.
    args.SetAt(1, String::Handle(zone, String::null()));
    args.SetAt(2, Smi::Handle(zone, Smi::New(0)));
    args.SetAt(3, Smi::Handle(zone, Smi::New(0)));
    args.SetAt(4, String::Handle(zone, String::null()));

    Exceptions::ThrowByType(Exceptions::kAssertion, args);
    UNREACHABLE();
  }

  ASSERT(!src_instance.IsBool());
  const Type& bool_interface = Type::Handle(Type::BoolType());
  const AbstractType& src_type =
      AbstractType::Handle(zone, src_instance.GetType(Heap::kNew));
  const String& no_bound_error = String::Handle(zone);
  Exceptions::CreateAndThrowTypeError(location, src_type, bool_interface,
                                      Symbols::BooleanExpression(),
                                      no_bound_error);
  UNREACHABLE();
}


// Report that the type of the type check is malformed or malbounded.
// Arg0: src value.
// Arg1: name of destination being assigned to.
// Arg2: type of destination being assigned to.
// Return value: none, throws an exception.
DEFINE_RUNTIME_ENTRY(BadTypeError, 3) {
  const TokenPosition location = GetCallerLocation();
  const Instance& src_value = Instance::CheckedHandle(zone, arguments.ArgAt(0));
  const String& dst_name = String::CheckedHandle(zone, arguments.ArgAt(1));
  const AbstractType& dst_type =
      AbstractType::CheckedHandle(zone, arguments.ArgAt(2));
  const AbstractType& src_type =
      AbstractType::Handle(zone, src_value.GetType(Heap::kNew));
  Exceptions::CreateAndThrowTypeError(location, src_type, dst_type, dst_name,
                                      String::Handle(zone));
  UNREACHABLE();
}


DEFINE_RUNTIME_ENTRY(Throw, 1) {
  const Instance& exception = Instance::CheckedHandle(zone, arguments.ArgAt(0));
  Exceptions::Throw(thread, exception);
}


DEFINE_RUNTIME_ENTRY(ReThrow, 2) {
  const Instance& exception = Instance::CheckedHandle(zone, arguments.ArgAt(0));
  const Instance& stacktrace =
      Instance::CheckedHandle(zone, arguments.ArgAt(1));
  Exceptions::ReThrow(thread, exception, stacktrace);
}


// Patches static call in optimized code with the target's entry point.
// Compiles target if necessary.
DEFINE_RUNTIME_ENTRY(PatchStaticCall, 0) {
  DartFrameIterator iterator;
  StackFrame* caller_frame = iterator.NextFrame();
  ASSERT(caller_frame != NULL);
  const Code& caller_code = Code::Handle(zone, caller_frame->LookupDartCode());
  ASSERT(!caller_code.IsNull());
  ASSERT(caller_code.is_optimized());
  const Function& target_function = Function::Handle(
      zone, caller_code.GetStaticCallTargetFunctionAt(caller_frame->pc()));
  if (!target_function.HasCode()) {
    const Error& error =
        Error::Handle(zone, Compiler::CompileFunction(thread, target_function));
    if (!error.IsNull()) {
      Exceptions::PropagateError(error);
    }
  }
  const Code& target_code = Code::Handle(zone, target_function.CurrentCode());
  // Before patching verify that we are not repeatedly patching to the same
  // target.
  ASSERT(target_code.raw() !=
         CodePatcher::GetStaticCallTargetAt(caller_frame->pc(), caller_code));
  CodePatcher::PatchStaticCallAt(caller_frame->pc(), caller_code, target_code);
  caller_code.SetStaticCallTargetCodeAt(caller_frame->pc(), target_code);
  if (FLAG_trace_patching) {
    THR_Print("PatchStaticCall: patching caller pc %#" Px
              ""
              " to '%s' new entry point %#" Px " (%s)\n",
              caller_frame->pc(), target_function.ToFullyQualifiedCString(),
              target_code.UncheckedEntryPoint(),
              target_code.is_optimized() ? "optimized" : "unoptimized");
  }
  arguments.SetReturn(target_code);
}


// Result of an invoke may be an unhandled exception, in which case we
// rethrow it.
static void CheckResultError(const Object& result) {
  if (result.IsError()) {
    Exceptions::PropagateError(Error::Cast(result));
  }
}


#if !defined(TARGET_ARCH_DBC)
// Gets called from debug stub when code reaches a breakpoint
// set on a runtime stub call.
DEFINE_RUNTIME_ENTRY(BreakpointRuntimeHandler, 0) {
  if (!FLAG_support_debugger) {
    UNREACHABLE();
    return;
  }
  DartFrameIterator iterator;
  StackFrame* caller_frame = iterator.NextFrame();
  ASSERT(caller_frame != NULL);
  const Code& orig_stub = Code::Handle(
      zone, isolate->debugger()->GetPatchedStubAddress(caller_frame->pc()));
  const Error& error =
      Error::Handle(zone, isolate->debugger()->PauseBreakpoint());
  if (!error.IsNull()) {
    Exceptions::PropagateError(error);
    UNREACHABLE();
  }
  arguments.SetReturn(orig_stub);
}
#else
// Gets called from the simulator when the breakpoint is reached.
DEFINE_RUNTIME_ENTRY(BreakpointRuntimeHandler, 0) {
  if (!FLAG_support_debugger) {
    UNREACHABLE();
    return;
  }
  const Error& error = Error::Handle(isolate->debugger()->PauseBreakpoint());
  if (!error.IsNull()) {
    Exceptions::PropagateError(error);
    UNREACHABLE();
  }
}
#endif  // !defined(TARGET_ARCH_DBC)


DEFINE_RUNTIME_ENTRY(SingleStepHandler, 0) {
  if (!FLAG_support_debugger) {
    UNREACHABLE();
    return;
  }
  const Error& error =
      Error::Handle(zone, isolate->debugger()->PauseStepping());
  if (!error.IsNull()) {
    Exceptions::PropagateError(error);
    UNREACHABLE();
  }
}


// An instance call of the form o.f(...) could not be resolved.  Check if
// there is a getter with the same name.  If so, invoke it.  If the value is
// a closure, invoke it with the given arguments.  If the value is a
// non-closure, attempt to invoke "call" on it.
static bool ResolveCallThroughGetter(const Instance& receiver,
                                     const Class& receiver_class,
                                     const String& target_name,
                                     const Array& arguments_descriptor,
                                     Function* result) {
  // 1. Check if there is a getter with the same name.
  const String& getter_name = String::Handle(Field::GetterName(target_name));
  const int kNumArguments = 1;
  ArgumentsDescriptor args_desc(
      Array::Handle(ArgumentsDescriptor::New(kNumArguments)));
  const Function& getter =
      Function::Handle(Resolver::ResolveDynamicForReceiverClass(
          receiver_class, getter_name, args_desc));
  if (getter.IsNull() || getter.IsMethodExtractor()) {
    return false;
  }
  const Function& target_function =
      Function::Handle(receiver_class.GetInvocationDispatcher(
          target_name, arguments_descriptor,
          RawFunction::kInvokeFieldDispatcher, FLAG_lazy_dispatchers));
  ASSERT(!target_function.IsNull() || !FLAG_lazy_dispatchers);
  if (FLAG_trace_ic) {
    OS::PrintErr(
        "InvokeField IC miss: adding <%s> id:%" Pd " -> <%s>\n",
        Class::Handle(receiver.clazz()).ToCString(), receiver.GetClassId(),
        target_function.IsNull() ? "null" : target_function.ToCString());
  }
  *result = target_function.raw();
  return true;
}


// Handle other invocations (implicit closures, noSuchMethod).
RawFunction* InlineCacheMissHelper(const Instance& receiver,
                                   const Array& args_descriptor,
                                   const String& target_name) {
  const Class& receiver_class = Class::Handle(receiver.clazz());

  Function& result = Function::Handle();
  if (!ResolveCallThroughGetter(receiver, receiver_class, target_name,
                                args_descriptor, &result)) {
    ArgumentsDescriptor desc(args_descriptor);
    const Function& target_function =
        Function::Handle(receiver_class.GetInvocationDispatcher(
            target_name, args_descriptor, RawFunction::kNoSuchMethodDispatcher,
            FLAG_lazy_dispatchers));
    if (FLAG_trace_ic) {
      OS::PrintErr(
          "NoSuchMethod IC miss: adding <%s> id:%" Pd " -> <%s>\n",
          Class::Handle(receiver.clazz()).ToCString(), receiver.GetClassId(),
          target_function.IsNull() ? "null" : target_function.ToCString());
    }
    result = target_function.raw();
  }
  // May be null if --no-lazy-dispatchers, in which case dispatch will be
  // handled by InvokeNoSuchMethodDispatcher.
  ASSERT(!result.IsNull() || !FLAG_lazy_dispatchers);
  return result.raw();
}


// Perform the subtype and return constant function based on the result.
static RawFunction* ComputeTypeCheckTarget(const Instance& receiver,
                                           const AbstractType& type,
                                           const ArgumentsDescriptor& desc) {
  const TypeArguments& checked_type_arguments = TypeArguments::Handle();
  Error& error = Error::Handle();
  bool result = receiver.IsInstanceOf(type, checked_type_arguments, &error);
  ASSERT(error.IsNull());
  ObjectStore* store = Isolate::Current()->object_store();
  const Function& target =
      Function::Handle(result ? store->simple_instance_of_true_function()
                              : store->simple_instance_of_false_function());
  ASSERT(!target.IsNull());
  return target.raw();
}


static RawFunction* InlineCacheMissHandler(
    const GrowableArray<const Instance*>& args,
    const ICData& ic_data) {
  const Instance& receiver = *args[0];
  ArgumentsDescriptor arguments_descriptor(
      Array::Handle(ic_data.arguments_descriptor()));
  String& function_name = String::Handle(ic_data.target_name());
  ASSERT(function_name.IsSymbol());

  Function& target_function = Function::Handle(
      Resolver::ResolveDynamic(receiver, function_name, arguments_descriptor));

  ObjectStore* store = Isolate::Current()->object_store();
  if (target_function.raw() == store->simple_instance_of_function()) {
    // Replace the target function with constant function.
    const AbstractType& type = AbstractType::Cast(*args[1]);
    target_function =
        ComputeTypeCheckTarget(receiver, type, arguments_descriptor);
  }
  if (target_function.IsNull()) {
    if (FLAG_trace_ic) {
      OS::PrintErr("InlineCacheMissHandler NULL function for %s receiver: %s\n",
                   String::Handle(ic_data.target_name()).ToCString(),
                   receiver.ToCString());
    }
    const Array& args_descriptor =
        Array::Handle(ic_data.arguments_descriptor());
    const String& target_name = String::Handle(ic_data.target_name());
    target_function =
        InlineCacheMissHelper(receiver, args_descriptor, target_name);
  }
  if (target_function.IsNull()) {
    ASSERT(!FLAG_lazy_dispatchers);
    return target_function.raw();
  }
  if (args.length() == 1) {
    ic_data.AddReceiverCheck(args[0]->GetClassId(), target_function);
  } else {
    GrowableArray<intptr_t> class_ids(args.length());
    ASSERT(ic_data.NumArgsTested() == args.length());
    for (intptr_t i = 0; i < args.length(); i++) {
      class_ids.Add(args[i]->GetClassId());
    }
    ic_data.AddCheck(class_ids, target_function);
  }
  if (FLAG_trace_ic_miss_in_optimized || FLAG_trace_ic) {
    DartFrameIterator iterator;
    StackFrame* caller_frame = iterator.NextFrame();
    ASSERT(caller_frame != NULL);
    if (FLAG_trace_ic_miss_in_optimized) {
      const Code& caller = Code::Handle(Code::LookupCode(caller_frame->pc()));
      if (caller.is_optimized()) {
        OS::PrintErr("IC miss in optimized code; call %s -> %s\n",
                     Function::Handle(caller.function()).ToCString(),
                     target_function.ToCString());
      }
    }
    if (FLAG_trace_ic) {
      OS::PrintErr("InlineCacheMissHandler %" Pd " call at %#" Px
                   "' "
                   "adding <%s> id:%" Pd " -> <%s>\n",
                   args.length(), caller_frame->pc(),
                   Class::Handle(receiver.clazz()).ToCString(),
                   receiver.GetClassId(), target_function.ToCString());
    }
  }
  return target_function.raw();
}


// Handles inline cache misses by updating the IC data array of the call site.
//   Arg0: Receiver object.
//   Arg1: IC data object.
//   Returns: target function with compiled code or null.
// Modifies the instance call to hold the updated IC data array.
DEFINE_RUNTIME_ENTRY(InlineCacheMissHandlerOneArg, 2) {
  const Instance& receiver = Instance::CheckedHandle(arguments.ArgAt(0));
  const ICData& ic_data = ICData::CheckedHandle(arguments.ArgAt(1));
  GrowableArray<const Instance*> args(1);
  args.Add(&receiver);
  const Function& result =
      Function::Handle(InlineCacheMissHandler(args, ic_data));
  arguments.SetReturn(result);
}


// Handles inline cache misses by updating the IC data array of the call site.
//   Arg0: Receiver object.
//   Arg1: Argument after receiver.
//   Arg2: IC data object.
//   Returns: target function with compiled code or null.
// Modifies the instance call to hold the updated IC data array.
DEFINE_RUNTIME_ENTRY(InlineCacheMissHandlerTwoArgs, 3) {
  const Instance& receiver = Instance::CheckedHandle(arguments.ArgAt(0));
  const Instance& other = Instance::CheckedHandle(arguments.ArgAt(1));
  const ICData& ic_data = ICData::CheckedHandle(arguments.ArgAt(2));
  GrowableArray<const Instance*> args(2);
  args.Add(&receiver);
  args.Add(&other);
  const Function& result =
      Function::Handle(InlineCacheMissHandler(args, ic_data));
  arguments.SetReturn(result);
}


// Handles a static call in unoptimized code that has one argument type not
// seen before. Compile the target if necessary and update the ICData.
// Arg0: argument.
// Arg1: IC data object.
DEFINE_RUNTIME_ENTRY(StaticCallMissHandlerOneArg, 2) {
  const Instance& arg = Instance::CheckedHandle(arguments.ArgAt(0));
  const ICData& ic_data = ICData::CheckedHandle(arguments.ArgAt(1));
  // IC data for static call is prepopulated with the statically known target.
  ASSERT(ic_data.NumberOfChecks() == 1);
  const Function& target = Function::Handle(ic_data.GetTargetAt(0));
  if (!target.HasCode()) {
    const Error& error =
        Error::Handle(Compiler::CompileFunction(thread, target));
    if (!error.IsNull()) {
      Exceptions::PropagateError(error);
    }
  }
  ASSERT(!target.IsNull() && target.HasCode());
  ic_data.AddReceiverCheck(arg.GetClassId(), target, 1);
  if (FLAG_trace_ic) {
    DartFrameIterator iterator;
    StackFrame* caller_frame = iterator.NextFrame();
    ASSERT(caller_frame != NULL);
    OS::PrintErr("StaticCallMissHandler at %#" Px " target %s (%" Pd ")\n",
                 caller_frame->pc(), target.ToCString(), arg.GetClassId());
  }
  arguments.SetReturn(target);
}


// Handles a static call in unoptimized code that has two argument types not
// seen before. Compile the target if necessary and update the ICData.
// Arg0: argument 0.
// Arg1: argument 1.
// Arg2: IC data object.
DEFINE_RUNTIME_ENTRY(StaticCallMissHandlerTwoArgs, 3) {
  const Instance& arg0 = Instance::CheckedHandle(arguments.ArgAt(0));
  const Instance& arg1 = Instance::CheckedHandle(arguments.ArgAt(1));
  const ICData& ic_data = ICData::CheckedHandle(arguments.ArgAt(2));
  // IC data for static call is prepopulated with the statically known target.
  ASSERT(ic_data.NumberOfChecks() > 0);
  const Function& target = Function::Handle(ic_data.GetTargetAt(0));
  if (!target.HasCode()) {
    const Error& error =
        Error::Handle(Compiler::CompileFunction(thread, target));
    if (!error.IsNull()) {
      Exceptions::PropagateError(error);
    }
  }
  ASSERT(!target.IsNull() && target.HasCode());
  GrowableArray<intptr_t> cids(2);
  cids.Add(arg0.GetClassId());
  cids.Add(arg1.GetClassId());
  ic_data.AddCheck(cids, target);
  if (FLAG_trace_ic) {
    DartFrameIterator iterator;
    StackFrame* caller_frame = iterator.NextFrame();
    ASSERT(caller_frame != NULL);
    OS::PrintErr("StaticCallMissHandler at %#" Px " target %s (%" Pd ", %" Pd
                 ")\n",
                 caller_frame->pc(), target.ToCString(), cids[0], cids[1]);
  }
  arguments.SetReturn(target);
}


#if !defined(TARGET_ARCH_DBC)
static bool IsSingleTarget(Isolate* isolate,
                           Zone* zone,
                           intptr_t lower_cid,
                           intptr_t upper_cid,
                           const Function& target,
                           const String& name) {
  Class& cls = Class::Handle(zone);
  ClassTable* table = isolate->class_table();
  Function& other_target = Function::Handle(zone);
  for (intptr_t cid = lower_cid; cid <= upper_cid; cid++) {
    if (!table->HasValidClassAt(cid)) continue;
    cls = table->At(cid);
    if (cls.is_abstract()) continue;
    if (!cls.is_allocated()) continue;
    other_target =
        Resolver::ResolveDynamicAnyArgs(zone, cls, name, false /* allow_add */);
    if (other_target.raw() != target.raw()) {
      return false;
    }
  }
  return true;
}
#endif


// Handle a miss of a single target cache.
//   Arg0: Receiver.
//   Returns: the ICData used to continue with a polymorphic call.
DEFINE_RUNTIME_ENTRY(SingleTargetMiss, 1) {
#if defined(TARGET_ARCH_DBC)
  // DBC does not use switchable calls.
  UNREACHABLE();
#else
  const Instance& receiver = Instance::CheckedHandle(zone, arguments.ArgAt(0));

  DartFrameIterator iterator;
  StackFrame* caller_frame = iterator.NextFrame();
  ASSERT(caller_frame->IsDartFrame());
  const Code& caller_code = Code::Handle(zone, caller_frame->LookupDartCode());
  const Function& caller_function =
      Function::Handle(zone, caller_frame->LookupDartFunction());

  SingleTargetCache& cache = SingleTargetCache::Handle(zone);
  cache ^=
      CodePatcher::GetSwitchableCallDataAt(caller_frame->pc(), caller_code);
  Code& old_target_code = Code::Handle(zone, cache.target());
  Function& old_target = Function::Handle(zone);
  old_target ^= old_target_code.owner();

  // We lost the original ICData when we patched to the monomorphic case.
  const String& name = String::Handle(zone, old_target.name());
  ASSERT(!old_target.HasOptionalParameters());
  const Array& descriptor = Array::Handle(
      zone, ArgumentsDescriptor::New(old_target.num_fixed_parameters()));
  const ICData& ic_data =
      ICData::Handle(zone, ICData::New(caller_function, name, descriptor,
                                       Thread::kNoDeoptId, 1, /* args_tested */
                                       false /* static_call */));

  // Maybe add the new target.
  Class& cls = Class::Handle(zone, receiver.clazz());
  ArgumentsDescriptor args_desc(descriptor);
  Function& target_function = Function::Handle(
      zone, Resolver::ResolveDynamicForReceiverClass(cls, name, args_desc));
  if (target_function.IsNull()) {
    target_function = InlineCacheMissHelper(receiver, descriptor, name);
  }
  if (target_function.IsNull()) {
    ASSERT(!FLAG_lazy_dispatchers);
  } else {
    ic_data.AddReceiverCheck(receiver.GetClassId(), target_function);
  }

  if (old_target.raw() == target_function.raw()) {
    intptr_t lower, upper, unchecked_lower, unchecked_upper;
    if (receiver.GetClassId() < cache.lower_limit()) {
      lower = receiver.GetClassId();
      unchecked_lower = receiver.GetClassId();
      upper = cache.upper_limit();
      unchecked_upper = cache.lower_limit() - 1;
    } else {
      lower = cache.lower_limit();
      unchecked_lower = cache.upper_limit() + 1;
      upper = receiver.GetClassId();
      unchecked_upper = receiver.GetClassId();
    }

    if (IsSingleTarget(isolate, zone, unchecked_lower, unchecked_upper,
                       target_function, name)) {
      cache.set_lower_limit(lower);
      cache.set_upper_limit(upper);
      // Return the ICData. The single target stub will jump to continue in the
      // IC call stub.
      arguments.SetReturn(ic_data);
      return;
    }
  }

  // Call site is not single target, switch to call using ICData.
  const Code& stub =
      Code::Handle(zone, StubCode::ICCallThroughCode_entry()->code());
  ASSERT(!Isolate::Current()->compilation_allowed());
  CodePatcher::PatchSwitchableCallAt(caller_frame->pc(), caller_code, ic_data,
                                     stub);

  // Return the ICData. The single target stub will jump to continue in the
  // IC call stub.
  arguments.SetReturn(ic_data);
#endif
}


DEFINE_RUNTIME_ENTRY(UnlinkedCall, 2) {
#if defined(TARGET_ARCH_DBC)
  // DBC does not use switchable calls.
  UNREACHABLE();
#else
  const Instance& receiver = Instance::CheckedHandle(zone, arguments.ArgAt(0));
  const UnlinkedCall& unlinked =
      UnlinkedCall::CheckedHandle(zone, arguments.ArgAt(1));

  DartFrameIterator iterator;
  StackFrame* caller_frame = iterator.NextFrame();
  ASSERT(caller_frame->IsDartFrame());
  const Code& caller_code = Code::Handle(zone, caller_frame->LookupDartCode());
  const Function& caller_function =
      Function::Handle(zone, caller_frame->LookupDartFunction());

  const String& name = String::Handle(zone, unlinked.target_name());
  const Array& descriptor = Array::Handle(zone, unlinked.args_descriptor());
  const ICData& ic_data =
      ICData::Handle(zone, ICData::New(caller_function, name, descriptor,
                                       Thread::kNoDeoptId, 1, /* args_tested */
                                       false /* static_call */));

  Class& cls = Class::Handle(zone, receiver.clazz());
  ArgumentsDescriptor args_desc(descriptor);
  Function& target_function = Function::Handle(
      zone, Resolver::ResolveDynamicForReceiverClass(cls, name, args_desc));
  if (target_function.IsNull()) {
    target_function = InlineCacheMissHelper(receiver, descriptor, name);
  }
  if (target_function.IsNull()) {
    ASSERT(!FLAG_lazy_dispatchers);
  } else {
    ic_data.AddReceiverCheck(receiver.GetClassId(), target_function);
  }

  if (!target_function.IsNull() && !target_function.HasOptionalParameters()) {
    // Patch to monomorphic call.
    ASSERT(target_function.HasCode());
    const Code& target_code = Code::Handle(zone, target_function.CurrentCode());
    const Smi& expected_cid =
        Smi::Handle(zone, Smi::New(receiver.GetClassId()));
    CodePatcher::PatchSwitchableCallAt(caller_frame->pc(), caller_code,
                                       expected_cid, target_code);

    // Return the ICData. The miss stub will jump to continue in the IC call
    // stub.
    arguments.SetReturn(ic_data);
    return;
  }

  // Patch to call through stub.
  const Code& stub =
      Code::Handle(zone, StubCode::ICCallThroughCode_entry()->code());
  ASSERT(!Isolate::Current()->compilation_allowed());
  CodePatcher::PatchSwitchableCallAt(caller_frame->pc(), caller_code, ic_data,
                                     stub);

  // Return the ICData. The miss stub will jump to continue in the IC lookup
  // stub.
  arguments.SetReturn(ic_data);
#endif  // !DBC
}


// Handle a miss of a megamorphic cache.
//   Arg0: Receiver.
//   Returns: the ICData used to continue with a polymorphic call.
DEFINE_RUNTIME_ENTRY(MonomorphicMiss, 1) {
#if defined(TARGET_ARCH_DBC)
  // DBC does not use switchable calls.
  UNREACHABLE();
#else
  const Instance& receiver = Instance::CheckedHandle(zone, arguments.ArgAt(0));

  DartFrameIterator iterator;
  StackFrame* caller_frame = iterator.NextFrame();
  ASSERT(caller_frame->IsDartFrame());
  const Code& caller_code = Code::Handle(zone, caller_frame->LookupDartCode());
  const Function& caller_function =
      Function::Handle(zone, caller_frame->LookupDartFunction());

  Smi& old_expected_cid = Smi::Handle(zone);
  old_expected_cid ^=
      CodePatcher::GetSwitchableCallDataAt(caller_frame->pc(), caller_code);
  const Code& old_target_code = Code::Handle(
      CodePatcher::GetSwitchableCallTargetAt(caller_frame->pc(), caller_code));
  Function& old_target = Function::Handle(zone);
  old_target ^= old_target_code.owner();

  // We lost the original ICData when we patched to the monomorphic case.
  const String& name = String::Handle(zone, old_target.name());
  ASSERT(!old_target.HasOptionalParameters());
  const Array& descriptor = Array::Handle(
      zone, ArgumentsDescriptor::New(old_target.num_fixed_parameters()));
  const ICData& ic_data =
      ICData::Handle(zone, ICData::New(caller_function, name, descriptor,
                                       Thread::kNoDeoptId, 1, /* args_tested */
                                       false /* static_call */));

  // Add the first target.
  ic_data.AddReceiverCheck(old_expected_cid.Value(), old_target);

  // Maybe add the new target.
  Class& cls = Class::Handle(zone, receiver.clazz());
  ArgumentsDescriptor args_desc(descriptor);
  Function& target_function = Function::Handle(
      zone, Resolver::ResolveDynamicForReceiverClass(cls, name, args_desc));
  if (target_function.IsNull()) {
    target_function = InlineCacheMissHelper(receiver, descriptor, name);
  }
  if (target_function.IsNull()) {
    ASSERT(!FLAG_lazy_dispatchers);
  } else {
    ic_data.AddReceiverCheck(receiver.GetClassId(), target_function);
  }

  if (old_target.raw() == target_function.raw()) {
    intptr_t lower, upper;
    if (old_expected_cid.Value() < receiver.GetClassId()) {
      lower = old_expected_cid.Value();
      upper = receiver.GetClassId();
    } else {
      lower = receiver.GetClassId();
      upper = old_expected_cid.Value();
    }

    if (IsSingleTarget(isolate, zone, lower, upper, target_function, name)) {
      const SingleTargetCache& cache =
          SingleTargetCache::Handle(SingleTargetCache::New());
      const Code& code = Code::Handle(target_function.CurrentCode());
      cache.set_target(code);
      cache.set_entry_point(code.UncheckedEntryPoint());
      cache.set_lower_limit(lower);
      cache.set_upper_limit(upper);
      const Code& stub =
          Code::Handle(zone, StubCode::SingleTargetCall_entry()->code());
      CodePatcher::PatchSwitchableCallAt(caller_frame->pc(), caller_code, cache,
                                         stub);
      // Return the ICData. The miss stub will jump to continue in the IC call
      // stub.
      arguments.SetReturn(ic_data);
      return;
    }
  }

  // Patch to call through stub.
  const Code& stub =
      Code::Handle(zone, StubCode::ICCallThroughCode_entry()->code());
  ASSERT(!Isolate::Current()->compilation_allowed());
  CodePatcher::PatchSwitchableCallAt(caller_frame->pc(), caller_code, ic_data,
                                     stub);

  // Return the ICData. The miss stub will jump to continue in the IC lookup
  // stub.
  arguments.SetReturn(ic_data);
#endif  // !defined(TARGET_ARCH_DBC)
}


// Handle a miss of a megamorphic cache.
//   Arg0: Receiver.
//   Arg1: ICData or MegamorphicCache.
//   Arg2: Arguments descriptor array.
//   Returns: target function to call.
DEFINE_RUNTIME_ENTRY(MegamorphicCacheMissHandler, 3) {
#if defined(TARGET_ARCH_DBC)
  // DBC does not use megamorphic calls right now.
  UNREACHABLE();
#else
  const Instance& receiver = Instance::CheckedHandle(zone, arguments.ArgAt(0));
  const Object& ic_data_or_cache = Object::Handle(zone, arguments.ArgAt(1));
  const Array& descriptor = Array::CheckedHandle(zone, arguments.ArgAt(2));
  String& name = String::Handle(zone);
  if (ic_data_or_cache.IsICData()) {
    name = ICData::Cast(ic_data_or_cache).target_name();
  } else {
    ASSERT(ic_data_or_cache.IsMegamorphicCache());
    name = MegamorphicCache::Cast(ic_data_or_cache).target_name();
  }
  Class& cls = Class::Handle(zone, receiver.clazz());
  ASSERT(!cls.IsNull());
  if (FLAG_trace_ic || FLAG_trace_ic_miss_in_optimized) {
    OS::PrintErr("Megamorphic IC miss, class=%s, function=%s\n",
                 cls.ToCString(), name.ToCString());
  }

  ArgumentsDescriptor args_desc(descriptor);
  Function& target_function = Function::Handle(
      zone, Resolver::ResolveDynamicForReceiverClass(cls, name, args_desc));
  if (target_function.IsNull()) {
    target_function = InlineCacheMissHelper(receiver, descriptor, name);
  }
  if (target_function.IsNull()) {
    ASSERT(!FLAG_lazy_dispatchers);
    arguments.SetReturn(target_function);
    return;
  }

  if (ic_data_or_cache.IsICData()) {
    const ICData& ic_data = ICData::Cast(ic_data_or_cache);

    if ((ic_data.NumberOfChecks() == 0) &&
        !target_function.HasOptionalParameters() &&
        !Isolate::Current()->compilation_allowed()) {
      // This call site is unlinked: transition to a monomorphic direct call.
      // Note we cannot do this if the target has optional parameters because
      // the monomorphic direct call does not load the arguments descriptor.
      // We cannot do this if we are still in the middle of precompiling because
      // the monomorphic case hides an live instance selector from the
      // treeshaker.

      if (!target_function.HasCode()) {
        const Error& error =
            Error::Handle(Compiler::CompileFunction(thread, target_function));
        if (!error.IsNull()) {
          Exceptions::PropagateError(error);
        }
      }

      DartFrameIterator iterator;
      StackFrame* miss_function_frame = iterator.NextFrame();
      ASSERT(miss_function_frame->IsDartFrame());
      StackFrame* caller_frame = iterator.NextFrame();
      ASSERT(caller_frame->IsDartFrame());
      const Code& caller_code =
          Code::Handle(zone, caller_frame->LookupDartCode());
      const Code& target_code =
          Code::Handle(zone, target_function.CurrentCode());
      const Smi& expected_cid =
          Smi::Handle(zone, Smi::New(receiver.GetClassId()));

      CodePatcher::PatchSwitchableCallAt(caller_frame->pc(), caller_code,
                                         expected_cid, target_code);
    } else {
      ic_data.AddReceiverCheck(receiver.GetClassId(), target_function);
      if (ic_data.NumberOfChecks() > FLAG_max_polymorphic_checks) {
        // Switch to megamorphic call.
        const MegamorphicCache& cache = MegamorphicCache::Handle(
            zone, MegamorphicCacheTable::Lookup(isolate, name, descriptor));
        DartFrameIterator iterator;
        StackFrame* miss_function_frame = iterator.NextFrame();
        ASSERT(miss_function_frame->IsDartFrame());
        StackFrame* caller_frame = iterator.NextFrame();
        ASSERT(caller_frame->IsDartFrame());
        const Code& caller_code =
            Code::Handle(zone, caller_frame->LookupDartCode());
        const Code& stub =
            Code::Handle(zone, StubCode::MegamorphicCall_entry()->code());

        CodePatcher::PatchSwitchableCallAt(caller_frame->pc(), caller_code,
                                           cache, stub);
      }
    }
  } else {
    const MegamorphicCache& cache = MegamorphicCache::Cast(ic_data_or_cache);
    // Insert function found into cache and return it.
    cache.EnsureCapacity();
    const Smi& class_id = Smi::Handle(zone, Smi::New(cls.id()));
    cache.Insert(class_id, target_function);
  }
  arguments.SetReturn(target_function);
#endif  // !defined(TARGET_ARCH_DBC)
}


// Invoke appropriate noSuchMethod or closure from getter.
// Arg0: receiver
// Arg1: ICData or MegamorphicCache
// Arg2: arguments descriptor array
// Arg3: arguments array
DEFINE_RUNTIME_ENTRY(InvokeNoSuchMethodDispatcher, 4) {
  ASSERT(!FLAG_lazy_dispatchers);
  const Instance& receiver = Instance::CheckedHandle(zone, arguments.ArgAt(0));
  const Object& ic_data_or_cache = Object::Handle(zone, arguments.ArgAt(1));
  const Array& orig_arguments_desc =
      Array::CheckedHandle(zone, arguments.ArgAt(2));
  const Array& orig_arguments = Array::CheckedHandle(zone, arguments.ArgAt(3));
  String& target_name = String::Handle(zone);
  if (ic_data_or_cache.IsICData()) {
    target_name = ICData::Cast(ic_data_or_cache).target_name();
  } else {
    ASSERT(ic_data_or_cache.IsMegamorphicCache());
    target_name = MegamorphicCache::Cast(ic_data_or_cache).target_name();
  }

  Class& cls = Class::Handle(zone, receiver.clazz());
  Function& function = Function::Handle(zone);

// Dart distinguishes getters and regular methods and allows their calls
// to mix with conversions, and its selectors are independent of arity. So do
// a zigzagged lookup to see if this call failed because of an arity mismatch,
// need for conversion, or there really is no such method.

#define NO_SUCH_METHOD()                                                       \
  const Object& result = Object::Handle(                                       \
      zone, DartEntry::InvokeNoSuchMethod(                                     \
                receiver, target_name, orig_arguments, orig_arguments_desc));  \
  CheckResultError(result);                                                    \
  arguments.SetReturn(result);

#define CLOSURIZE(some_function)                                               \
  const Function& closure_function =                                           \
      Function::Handle(zone, some_function.ImplicitClosureFunction());         \
  const Object& result = Object::Handle(                                       \
      zone, closure_function.ImplicitInstanceClosure(receiver));               \
  arguments.SetReturn(result);

  const bool is_getter = Field::IsGetterName(target_name);
  if (is_getter) {
    // o.foo (o.get:foo) failed, closurize o.foo() if it exists. Or,
    // o#foo (o.get:#foo) failed, closurizee o.foo or o.foo(), whichever is
    // encountered first on the inheritance chain. Or,
    // o#foo= (o.get:#set:foo) failed, closurize o.foo= if it exists.
    String& field_name =
        String::Handle(zone, Field::NameFromGetter(target_name));

    const bool is_extractor = field_name.CharAt(0) == '#';
    if (is_extractor) {
      field_name = String::SubString(field_name, 1);
      ASSERT(!Field::IsGetterName(field_name));
      field_name = Symbols::New(thread, field_name);

      if (!Field::IsSetterName(field_name)) {
        const String& getter_name =
            String::Handle(Field::GetterName(field_name));

        // Zigzagged lookup: closure either a regular method or a getter.
        while (!cls.IsNull()) {
          function ^= cls.LookupDynamicFunction(field_name);
          if (!function.IsNull()) {
            CLOSURIZE(function);
            return;
          }
          function ^= cls.LookupDynamicFunction(getter_name);
          if (!function.IsNull()) {
            CLOSURIZE(function);
            return;
          }
          cls = cls.SuperClass();
        }
        NO_SUCH_METHOD();
        return;
      } else {
        // Fall through for non-ziggaged lookup for o#foo=.
      }
    }

    while (!cls.IsNull()) {
      function ^= cls.LookupDynamicFunction(field_name);
      if (!function.IsNull()) {
        CLOSURIZE(function);
        return;
      }
      cls = cls.SuperClass();
    }

    // Fall through for noSuchMethod
  } else {
    // o.foo(...) failed, invoke noSuchMethod is foo exists but has the wrong
    // number of arguments, or try (o.foo).call(...)

    if ((target_name.raw() == Symbols::Call().raw()) && receiver.IsClosure()) {
      // Special case: closures are implemented with a call getter instead of a
      // call method and with lazy dispatchers the field-invocation-dispatcher
      // would perform the closure call.
      const Object& result = Object::Handle(
          zone, DartEntry::InvokeClosure(orig_arguments, orig_arguments_desc));
      CheckResultError(result);
      arguments.SetReturn(result);
      return;
    }

    const String& getter_name =
        String::Handle(zone, Field::GetterName(target_name));
    while (!cls.IsNull()) {
      function ^= cls.LookupDynamicFunction(target_name);
      if (!function.IsNull()) {
        ArgumentsDescriptor args_desc(orig_arguments_desc);
        ASSERT(!function.AreValidArguments(args_desc, NULL));
        break;  // mismatch, invoke noSuchMethod
      }
      function ^= cls.LookupDynamicFunction(getter_name);
      if (!function.IsNull()) {
        const Array& getter_arguments = Array::Handle(Array::New(1));
        getter_arguments.SetAt(0, receiver);
        const Object& getter_result = Object::Handle(
            zone, DartEntry::InvokeFunction(function, getter_arguments));
        CheckResultError(getter_result);
        ASSERT(getter_result.IsNull() || getter_result.IsInstance());

        orig_arguments.SetAt(0, getter_result);
        const Object& call_result = Object::Handle(
            zone,
            DartEntry::InvokeClosure(orig_arguments, orig_arguments_desc));
        CheckResultError(call_result);
        arguments.SetReturn(call_result);
        return;
      }
      cls = cls.SuperClass();
    }
  }

  NO_SUCH_METHOD();

#undef NO_SUCH_METHOD
#undef CLOSURIZE
}


// Invoke appropriate noSuchMethod function.
// Arg0: receiver (closure object)
// Arg1: arguments descriptor array.
// Arg2: arguments array.
DEFINE_RUNTIME_ENTRY(InvokeClosureNoSuchMethod, 3) {
  const Closure& receiver = Closure::CheckedHandle(arguments.ArgAt(0));
  const Array& orig_arguments_desc = Array::CheckedHandle(arguments.ArgAt(1));
  const Array& orig_arguments = Array::CheckedHandle(arguments.ArgAt(2));

  // For closure the function name is always 'call'. Replace it with the
  // name of the closurized function so that exception contains more
  // relevant information.
  const Function& function = Function::Handle(receiver.function());
  const String& original_function_name =
      String::Handle(function.QualifiedUserVisibleName());
  const Object& result = Object::Handle(DartEntry::InvokeNoSuchMethod(
      receiver, original_function_name, orig_arguments, orig_arguments_desc));
  CheckResultError(result);
  arguments.SetReturn(result);
}


DEFINE_RUNTIME_ENTRY(StackOverflow, 0) {
#if defined(USING_SIMULATOR)
  uword stack_pos = Simulator::Current()->get_sp();
#else
  uword stack_pos = Thread::GetCurrentStackPointer();
#endif
  // Always clear the stack overflow flags.  They are meant for this
  // particular stack overflow runtime call and are not meant to
  // persist.
  uword stack_overflow_flags = thread->GetAndClearStackOverflowFlags();

  // If an interrupt happens at the same time as a stack overflow, we
  // process the stack overflow now and leave the interrupt for next
  // time.
  if (IsCalleeFrameOf(thread->saved_stack_limit(), stack_pos)) {
    // Use the preallocated stack overflow exception to avoid calling
    // into dart code.
    const Instance& exception =
        Instance::Handle(isolate->object_store()->stack_overflow());
    Exceptions::Throw(thread, exception);
    UNREACHABLE();
  }

  // The following code is used to stress test deoptimization and
  // debugger stack tracing.
  bool do_deopt = false;
  bool do_stacktrace = false;
  bool do_reload = false;
  const intptr_t isolate_reload_every =
      isolate->reload_every_n_stack_overflow_checks();
  if ((FLAG_deoptimize_every > 0) || (FLAG_stacktrace_every > 0) ||
      (isolate_reload_every > 0)) {
    // TODO(turnidge): To make --deoptimize_every and
    // --stacktrace-every faster we could move this increment/test to
    // the generated code.
    int32_t count = thread->IncrementAndGetStackOverflowCount();
    if (FLAG_deoptimize_every > 0 && (count % FLAG_deoptimize_every) == 0) {
      do_deopt = true;
    }
    if (FLAG_stacktrace_every > 0 && (count % FLAG_stacktrace_every) == 0) {
      do_stacktrace = true;
    }
    if ((isolate_reload_every > 0) && (count % isolate_reload_every) == 0) {
      do_reload = isolate->CanReload();
    }
  }
  if ((FLAG_deoptimize_filter != NULL) || (FLAG_stacktrace_filter != NULL) ||
      FLAG_reload_every_optimized) {
    DartFrameIterator iterator;
    StackFrame* frame = iterator.NextFrame();
    ASSERT(frame != NULL);
    const Code& code = Code::Handle(frame->LookupDartCode());
    ASSERT(!code.IsNull());
    const Function& function = Function::Handle(code.function());
    ASSERT(!function.IsNull());
    const char* function_name = function.ToFullyQualifiedCString();
    ASSERT(function_name != NULL);
    if (!code.is_optimized() && FLAG_reload_every_optimized) {
      // Don't do the reload if we aren't inside optimized code.
      do_reload = false;
    }
    if (code.is_optimized() && FLAG_deoptimize_filter != NULL &&
        strstr(function_name, FLAG_deoptimize_filter) != NULL) {
      OS::PrintErr("*** Forcing deoptimization (%s)\n",
                   function.ToFullyQualifiedCString());
      do_deopt = true;
    }
    if (FLAG_stacktrace_filter != NULL &&
        strstr(function_name, FLAG_stacktrace_filter) != NULL) {
      OS::PrintErr("*** Computing stacktrace (%s)\n",
                   function.ToFullyQualifiedCString());
      do_stacktrace = true;
    }
  }
  if (do_deopt) {
    // TODO(turnidge): Consider using DeoptimizeAt instead.
    DeoptimizeFunctionsOnStack();
  }
  if (do_reload) {
#ifndef PRODUCT
    JSONStream js;
    // Maybe adjust the rate of future reloads.
    isolate->MaybeIncreaseReloadEveryNStackOverflowChecks();
    // Issue a reload.
    bool success = isolate->ReloadSources(&js, true /* force_reload */);
    if (!success) {
      FATAL1("*** Isolate reload failed:\n%s\n", js.ToCString());
    }
#endif
  }
  if (FLAG_support_debugger && do_stacktrace) {
    String& var_name = String::Handle();
    Instance& var_value = Instance::Handle();
    // Collecting the stack trace and accessing local variables
    // of frames may trigger parsing of functions to compute
    // variable descriptors of functions. Parsing may trigger
    // code execution, e.g. to compute compile-time constants. Thus,
    // disable FLAG_stacktrace_every during trace collection to prevent
    // recursive stack trace collection.
    intptr_t saved_stacktrace_every = FLAG_stacktrace_every;
    FLAG_stacktrace_every = 0;
    DebuggerStackTrace* stack = isolate->debugger()->StackTrace();
    intptr_t num_frames = stack->Length();
    for (intptr_t i = 0; i < num_frames; i++) {
      ActivationFrame* frame = stack->FrameAt(i);
#ifndef DART_PRECOMPILED_RUNTIME
      // Ensure that we have unoptimized code.
      frame->function().EnsureHasCompiledUnoptimizedCode();
#endif
      // Variable locations and number are unknown when precompiling.
      const int num_vars =
          FLAG_precompiled_runtime ? 0 : frame->NumLocalVariables();
      TokenPosition unused = TokenPosition::kNoSource;
      for (intptr_t v = 0; v < num_vars; v++) {
        frame->VariableAt(v, &var_name, &unused, &unused, &unused, &var_value);
      }
    }
    FLAG_stacktrace_every = saved_stacktrace_every;
  }

  const Error& error = Error::Handle(thread->HandleInterrupts());
  if (!error.IsNull()) {
    Exceptions::PropagateError(error);
    UNREACHABLE();
  }

  if ((stack_overflow_flags & Thread::kOsrRequest) != 0) {
<<<<<<< HEAD
    ASSERT(FLAG_use_osr);
=======
    ASSERT(isolate->use_osr());
>>>>>>> 7fe4c099
    DartFrameIterator iterator;
    StackFrame* frame = iterator.NextFrame();
    ASSERT(frame != NULL);
    const Code& code = Code::ZoneHandle(frame->LookupDartCode());
    ASSERT(!code.IsNull());
    ASSERT(!code.is_optimized());
    const Function& function = Function::Handle(code.function());
    ASSERT(!function.IsNull());

    // If the code of the frame does not match the function's unoptimized code,
    // we bail out since the code was reset by an isolate reload.
    if (code.raw() != function.unoptimized_code()) {
      return;
    }

    // Since the code is referenced from the frame and the ZoneHandle,
    // it cannot have been removed from the function.
    ASSERT(function.HasCode());
    // Don't do OSR on intrinsified functions: The intrinsic code expects to be
    // called like a regular function and can't be entered via OSR.
    if (!Compiler::CanOptimizeFunction(thread, function) ||
        function.is_intrinsic()) {
      return;
    }

    // The unoptimized code is on the stack and should never be detached from
    // the function at this point.
    ASSERT(function.unoptimized_code() != Object::null());
    intptr_t osr_id =
        Code::Handle(function.unoptimized_code()).GetDeoptIdForOsr(frame->pc());
    ASSERT(osr_id != Compiler::kNoOSRDeoptId);
    if (FLAG_trace_osr) {
      OS::Print("Attempting OSR for %s at id=%" Pd ", count=%" Pd "\n",
                function.ToFullyQualifiedCString(), osr_id,
                function.usage_counter());
    }

    const Code& original_code = Code::Handle(function.CurrentCode());
    // Since the code is referenced from the frame and the ZoneHandle,
    // it cannot have been removed from the function.
    ASSERT(!original_code.IsNull());
    const Error& error = Error::Handle(
        Compiler::CompileOptimizedFunction(thread, function, osr_id));
    if (!error.IsNull()) {
      Exceptions::PropagateError(error);
    }

    const Code& optimized_code = Code::Handle(function.CurrentCode());
    // The current code will not be changed in the case that the compiler
    // bailed out during OSR compilation.
    if (optimized_code.raw() != original_code.raw()) {
      // The OSR code does not work for calling the function, so restore the
      // unoptimized code.  Patch the stack frame to return into the OSR
      // code.
      uword optimized_entry =
          Instructions::UncheckedEntryPoint(optimized_code.instructions());
      function.AttachCode(original_code);
      frame->set_pc(optimized_entry);
      frame->set_pc_marker(optimized_code.raw());
    }
  }
}


DEFINE_RUNTIME_ENTRY(TraceICCall, 2) {
  const ICData& ic_data = ICData::CheckedHandle(arguments.ArgAt(0));
  const Function& function = Function::CheckedHandle(arguments.ArgAt(1));
  DartFrameIterator iterator;
  StackFrame* frame = iterator.NextFrame();
  ASSERT(frame != NULL);
  OS::PrintErr("IC call @%#" Px ": ICData: %p cnt:%" Pd " nchecks: %" Pd
               " %s\n",
               frame->pc(), ic_data.raw(), function.usage_counter(),
               ic_data.NumberOfChecks(), function.ToFullyQualifiedCString());
}


// This is called from function that needs to be optimized.
// The requesting function can be already optimized (reoptimization).
// Returns the Code object where to continue execution.
DEFINE_RUNTIME_ENTRY(OptimizeInvokedFunction, 1) {
#if !defined(DART_PRECOMPILED_RUNTIME)
  const Function& function = Function::CheckedHandle(zone, arguments.ArgAt(0));
  ASSERT(!function.IsNull());
  ASSERT(function.HasCode());

  if (Compiler::CanOptimizeFunction(thread, function)) {
    if (FLAG_background_compilation) {
      Field& field = Field::Handle(zone, isolate->GetDeoptimizingBoxedField());
      while (!field.IsNull()) {
        if (FLAG_trace_optimization || FLAG_trace_field_guards) {
          THR_Print("Lazy disabling unboxing of %s\n", field.ToCString());
        }
        field.set_is_unboxing_candidate(false);
        field.DeoptimizeDependentCode();
        // Get next field.
        field = isolate->GetDeoptimizingBoxedField();
      }
    }
    // TODO(srdjan): Fix background compilation of regular expressions.
    if (FLAG_background_compilation) {
      if (FLAG_enable_inlining_annotations) {
        FATAL("Cannot enable inlining annotations and background compilation");
      }
      if (!BackgroundCompiler::IsDisabled()) {
        if (FLAG_background_compilation_stop_alot) {
          BackgroundCompiler::Stop(isolate);
        }
        // Reduce the chance of triggering optimization while the function is
        // being optimized in the background. INT_MIN should ensure that it
        // takes long time to trigger optimization.
        // Note that the background compilation queue rejects duplicate entries.
        function.set_usage_counter(INT_MIN);
        BackgroundCompiler::EnsureInit(thread);
        ASSERT(isolate->background_compiler() != NULL);
        isolate->background_compiler()->CompileOptimized(function);
        // Continue in the same code.
        arguments.SetReturn(function);
        return;
      }
    }

    // Reset usage counter for reoptimization before calling optimizer to
    // prevent recursive triggering of function optimization.
    function.set_usage_counter(0);
    if (FLAG_trace_compiler || FLAG_trace_optimizing_compiler) {
      if (function.HasOptimizedCode()) {
        THR_Print("ReCompiling function: '%s' \n",
                  function.ToFullyQualifiedCString());
      }
    }
    const Error& error = Error::Handle(
        zone, Compiler::CompileOptimizedFunction(thread, function));
    if (!error.IsNull()) {
      Exceptions::PropagateError(error);
    }
    const Code& optimized_code = Code::Handle(zone, function.CurrentCode());
    ASSERT(!optimized_code.IsNull());
  }
  arguments.SetReturn(function);
#else
  UNREACHABLE();
#endif  // !DART_PRECOMPILED_RUNTIME
}


// The caller must be a static call in a Dart frame, or an entry frame.
// Patch static call to point to valid code's entry point.
DEFINE_RUNTIME_ENTRY(FixCallersTarget, 0) {
  StackFrameIterator iterator(StackFrameIterator::kDontValidateFrames);
  StackFrame* frame = iterator.NextFrame();
  ASSERT(frame != NULL);
  while (frame->IsStubFrame() || frame->IsExitFrame()) {
    frame = iterator.NextFrame();
    ASSERT(frame != NULL);
  }
  if (frame->IsEntryFrame()) {
    // Since function's current code is always unpatched, the entry frame always
    // calls to unpatched code.
    UNREACHABLE();
  }
  ASSERT(frame->IsDartFrame());
  const Code& caller_code = Code::Handle(zone, frame->LookupDartCode());
  ASSERT(caller_code.is_optimized());
  const Function& target_function = Function::Handle(
      zone, caller_code.GetStaticCallTargetFunctionAt(frame->pc()));
  if (!target_function.HasCode()) {
    const Error& error =
        Error::Handle(zone, Compiler::CompileFunction(thread, target_function));
    if (!error.IsNull()) {
      Exceptions::PropagateError(error);
    }
  }
  ASSERT(target_function.HasCode());

  const Code& current_target_code =
      Code::Handle(zone, target_function.CurrentCode());
  CodePatcher::PatchStaticCallAt(frame->pc(), caller_code, current_target_code);
  caller_code.SetStaticCallTargetCodeAt(frame->pc(), current_target_code);
  if (FLAG_trace_patching) {
    OS::PrintErr("FixCallersTarget: caller %#" Px
                 " "
                 "target '%s' -> %#" Px "\n",
                 frame->pc(), target_function.ToFullyQualifiedCString(),
                 current_target_code.UncheckedEntryPoint());
  }
  ASSERT(!current_target_code.IsDisabled());
  arguments.SetReturn(current_target_code);
}


// The caller tried to allocate an instance via an invalidated allocation
// stub.
DEFINE_RUNTIME_ENTRY(FixAllocationStubTarget, 0) {
#if !defined(DART_PRECOMPILED_RUNTIME)
  StackFrameIterator iterator(StackFrameIterator::kDontValidateFrames);
  StackFrame* frame = iterator.NextFrame();
  ASSERT(frame != NULL);
  while (frame->IsStubFrame() || frame->IsExitFrame()) {
    frame = iterator.NextFrame();
    ASSERT(frame != NULL);
  }
  if (frame->IsEntryFrame()) {
    // There must be a valid Dart frame.
    UNREACHABLE();
  }
  ASSERT(frame->IsDartFrame());
  const Code& caller_code = Code::Handle(zone, frame->LookupDartCode());
  ASSERT(!caller_code.IsNull());
  const Code& stub = Code::Handle(
      CodePatcher::GetStaticCallTargetAt(frame->pc(), caller_code));
  Class& alloc_class = Class::ZoneHandle(zone);
  alloc_class ^= stub.owner();
  Code& alloc_stub = Code::Handle(zone, alloc_class.allocation_stub());
  if (alloc_stub.IsNull()) {
    alloc_stub = StubCode::GetAllocationStubForClass(alloc_class);
    ASSERT(!alloc_stub.IsDisabled());
  }
  CodePatcher::PatchStaticCallAt(frame->pc(), caller_code, alloc_stub);
  caller_code.SetStubCallTargetCodeAt(frame->pc(), alloc_stub);
  if (FLAG_trace_patching) {
    OS::PrintErr("FixAllocationStubTarget: caller %#" Px
                 " alloc-class %s "
                 " -> %#" Px "\n",
                 frame->pc(), alloc_class.ToCString(),
                 alloc_stub.UncheckedEntryPoint());
  }
  arguments.SetReturn(alloc_stub);
#else
  UNREACHABLE();
#endif
}


const char* DeoptReasonToCString(ICData::DeoptReasonId deopt_reason) {
  switch (deopt_reason) {
#define DEOPT_REASON_TO_TEXT(name)                                             \
  case ICData::kDeopt##name:                                                   \
    return #name;
    DEOPT_REASONS(DEOPT_REASON_TO_TEXT)
#undef DEOPT_REASON_TO_TEXT
    default:
      UNREACHABLE();
      return "";
  }
}


void DeoptimizeAt(const Code& optimized_code, StackFrame* frame) {
  ASSERT(optimized_code.is_optimized());
  Thread* thread = Thread::Current();
  Zone* zone = thread->zone();
  const Function& function = Function::Handle(zone, optimized_code.function());
  const Error& error =
      Error::Handle(zone, Compiler::EnsureUnoptimizedCode(thread, function));
  if (!error.IsNull()) {
    Exceptions::PropagateError(error);
  }
  const Code& unoptimized_code =
      Code::Handle(zone, function.unoptimized_code());
  ASSERT(!unoptimized_code.IsNull());
  // The switch to unoptimized code may have already occurred.
  if (function.HasOptimizedCode()) {
    function.SwitchToUnoptimizedCode();
  }

#if defined(TARGET_ARCH_DBC)
  const Instructions& instrs =
      Instructions::Handle(zone, optimized_code.instructions());
  {
    WritableInstructionsScope writable(instrs.PayloadStart(), instrs.Size());
    CodePatcher::InsertDeoptimizationCallAt(frame->pc());
    if (FLAG_trace_patching) {
      const String& name = String::Handle(function.name());
      OS::PrintErr("InsertDeoptimizationCallAt: 0x%" Px " for %s\n",
                   frame->pc(), name.ToCString());
    }
    const ExceptionHandlers& handlers =
        ExceptionHandlers::Handle(zone, optimized_code.exception_handlers());
    ExceptionHandlerInfo info;
    for (intptr_t i = 0; i < handlers.num_entries(); ++i) {
      handlers.GetHandlerInfo(i, &info);
      const uword patch_pc = instrs.PayloadStart() + info.handler_pc_offset;
      CodePatcher::InsertDeoptimizationCallAt(patch_pc);
      if (FLAG_trace_patching) {
        OS::PrintErr("  at handler 0x%" Px "\n", patch_pc);
      }
    }
  }
#else  // !DBC
  if (frame->IsMarkedForLazyDeopt()) {
    // Deopt already scheduled.
    if (FLAG_trace_deoptimization) {
      THR_Print("Lazy deopt already scheduled for fp=%" Pp "\n", frame->fp());
    }
  } else {
    uword deopt_pc = frame->pc();
    ASSERT(optimized_code.ContainsInstructionAt(deopt_pc));

#if defined(DEBUG)
    ValidateFrames();
#endif

    // N.B.: Update the pending deopt table before updating the frame. The
    // profiler may attempt a stack walk in between.
    thread->isolate()->AddPendingDeopt(frame->fp(), deopt_pc);
    frame->MarkForLazyDeopt();

    if (FLAG_trace_deoptimization) {
      THR_Print("Lazy deopt scheduled for fp=%" Pp ", pc=%" Pp "\n",
                frame->fp(), deopt_pc);
    }
  }
#endif  // !DBC

  // Mark code as dead (do not GC its embedded objects).
  optimized_code.set_is_alive(false);
}


// Currently checks only that all optimized frames have kDeoptIndex
// and unoptimized code has the kDeoptAfter.
void DeoptimizeFunctionsOnStack() {
  DartFrameIterator iterator;
  StackFrame* frame = iterator.NextFrame();
  Code& optimized_code = Code::Handle();
  while (frame != NULL) {
    optimized_code = frame->LookupDartCode();
    if (optimized_code.is_optimized()) {
      DeoptimizeAt(optimized_code, frame);
    }
    frame = iterator.NextFrame();
  }
}

#if !defined(DART_PRECOMPILED_RUNTIME)
#if !defined(TARGET_ARCH_DBC)
static const intptr_t kNumberOfSavedCpuRegisters = kNumberOfCpuRegisters;
static const intptr_t kNumberOfSavedFpuRegisters = kNumberOfFpuRegisters;
#else
static const intptr_t kNumberOfSavedCpuRegisters = 0;
static const intptr_t kNumberOfSavedFpuRegisters = 0;
#endif

static void CopySavedRegisters(uword saved_registers_address,
                               fpu_register_t** fpu_registers,
                               intptr_t** cpu_registers) {
  ASSERT(sizeof(fpu_register_t) == kFpuRegisterSize);
  fpu_register_t* fpu_registers_copy =
      new fpu_register_t[kNumberOfSavedFpuRegisters];
  ASSERT(fpu_registers_copy != NULL);
  for (intptr_t i = 0; i < kNumberOfSavedFpuRegisters; i++) {
    fpu_registers_copy[i] =
        *reinterpret_cast<fpu_register_t*>(saved_registers_address);
    saved_registers_address += kFpuRegisterSize;
  }
  *fpu_registers = fpu_registers_copy;

  ASSERT(sizeof(intptr_t) == kWordSize);
  intptr_t* cpu_registers_copy = new intptr_t[kNumberOfSavedCpuRegisters];
  ASSERT(cpu_registers_copy != NULL);
  for (intptr_t i = 0; i < kNumberOfSavedCpuRegisters; i++) {
    cpu_registers_copy[i] =
        *reinterpret_cast<intptr_t*>(saved_registers_address);
    saved_registers_address += kWordSize;
  }
  *cpu_registers = cpu_registers_copy;
}
#endif


// Copies saved registers and caller's frame into temporary buffers.
// Returns the stack size of unoptimized frame.
// The calling code must be optimized, but its function may not have
// have optimized code if the code is OSR code, or if the code was invalidated
// through class loading/finalization or field guard.
DEFINE_LEAF_RUNTIME_ENTRY(intptr_t,
                          DeoptimizeCopyFrame,
                          2,
                          uword saved_registers_address,
                          uword is_lazy_deopt) {
#if !defined(DART_PRECOMPILED_RUNTIME)
  Thread* thread = Thread::Current();
  Isolate* isolate = thread->isolate();
  StackZone zone(thread);
  HANDLESCOPE(thread);

  // All registers have been saved below last-fp as if they were locals.
  const uword last_fp = saved_registers_address +
                        (kNumberOfSavedCpuRegisters * kWordSize) +
                        (kNumberOfSavedFpuRegisters * kFpuRegisterSize) -
                        ((kFirstLocalSlotFromFp + 1) * kWordSize);

  // Get optimized code and frame that need to be deoptimized.
  DartFrameIterator iterator(last_fp);

  StackFrame* caller_frame = iterator.NextFrame();
  ASSERT(caller_frame != NULL);
  const Code& optimized_code = Code::Handle(caller_frame->LookupDartCode());
  ASSERT(optimized_code.is_optimized());
  const Function& top_function =
      Function::Handle(thread->zone(), optimized_code.function());
  const bool deoptimizing_code = top_function.HasOptimizedCode();
  if (FLAG_trace_deoptimization) {
    const Function& function = Function::Handle(optimized_code.function());
    THR_Print("== Deoptimizing code for '%s', %s, %s\n",
              function.ToFullyQualifiedCString(),
              deoptimizing_code ? "code & frame" : "frame",
              is_lazy_deopt ? "lazy-deopt" : "");
  }

#if !defined(TARGET_ARCH_DBC)
  if (is_lazy_deopt) {
    uword deopt_pc = isolate->FindPendingDeopt(caller_frame->fp());
    if (FLAG_trace_deoptimization) {
      THR_Print("Lazy deopt fp=%" Pp " pc=%" Pp "\n", caller_frame->fp(),
                deopt_pc);
    }

    // N.B.: Update frame before updating pending deopt table. The profiler
    // may attempt a stack walk in between.
    caller_frame->set_pc(deopt_pc);
    ASSERT(caller_frame->pc() == deopt_pc);
    ASSERT(optimized_code.ContainsInstructionAt(caller_frame->pc()));
    isolate->ClearPendingDeoptsAtOrBelow(caller_frame->fp());
  } else {
    if (FLAG_trace_deoptimization) {
      THR_Print("Eager deopt fp=%" Pp " pc=%" Pp "\n", caller_frame->fp(),
                caller_frame->pc());
    }
  }
#endif  // !DBC

  // Copy the saved registers from the stack.
  fpu_register_t* fpu_registers;
  intptr_t* cpu_registers;
  CopySavedRegisters(saved_registers_address, &fpu_registers, &cpu_registers);

  // Create the DeoptContext.
  DeoptContext* deopt_context = new DeoptContext(
      caller_frame, optimized_code, DeoptContext::kDestIsOriginalFrame,
      fpu_registers, cpu_registers, is_lazy_deopt != 0, deoptimizing_code);
  isolate->set_deopt_context(deopt_context);

  // Stack size (FP - SP) in bytes.
  return deopt_context->DestStackAdjustment() * kWordSize;
#else
  UNREACHABLE();
  return 0;
#endif  // !DART_PRECOMPILED_RUNTIME
}
END_LEAF_RUNTIME_ENTRY


// The stack has been adjusted to fit all values for unoptimized frame.
// Fill the unoptimized frame.
DEFINE_LEAF_RUNTIME_ENTRY(void, DeoptimizeFillFrame, 1, uword last_fp) {
#if !defined(DART_PRECOMPILED_RUNTIME)
  Thread* thread = Thread::Current();
  Isolate* isolate = thread->isolate();
  StackZone zone(thread);
  HANDLESCOPE(thread);

  DeoptContext* deopt_context = isolate->deopt_context();
  DartFrameIterator iterator(last_fp);
  StackFrame* caller_frame = iterator.NextFrame();
  ASSERT(caller_frame != NULL);

#if defined(DEBUG)
  {
    // The code from the deopt_context.
    const Code& code = Code::Handle(deopt_context->code());

    // The code from our frame.
    const Code& optimized_code = Code::Handle(caller_frame->LookupDartCode());
    const Function& function = Function::Handle(optimized_code.function());
    ASSERT(!function.IsNull());

    // The code will be the same as before.
    ASSERT(code.raw() == optimized_code.raw());

    // Some sanity checking of the optimized code.
    ASSERT(!optimized_code.IsNull() && optimized_code.is_optimized());
  }
#endif

  deopt_context->set_dest_frame(caller_frame);
  deopt_context->FillDestFrame();

#else
  UNREACHABLE();
#endif  // !DART_PRECOMPILED_RUNTIME
}
END_LEAF_RUNTIME_ENTRY


// This is the last step in the deoptimization, GC can occur.
// Returns number of bytes to remove from the expression stack of the
// bottom-most deoptimized frame. Those arguments were artificially injected
// under return address to keep them discoverable by GC that can occur during
// materialization phase.
DEFINE_RUNTIME_ENTRY(DeoptimizeMaterialize, 0) {
#if !defined(DART_PRECOMPILED_RUNTIME)
#if defined(DEBUG)
  {
    // We may rendezvous for a safepoint at entry or GC from the allocations
    // below. Check the stack is walkable.
    ValidateFrames();
  }
#endif
  DeoptContext* deopt_context = isolate->deopt_context();
  intptr_t deopt_arg_count = deopt_context->MaterializeDeferredObjects();
  isolate->set_deopt_context(NULL);
  delete deopt_context;

  // Return value tells deoptimization stub to remove the given number of bytes
  // from the stack.
  arguments.SetReturn(Smi::Handle(Smi::New(deopt_arg_count * kWordSize)));
#else
  UNREACHABLE();
#endif  // !DART_PRECOMPILED_RUNTIME
}


DEFINE_RUNTIME_ENTRY(RewindPostDeopt, 0) {
#if !defined(DART_PRECOMPILED_RUNTIME)
#if !defined(PRODUCT)
  isolate->debugger()->RewindPostDeopt();
#endif  // !PRODUCT
#endif  // !DART_PRECOMPILED_RUNTIME
  UNREACHABLE();
}

DEFINE_LEAF_RUNTIME_ENTRY(intptr_t,
                          BigintCompare,
                          2,
                          RawBigint* left,
                          RawBigint* right) {
  Thread* thread = Thread::Current();
  StackZone zone(thread);
  HANDLESCOPE(thread);
  const Bigint& big_left = Bigint::Handle(left);
  const Bigint& big_right = Bigint::Handle(right);
  return big_left.CompareWith(big_right);
}
END_LEAF_RUNTIME_ENTRY


double DartModulo(double left, double right) {
  double remainder = fmod_ieee(left, right);
  if (remainder == 0.0) {
    // We explicitely switch to the positive 0.0 (just in case it was negative).
    remainder = +0.0;
  } else if (remainder < 0.0) {
    if (right < 0) {
      remainder -= right;
    } else {
      remainder += right;
    }
  }
  return remainder;
}


// Update global type feedback recorded for a field recording the assignment
// of the given value.
//   Arg0: Field object;
//   Arg1: Value that is being stored.
DEFINE_RUNTIME_ENTRY(UpdateFieldCid, 2) {
  const Field& field = Field::CheckedHandle(arguments.ArgAt(0));
  const Object& value = Object::Handle(arguments.ArgAt(1));
  field.RecordStore(value);
}


DEFINE_RUNTIME_ENTRY(InitStaticField, 1) {
  const Field& field = Field::CheckedHandle(arguments.ArgAt(0));
  field.EvaluateInitializer();
}


DEFINE_RUNTIME_ENTRY(GrowRegExpStack, 1) {
  const Array& typed_data_cell = Array::CheckedHandle(arguments.ArgAt(0));
  ASSERT(!typed_data_cell.IsNull() && typed_data_cell.Length() == 1);
  const TypedData& old_data = TypedData::CheckedHandle(typed_data_cell.At(0));
  ASSERT(!old_data.IsNull());
  const intptr_t cid = old_data.GetClassId();
  const intptr_t old_size = old_data.Length();
  const intptr_t new_size = 2 * old_size;
  const intptr_t elm_size = old_data.ElementSizeInBytes();
  const TypedData& new_data =
      TypedData::Handle(TypedData::New(cid, new_size, Heap::kOld));
  TypedData::Copy(new_data, 0, old_data, 0, old_size * elm_size);
  typed_data_cell.SetAt(0, new_data);
  arguments.SetReturn(new_data);
}


}  // namespace dart<|MERGE_RESOLUTION|>--- conflicted
+++ resolved
@@ -1668,11 +1668,7 @@
   }
 
   if ((stack_overflow_flags & Thread::kOsrRequest) != 0) {
-<<<<<<< HEAD
-    ASSERT(FLAG_use_osr);
-=======
     ASSERT(isolate->use_osr());
->>>>>>> 7fe4c099
     DartFrameIterator iterator;
     StackFrame* frame = iterator.NextFrame();
     ASSERT(frame != NULL);
