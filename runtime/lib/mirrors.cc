--- conflicted
+++ resolved
@@ -384,11 +384,7 @@
   str = lib.name();
   args.SetAt(1, str);
   str = lib.url();
-<<<<<<< HEAD
-  if (str.Equals("dart:builtin") || str.Equals("dart:_blink")) {
-=======
   if (str.Equals("dart:_builtin") || str.Equals("dart:_blink")) {
->>>>>>> 6bd9b19c
     // Censored library (grumble).
     return Instance::null();
   }
