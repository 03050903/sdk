# Copyright (c) 2013, the Dart project authors.  Please see the AUTHORS file
# for details. All rights reserved. Use of this source code is governed by a
# BSD-style license that can be found in the LICENSE file.

# WARNING:
# Tests using the multitest feature where failure is expected should *also* be
# listed in tests/lib/analyzer/analyze_tests.status without the "standalone"
# prefix.

package/invalid_uri_test: Fail, OK # CompileTimeErrors intentionally

issue14236_test: Pass # Do not remove this line. It serves as a marker for Issue 14516 comment #4.

javascript_compatibility_errors_test/none: Fail, OK  # Not possible to exclude or annotate with '/// none:'

[ $runtime == vm ]
package/package_isolate_test: Fail # Issue 12474
io/observatory_test: Fail

[ $runtime == vm && $checked ]
# These tests have type errors on purpose.
io/process_invalid_arguments_test: Fail, OK
io/directory_invalid_arguments_test: Fail, OK
io/file_invalid_arguments_test: Fail, OK
io/internet_address_invalid_arguments_test: Fail, OK
io/socket_invalid_arguments_test: Fail, OK
io/stdout_bad_argument_test: Fail, OK
# These test have type errors on purpose and take very long to run in
# checked mode with no benefit. Skip.
io/file_fuzz_test: Skip
io/directory_fuzz_test: Skip

[ $runtime == vm && $system == macos ]
# This test fails with "Too many open files" on the Mac OS buildbot.
# This is expected as MacOS by default runs with a very low number
# of allowed open files ('ulimit -n' says something like 256).
io/socket_many_connections_test: Skip

[ $compiler == none && ($runtime == drt || $runtime == dartium || $runtime == ContentShellOnAndroid) ]
typed_array_test: Fail # Issue 13921
typed_array_int64_uint64_test: Fail # Issue 13921
typed_data_isolate_test: SkipByDesign # This test uses dart:io
io/*: SkipByDesign # Don't run tests using dart:io in the browser
package/*: Skip # Do not run those in Dartium.
debugger/*: SkipByDesign # Do not run standalone debugger tests in browser.
coverage_test: Skip
full_coverage_test: Skip
http_launch_test: Skip
vmservice/*: SkipByDesign # Do not run standalone vm service tests in browser.
issue14236_test: Skip # Issue 14236 Script snapshots do not work in the browser.
javascript_compatibility_errors_test: Skip
javascript_compatibility_warnings_test: Skip
oom_error_stacktrace_test: Skip
out_of_memory_test: Skip
verbose_gc_to_bmu_test: Skip

[ $compiler == dartanalyzer || $compiler == dart2analyzer ]
javascript_int_overflow_literal_test/01: Fail, OK
issue14236_test: Skip # Analyzer can't handle Script snapshots.

# test issue https://code.google.com/p/dart/issues/detail?id=11518
io/file_constructor_test: fail

# This is runtime test.
io/process_exit_negative_test: Skip

[ $compiler == dart2js ]
number_identity_test: Skip # Bigints and int/double diff. not supported.
typed_data_test: Skip # dart:typed_data support needed.
bytedata_test: Skip # dart:typed_data support needed.
typed_data_view_test: Skip # dart:typed_data support needed.
typed_data_isolate_test: Skip # dart:typed_data support needed.
typed_array_int64_uint64_test: Skip # dart:typed_data on dart2js does not support 64-bit ints.
float_array_test: Skip # dart:typed_data support needed.
int_array_test: Skip  # dart:typed_data support needed.
io/web_socket_protocol_processor_test: Skip  # Importing code with external keyword
int_array_load_elimination_test: Skip  # This is a VM test
medium_integer_test: RuntimeError, OK # Test fails with JS number semantics: issue 1533.
io/process_exit_negative_test: Fail, OK # relies on a static error that is a warning now.
package/package_isolate_test: Skip # spawnUri does not work in dart2js. See issue 3051
package/package_test: Fail, OK # dart2js does not support 'package:foo.dart' imports
package/package1_test: Fail, OK # dart2js does not support 'package:foo.dart' imports
debugger/*: Skip # Do not run standalone vm debugger tests with dart2js.
full_coverage_test: Skip
left_shift_bit_and_op_test: Skip # Integers exceed dart2js precision.
pow_test: Skip # Precision > 53 bits.
double_smi_comparison_test: Skip # Precision > 53 bits.
http_launch_test: Skip
javascript_int_overflow_test: Skip
javascript_int_overflow_literal_test: Skip
oom_error_stacktrace_test: RuntimeError, OK # (OOM on JS may produce a stacktrace).
vmservice/*: Skip # Do not run standalone vm service tests with dart2js.
issue14236_test: Skip # dart2js does not deal with Script snapshots.
javascript_compatibility_errors_test: Skip
javascript_compatibility_warnings_test: Skip
unboxed_int_converter_test: Skip
pair_location_remapping_test: Skip

[ $compiler == dart2js && $jscl ]
assert_test: RuntimeError, OK # Assumes unspecified fields on the AssertionError.
deoptimization_test: RuntimeError, OK # Requires bigint.
out_of_memory_test: RuntimeError, OK # d8 handles much larger arrays than Dart VM.
io/arguments_test: CompileTimeError, OK # Cannot pass arguments to d8.

[ $compiler == dart2js && $runtime == none ]
io/arguments_test: Fail # DartOptions not supported by dart2js, and issue 14200.
medium_integer_test: Pass # The test only fails at runtime, not at compilation.
oom_error_stacktrace_test: Pass # The test only fails at runtime.

[ $compiler == dart2js && $browser ]
*: Skip

[ $arch == simarm || $arch == simarmv5te || $arch == simmips]
out_of_memory_test: Skip # passes on Mac, crashes on Linux
oom_error_stacktrace_test: Skip # Fails on Linux

[ $arch == simmips || $arch == mips ]
javascript_int_overflow_test: Skip # --throw_on_javascript_int_overflow not supported on MIPS.

[ $arch == mips ]
io/signals_test: Fail # Issue 17440
io/file_stat_test: Fail # Issue 17440
io/process_sync_test: Skip # Starts 10 dart subprocesses, uses too much memory.
io/signals_test: Skip # Starts 10 dart subprocesses, uses too much memory
io/file_read_special_device_test: Fail # Issue 17440
io/socket_source_address_test: Fail # Issue 22597

[ $arch == mips && $mode == debug ]
io/web_socket_test: SkipSlow # Times out. Issue 20352
io/test_runner_test: Skip # Flakily times out in a subtest. Issue 201351
full_coverage_test: SkipSlow # Times out. Issue 20352
io/http_client_stays_alive_test: Skip # Timing dependent test, MIPS machine too slow.

[ $compiler == none && ($runtime == dartium || $runtime == ContentShellOnAndroid) && $unchecked ]
assert_test: Fail # Issue 14651.

[ $compiler == none && ($runtime == dartium || $runtime == ContentShellOnAndroid) ]
javascript_int_overflow_literal_test/01: Fail # Issue 14651.
javascript_int_overflow_test: Fail # Issue 14651.

[ $compiler == dartanalyzer || $compiler == dart2analyzer ]
io/directory_invalid_arguments_test: StaticWarning
io/process_invalid_arguments_test: StaticWarning
io/raw_secure_server_socket_argument_test: StaticWarning
io/secure_socket_argument_test: StaticWarning
io/stdout_bad_argument_test: StaticWarning
package/package1_test: StaticWarning
package/package_test: StaticWarning
typed_data_test: StaticWarning
typed_data_view_test: StaticWarning
javascript_compatibility_errors_test: Skip
javascript_compatibility_warnings_test: Skip

[ $compiler == dart2analyzer ]
package/package1_test: CompileTimeError
package/package_test: CompileTimeError

[ $system == windows ]
io/skipping_dart2js_compilations_test: Fail # Issue 19551.
verbose_gc_to_bmu_test: Skip
io/platform_resolved_executable_test/06: RuntimeError  # Issue 23641

[ $arch != ia32 && $arch != x64 && $arch != simarm && $arch != simarmv5te && $mode == debug ]
verified_mem_test: Skip  # Not yet implemented.

[ $runtime == vm && $mode == debug && $builder_tag == asan ]
full_coverage_test: Skip  # Timeout.
io/file_lock_test: Skip  # Timeout.
io/test_runner_test: Skip  # Timeout.
io/http_client_stays_alive_test: Skip  # Timeout.

[ $compiler == dart2js && $cps_ir ]
<<<<<<< HEAD
array_bounds_check_generalization_test: Crash # Instance of 'TypeOperator': type check unimplemented for _Nullary.
constant_left_shift_test: Crash # Instance of 'TypeOperator': type check unimplemented for _Nullary.
io/addlatexhash_test: Crash # (try {test(tempDir.path);}finally {tempDir.delete(recursive:true);}): try/finally
io/create_recursive_test: Crash #  try/finally
io/directory_chdir_test: Crash # Instance of 'TypeOperator': type check unimplemented for _Nullary.
io/directory_error_test: Crash # Instance of 'TypeOperator': type check unimplemented for _Nullary.
io/directory_fuzz_test: Crash # Instance of 'TypeOperator': type check unimplemented for _Nullary.
io/directory_invalid_arguments_test: Crash # Instance of 'TypeOperator': type check unimplemented for _Nullary.
io/directory_list_nonexistent_test: Crash # Instance of 'TypeOperator': type check unimplemented for _Nullary.
io/directory_list_pause_test: Crash # Please triage this failure.
io/directory_test: Crash # Instance of 'TypeOperator': type check unimplemented for _Nullary.
io/directory_uri_test: Crash # Instance of 'TypeOperator': type check unimplemented for _Nullary.
io/file_copy_test: Crash # Instance of 'TypeOperator': type check unimplemented for _Nullary.
io/file_error_test: Crash # Instance of 'TypeOperator': type check unimplemented for _Nullary.
io/file_invalid_arguments_test: Crash # Instance of 'TypeOperator': type check unimplemented for _Nullary.
io/file_read_encoded_test: Crash # Instance of 'TypeOperator': type check unimplemented for _Nullary.
io/file_system_delete_test: Crash # Instance of 'TypeOperator': type check unimplemented for _Nullary.
io/file_system_links_test: Crash # Instance of 'TypeOperator': type check unimplemented for _Nullary.
io/file_test: Crash # Instance of 'TypeOperator': type check unimplemented for _Nullary.
io/file_typed_data_test: Crash # Please triage this failure.
io/file_uri_test: Crash # Instance of 'TypeOperator': type check unimplemented for _Nullary.
io/http_bind_test: Crash #  cannot handle async/sync*/async* functions
io/http_client_exception_test: Crash # Instance of 'TypeOperator': type check unimplemented for _Nullary.
io/http_content_length_test: Crash # Instance of 'TypeOperator': type check unimplemented for _Nullary.
io/http_cookie_date_test: Crash # Please triage this failure.
io/http_date_test: Crash # Instance of 'TypeOperator': type check unimplemented for _Nullary.
io/http_detach_socket_test: Crash # Instance of 'TypeOperator': type check unimplemented for _Nullary.
io/http_headers_state_test: Crash # Instance of 'TypeOperator': type check unimplemented for _Nullary.
io/http_headers_test: Crash #  Unhandled node
io/http_parser_test: Crash #  Unhandled node
io/http_proxy_test: Crash # Please triage this failure.
io/http_server_test: Crash # Instance of 'TypeOperator': type check unimplemented for _Nullary.
io/https_bad_certificate_test: Crash #  cannot handle async/sync*/async* functions
io/https_server_test: Crash # Instance of 'TypeOperator': type check unimplemented for _Nullary.
io/internet_address_invalid_arguments_test: Crash # Instance of 'TypeOperator': type check unimplemented for _Nullary.
io/internet_address_test: Crash # Instance of 'TypeOperator': type check unimplemented for _Nullary.
io/issue_22636_test: Crash #  cannot handle async/sync*/async* functions
io/issue_22637_test: Crash #  cannot handle async/sync*/async* functions
io/link_test: Crash # Instance of 'TypeOperator': type check unimplemented for _Nullary.
io/link_uri_test: Crash # Instance of 'TypeOperator': type check unimplemented for _Nullary.
io/observatory_test: Crash # Instance of 'TypeOperator': type check unimplemented for _Nullary.
io/platform_resolved_executable_test/01: Crash # (try {test(tempDir);}finally {tempDir.deleteSync(recursive:true);}): try/finally
io/platform_resolved_executable_test/02: Crash # (try {test(tempDir);}finally {tempDir.deleteSync(recursive:true);}): try/finally
io/platform_resolved_executable_test/04: Crash # (try {test(tempDir);}finally {tempDir.deleteSync(recursive:true);}): try/finally
io/platform_resolved_executable_test/05: Crash # (try {test(tempDir);}finally {tempDir.deleteSync(recursive:true);}): try/finally
io/platform_test: Crash # Instance of 'TypeOperator': type check unimplemented for _Nullary.
io/process_invalid_arguments_test: Crash # Instance of 'TypeOperator': type check unimplemented for _Nullary.
io/raw_datagram_socket_test: Crash #  Unhandled node
io/raw_secure_server_closing_test: Crash # Please triage this failure.
io/raw_secure_server_socket_argument_test: Crash # Instance of 'TypeOperator': type check unimplemented for _Nullary.
io/raw_secure_server_socket_test: Crash # Please triage this failure.
io/raw_secure_socket_pause_test: Crash #  Unhandled node
io/raw_secure_socket_test: Crash #  Unhandled node
io/raw_server_socket_cancel_test: Crash #  Unhandled node
io/raw_socket_cross_process_test: Crash #  Unhandled node
io/raw_socket_test: Crash # Instance of 'TypeOperator': type check unimplemented for _Nullary.
io/raw_socket_typed_data_test: Crash # Please triage this failure.
io/regress_21160_test: Crash #  Unhandled node
io/secure_client_raw_server_test: Crash #  Unhandled node
io/secure_server_closing_test: Crash # Please triage this failure.
io/secure_server_socket_test: Crash # Please triage this failure.
io/secure_socket_alpn_test: Crash # Instance of 'TypeOperator': type casts not implemented.
io/secure_socket_argument_test: Crash # Instance of 'TypeOperator': type check unimplemented for _Nullary.
io/secure_socket_bad_data_test: Crash #  Unhandled node
io/skipping_dart2js_compilations_test: Crash #  Unhandled node
io/sleep_test: Crash # Instance of 'TypeOperator': type check unimplemented for _Nullary.
io/socket_bind_test: Crash #  cannot handle async/sync*/async* functions
io/socket_close_test: Crash #  Unhandled node
io/socket_exception_test: Crash # Please triage this failure.
io/socket_source_address_test: Crash #  cannot handle async/sync*/async* functions
io/socket_test: Crash # Instance of 'TypeOperator': type check unimplemented for _Nullary.
io/socket_upgrade_to_secure_test: Crash # Please triage this failure.
io/stdout_stderr_terminal_test: Crash # Instance of 'TypeOperator': type check unimplemented for _Nullary.
io/test_extension_fail_test: Crash #  Unhandled node
io/test_extension_test: Crash #  Unhandled node
io/test_runner_test: Crash #  Unhandled node
io/uri_platform_test: Crash # Instance of 'TypeOperator': type check unimplemented for _Nullary.
io/web_socket_test: Crash # Instance of 'TypeOperator': type check unimplemented for _Nullary.
io/windows_file_system_links_test: Crash # Instance of 'TypeOperator': type check unimplemented for _Nullary.
io/zlib_test: Crash # Instance of 'TypeOperator': type check unimplemented for _Nullary.
priority_queue_stress_test: RuntimeError # Please triage this failure.
=======
array_bounds_check_generalization_test: RuntimeError # Please triage this failure.
coverage_test: Crash # Invalid argument(s)
io/addlatexhash_test: Crash # Invalid argument(s)
io/create_recursive_test: Crash # Invalid argument(s)
io/directory_list_pause_test: Crash # Invalid argument(s)
io/directory_uri_test: Crash # Invalid argument(s)
io/file_lock_test: Crash # Invalid argument(s)
io/file_stat_test: Crash # Invalid argument(s)
io/file_test: Crash # Invalid argument(s)
io/file_typed_data_test: Crash # Invalid argument(s)
io/file_uri_test: Crash # Invalid argument(s)
io/file_write_only_test: Crash # (main()async{asyncSt...  cannot handle async/sync*/async* functions
io/http_10_test: Crash # Internal Error: No default constructor available.
io/http_advanced_test: Crash # Internal Error: No default constructor available.
io/http_auth_digest_test: Crash # Invalid argument(s)
io/http_auth_test: Crash # Invalid argument(s)
io/http_basic_test: Crash # Internal Error: No default constructor available.
io/http_bind_test: Crash # (testBindShared(Stri...  cannot handle async/sync*/async* functions
io/http_client_connect_test: Crash # Internal Error: No default constructor available.
io/http_client_exception_test: Crash # Internal Error: No default constructor available.
io/http_client_request_test: Crash # Internal Error: No default constructor available.
io/http_client_stays_alive_test: Crash # Internal Error: No default constructor available.
io/http_close_test: Crash # Internal Error: No default constructor available.
io/http_compression_test: Crash # Internal Error: No default constructor available.
io/http_connection_close_test: Crash # Invalid argument(s)
io/http_connection_header_test: Crash # Internal Error: No default constructor available.
io/http_connection_info_test: Crash # Internal Error: No default constructor available.
io/http_content_length_test: Crash # Internal Error: No default constructor available.
io/http_cookie_date_test: Crash # Invalid argument(s)
io/http_cookie_test: Crash # Internal Error: No default constructor available.
io/http_cross_process_test: Crash # Internal Error: No default constructor available.
io/http_date_test: Crash # Invalid argument(s)
io/http_detach_socket_test: Crash # Internal Error: No default constructor available.
io/http_head_test: Crash # Internal Error: No default constructor available.
io/http_headers_state_test: Crash # Internal Error: No default constructor available.
io/http_headers_test: Crash # Internal Error: No default constructor available.
io/http_ipv6_test: Crash # Invalid argument(s)
io/http_keep_alive_test: Crash # Internal Error: No default constructor available.
io/http_no_reason_phrase_test: Crash # Invalid argument(s)
io/http_outgoing_size_test: Crash # Internal Error: No default constructor available.
io/http_parser_test: Crash # Invalid argument(s)
io/http_proxy_configuration_test: Crash # Internal Error: No default constructor available.
io/http_proxy_test: Crash # Invalid argument(s)
io/http_read_test: Crash # Internal Error: No default constructor available.
io/http_redirect_test: Crash # Invalid argument(s)
io/http_request_pipeling_test: Crash # Internal Error: No default constructor available.
io/http_requested_uri_test: Crash # Internal Error: No default constructor available.
io/http_response_deadline_test: Crash # Internal Error: No default constructor available.
io/http_reuse_server_port_test: Crash # Internal Error: No default constructor available.
io/http_server_close_response_after_error_test: Crash # Internal Error: No default constructor available.
io/http_server_early_client_close2_test: Crash # Internal Error: No default constructor available.
io/http_server_early_client_close_test: Crash # Internal Error: No default constructor available.
io/http_server_idle_timeout_test: Crash # Internal Error: No default constructor available.
io/http_server_response_test: Crash # Internal Error: No default constructor available.
io/http_server_test: Crash # Internal Error: No default constructor available.
io/http_session_test: Crash # Internal Error: No default constructor available.
io/http_shutdown_test: Crash # Internal Error: No default constructor available.
io/http_stream_close_test: Crash # Invalid argument(s)
io/https_bad_certificate_test: Crash # (main()async{var cli...  cannot handle async/sync*/async* functions
io/https_client_certificate_test: Crash # Invalid argument(s)
io/https_client_exception_test: Crash # Invalid argument(s)
io/https_server_test: Crash # Internal Error: No default constructor available.
io/https_unauthorized_test: Crash # Internal Error: No default constructor available.
io/issue_22636_test: Crash # (test()async{server=...  cannot handle async/sync*/async* functions
io/issue_22637_test: Crash # (test()async{server=...  cannot handle async/sync*/async* functions
io/link_async_test: Crash # Invalid argument(s)
io/link_test: Crash # Invalid argument(s)
io/link_uri_test: Crash # Invalid argument(s)
io/observatory_test: Crash # Invalid argument(s)
io/parent_test: Crash # Invalid argument(s)
io/platform_resolved_executable_test/00: Crash # Internal Error: No default constructor available.
io/platform_resolved_executable_test/01: Crash # Invalid argument(s)
io/platform_resolved_executable_test/02: Crash # Invalid argument(s)
io/platform_resolved_executable_test/03: Crash # Internal Error: No default constructor available.
io/platform_resolved_executable_test/04: Crash # Invalid argument(s)
io/platform_resolved_executable_test/05: Crash # Invalid argument(s)
io/platform_resolved_executable_test/06: Crash # Internal Error: No default constructor available.
io/platform_resolved_executable_test/none: Crash # Internal Error: No default constructor available.
io/platform_test: Crash # Internal Error: No default constructor available.
io/process_environment_test: Crash # Internal Error: No default constructor available.
io/process_path_environment_test: Crash # Internal Error: No default constructor available.
io/raw_secure_server_closing_test: Crash # Invalid argument(s)
io/raw_secure_server_socket_test: Crash # Invalid argument(s)
io/raw_secure_socket_pause_test: Crash # Internal Error: No default constructor available.
io/raw_secure_socket_test: Crash # Internal Error: No default constructor available.
io/raw_socket_test: Crash # Invalid argument(s)
io/raw_socket_typed_data_test: Crash # Invalid argument(s)
io/regress_8828_test: Crash # Internal Error: No default constructor available.
io/regress_9194_test: Crash # Internal Error: No default constructor available.
io/resolve_symbolic_links_test: Crash # Invalid argument(s)
io/secure_builtin_roots_test: Crash # Invalid argument(s)
io/secure_server_closing_test: Crash # Invalid argument(s)
io/secure_server_socket_test: Crash # Invalid argument(s)
io/secure_socket_test: Crash # Internal Error: No default constructor available.
io/skipping_dart2js_compilations_test: Crash # Invalid argument(s)
io/socket_bind_test: Crash # (testListenCloseList...  cannot handle async/sync*/async* functions
io/socket_exception_test: Crash # Invalid argument(s)
io/socket_source_address_test: Crash # (Future testConnect(...  cannot handle async/sync*/async* functions
io/socket_upgrade_to_secure_test: Crash # Invalid argument(s)
io/stdin_sync_test: Crash # Internal Error: No default constructor available.
io/test_extension_fail_test: Crash # Invalid argument(s)
io/test_extension_test: Crash # Invalid argument(s)
io/test_runner_test: Crash # Internal Error: No default constructor available.
io/uri_platform_test: Crash # Invalid argument(s)
io/web_socket_error_test: Crash # Internal Error: No default constructor available.
io/web_socket_ping_test: Crash # Internal Error: No default constructor available.
io/web_socket_pipe_test: Crash # Internal Error: No default constructor available.
io/web_socket_protocol_test: Crash # Internal Error: No default constructor available.
io/web_socket_test: Crash # Internal Error: No default constructor available.
io/web_socket_typed_data_test: Crash # Internal Error: No default constructor available.
io/windows_environment_test: Crash # Invalid argument(s)
priority_queue_stress_test: RuntimeError # receiver.get$_collection$_nums is not a function
slowpath_safepoints_test: RuntimeError # Cannot read property 'prototype' of undefined
status_expression_test: RuntimeError # Please triage this failure.
typed_array_test: RuntimeError # receiver.get$_collection$_nums is not a function
verbose_gc_to_bmu_test: Crash # Invalid argument(s)
verified_mem_test: RuntimeError # Please triage this failure.
>>>>>>> 6c50e6d9
<|MERGE_RESOLUTION|>--- conflicted
+++ resolved
@@ -170,89 +170,6 @@
 io/http_client_stays_alive_test: Skip  # Timeout.
 
 [ $compiler == dart2js && $cps_ir ]
-<<<<<<< HEAD
-array_bounds_check_generalization_test: Crash # Instance of 'TypeOperator': type check unimplemented for _Nullary.
-constant_left_shift_test: Crash # Instance of 'TypeOperator': type check unimplemented for _Nullary.
-io/addlatexhash_test: Crash # (try {test(tempDir.path);}finally {tempDir.delete(recursive:true);}): try/finally
-io/create_recursive_test: Crash #  try/finally
-io/directory_chdir_test: Crash # Instance of 'TypeOperator': type check unimplemented for _Nullary.
-io/directory_error_test: Crash # Instance of 'TypeOperator': type check unimplemented for _Nullary.
-io/directory_fuzz_test: Crash # Instance of 'TypeOperator': type check unimplemented for _Nullary.
-io/directory_invalid_arguments_test: Crash # Instance of 'TypeOperator': type check unimplemented for _Nullary.
-io/directory_list_nonexistent_test: Crash # Instance of 'TypeOperator': type check unimplemented for _Nullary.
-io/directory_list_pause_test: Crash # Please triage this failure.
-io/directory_test: Crash # Instance of 'TypeOperator': type check unimplemented for _Nullary.
-io/directory_uri_test: Crash # Instance of 'TypeOperator': type check unimplemented for _Nullary.
-io/file_copy_test: Crash # Instance of 'TypeOperator': type check unimplemented for _Nullary.
-io/file_error_test: Crash # Instance of 'TypeOperator': type check unimplemented for _Nullary.
-io/file_invalid_arguments_test: Crash # Instance of 'TypeOperator': type check unimplemented for _Nullary.
-io/file_read_encoded_test: Crash # Instance of 'TypeOperator': type check unimplemented for _Nullary.
-io/file_system_delete_test: Crash # Instance of 'TypeOperator': type check unimplemented for _Nullary.
-io/file_system_links_test: Crash # Instance of 'TypeOperator': type check unimplemented for _Nullary.
-io/file_test: Crash # Instance of 'TypeOperator': type check unimplemented for _Nullary.
-io/file_typed_data_test: Crash # Please triage this failure.
-io/file_uri_test: Crash # Instance of 'TypeOperator': type check unimplemented for _Nullary.
-io/http_bind_test: Crash #  cannot handle async/sync*/async* functions
-io/http_client_exception_test: Crash # Instance of 'TypeOperator': type check unimplemented for _Nullary.
-io/http_content_length_test: Crash # Instance of 'TypeOperator': type check unimplemented for _Nullary.
-io/http_cookie_date_test: Crash # Please triage this failure.
-io/http_date_test: Crash # Instance of 'TypeOperator': type check unimplemented for _Nullary.
-io/http_detach_socket_test: Crash # Instance of 'TypeOperator': type check unimplemented for _Nullary.
-io/http_headers_state_test: Crash # Instance of 'TypeOperator': type check unimplemented for _Nullary.
-io/http_headers_test: Crash #  Unhandled node
-io/http_parser_test: Crash #  Unhandled node
-io/http_proxy_test: Crash # Please triage this failure.
-io/http_server_test: Crash # Instance of 'TypeOperator': type check unimplemented for _Nullary.
-io/https_bad_certificate_test: Crash #  cannot handle async/sync*/async* functions
-io/https_server_test: Crash # Instance of 'TypeOperator': type check unimplemented for _Nullary.
-io/internet_address_invalid_arguments_test: Crash # Instance of 'TypeOperator': type check unimplemented for _Nullary.
-io/internet_address_test: Crash # Instance of 'TypeOperator': type check unimplemented for _Nullary.
-io/issue_22636_test: Crash #  cannot handle async/sync*/async* functions
-io/issue_22637_test: Crash #  cannot handle async/sync*/async* functions
-io/link_test: Crash # Instance of 'TypeOperator': type check unimplemented for _Nullary.
-io/link_uri_test: Crash # Instance of 'TypeOperator': type check unimplemented for _Nullary.
-io/observatory_test: Crash # Instance of 'TypeOperator': type check unimplemented for _Nullary.
-io/platform_resolved_executable_test/01: Crash # (try {test(tempDir);}finally {tempDir.deleteSync(recursive:true);}): try/finally
-io/platform_resolved_executable_test/02: Crash # (try {test(tempDir);}finally {tempDir.deleteSync(recursive:true);}): try/finally
-io/platform_resolved_executable_test/04: Crash # (try {test(tempDir);}finally {tempDir.deleteSync(recursive:true);}): try/finally
-io/platform_resolved_executable_test/05: Crash # (try {test(tempDir);}finally {tempDir.deleteSync(recursive:true);}): try/finally
-io/platform_test: Crash # Instance of 'TypeOperator': type check unimplemented for _Nullary.
-io/process_invalid_arguments_test: Crash # Instance of 'TypeOperator': type check unimplemented for _Nullary.
-io/raw_datagram_socket_test: Crash #  Unhandled node
-io/raw_secure_server_closing_test: Crash # Please triage this failure.
-io/raw_secure_server_socket_argument_test: Crash # Instance of 'TypeOperator': type check unimplemented for _Nullary.
-io/raw_secure_server_socket_test: Crash # Please triage this failure.
-io/raw_secure_socket_pause_test: Crash #  Unhandled node
-io/raw_secure_socket_test: Crash #  Unhandled node
-io/raw_server_socket_cancel_test: Crash #  Unhandled node
-io/raw_socket_cross_process_test: Crash #  Unhandled node
-io/raw_socket_test: Crash # Instance of 'TypeOperator': type check unimplemented for _Nullary.
-io/raw_socket_typed_data_test: Crash # Please triage this failure.
-io/regress_21160_test: Crash #  Unhandled node
-io/secure_client_raw_server_test: Crash #  Unhandled node
-io/secure_server_closing_test: Crash # Please triage this failure.
-io/secure_server_socket_test: Crash # Please triage this failure.
-io/secure_socket_alpn_test: Crash # Instance of 'TypeOperator': type casts not implemented.
-io/secure_socket_argument_test: Crash # Instance of 'TypeOperator': type check unimplemented for _Nullary.
-io/secure_socket_bad_data_test: Crash #  Unhandled node
-io/skipping_dart2js_compilations_test: Crash #  Unhandled node
-io/sleep_test: Crash # Instance of 'TypeOperator': type check unimplemented for _Nullary.
-io/socket_bind_test: Crash #  cannot handle async/sync*/async* functions
-io/socket_close_test: Crash #  Unhandled node
-io/socket_exception_test: Crash # Please triage this failure.
-io/socket_source_address_test: Crash #  cannot handle async/sync*/async* functions
-io/socket_test: Crash # Instance of 'TypeOperator': type check unimplemented for _Nullary.
-io/socket_upgrade_to_secure_test: Crash # Please triage this failure.
-io/stdout_stderr_terminal_test: Crash # Instance of 'TypeOperator': type check unimplemented for _Nullary.
-io/test_extension_fail_test: Crash #  Unhandled node
-io/test_extension_test: Crash #  Unhandled node
-io/test_runner_test: Crash #  Unhandled node
-io/uri_platform_test: Crash # Instance of 'TypeOperator': type check unimplemented for _Nullary.
-io/web_socket_test: Crash # Instance of 'TypeOperator': type check unimplemented for _Nullary.
-io/windows_file_system_links_test: Crash # Instance of 'TypeOperator': type check unimplemented for _Nullary.
-io/zlib_test: Crash # Instance of 'TypeOperator': type check unimplemented for _Nullary.
-priority_queue_stress_test: RuntimeError # Please triage this failure.
-=======
 array_bounds_check_generalization_test: RuntimeError # Please triage this failure.
 coverage_test: Crash # Invalid argument(s)
 io/addlatexhash_test: Crash # Invalid argument(s)
@@ -369,5 +286,4 @@
 status_expression_test: RuntimeError # Please triage this failure.
 typed_array_test: RuntimeError # receiver.get$_collection$_nums is not a function
 verbose_gc_to_bmu_test: Crash # Invalid argument(s)
-verified_mem_test: RuntimeError # Please triage this failure.
->>>>>>> 6c50e6d9
+verified_mem_test: RuntimeError # Please triage this failure.