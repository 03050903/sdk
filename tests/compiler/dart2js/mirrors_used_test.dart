--- conflicted
+++ resolved
@@ -59,11 +59,7 @@
     // 2. Some code was refactored, and there are more methods.
     // Either situation could be problematic, but in situation 2, it is often
     // acceptable to increase [expectedMethodCount] a little.
-<<<<<<< HEAD
-    int expectedMethodCount = 326;
-=======
     int expectedMethodCount = 336;
->>>>>>> 51802fca
     Expect.isTrue(
         generatedCode.length <= expectedMethodCount,
         'Too many compiled methods: '
