# Copyright (c) 2013, the Dart project authors.  Please see the AUTHORS file
# for details. All rights reserved. Use of this source code is governed by a
# BSD-style license that can be found in the LICENSE file.

[ $compiler == dart2dart ]
LibTest/async/Stream/Stream.periodic_A01_t01: Pass, Fail # Issue 12562.
LibTest/core/Symbol/Symbol_A01_t02: CompileTimeError # co19-roll r607: Please triage this failure

Language/12_Expressions/12_Instance_Creation/1_New_A04_t02: RuntimeError # co19-roll r607: Please triage this failure
Language/12_Expressions/17_Getter_Invocation_A07_t02: Pass, RuntimeError # co19-roll r607: Please triage this failure
LibTest/core/Invocation/memberName_A01_t01: Pass, RuntimeError # co18-roll r607: Please triage this failure
LibTest/core/Invocation/positionalArguments_A01_t01: RuntimeError # co19-roll r607: Please triage this failure
LibTest/core/RegExp/Pattern_semantics/splitQueryString_A02_t01: RuntimeError # co19-roll r607: Please triage this failure
LibTest/core/Symbol/Symbol_A01_t03: RuntimeError # co19-roll r607: Please triage this failure
LibTest/core/Symbol/Symbol_A01_t05: RuntimeError # co19-roll r607: Please triage this failure

Language/07_Classes/9_Superclasses/1_Inheritance_and_Overriding_A01_t03: Fail # TODO(dart2dart-team): Please triage this failure.

Language/03_Overview/2_Privacy_A01_t19: Fail # Calling unresolved class constructor.
Language/03_Overview/2_Privacy_A01_t20: Fail # Calling unresolved class constructor.
Language/07_Classes/6_Constructors_A03_t03: Fail # Calling unresolved class constructor.

Language/03_Overview/1_Scoping_A02_t05: Fail # Inherited from dart2js
Language/03_Overview/1_Scoping_A02_t06: Fail # inherited from dart2js
Language/05_Variables/1_Evaluation_of_Implicit_Variable_Getters_A01_t02: Fail # Inherited from VM (circular initialization?).
Language/05_Variables/1_Evaluation_of_Implicit_Variable_Getters_A01_t05: Fail # Inherited from dart2js
Language/06_Functions/4_External_Functions_A01_t01: Fail # inherited from VM
Language/07_Classes/3_Setters_A04_t01: Fail # inherited from VM
Language/07_Classes/3_Setters_A04_t02: Fail # inherited from VM
Language/07_Classes/3_Setters_A04_t03: Fail # inherited from VM
Language/07_Classes/3_Setters_A04_t04: Fail # inherited from VM
Language/07_Classes/3_Setters_A04_t05: Fail # inherited from VM
Language/07_Classes/3_Setters_A04_t06: Fail # inherited from VM
Language/07_Classes/3_Setters_A04_t07: Fail # inherited from VM
Language/07_Classes/6_Constructors/1_Generative_Constructors_A09_t01: Fail # http://dartbug.com/5519
Language/07_Classes/6_Constructors/3_Constant_Constructors_A05_t04: Fail # Issue 13652
Language/07_Classes/6_Constructors_A02_t01: Fail # http://dartbug.com/5519
Language/12_Expressions/01_Constants_A03_t01: Fail # Issue 13652
Language/13_Statements/09_Switch_A02_t04: Fail # co19 issue 605
Language/12_Expressions/00_Object_Identity/1_Object_Identity_A04_t02: Fail # co19 issue 606

LibTest/core/Match/operator_subscript_A01_t01: Fail # inherited from VM
LibTest/core/Match/operator_subscript_A01_t01: Fail, OK # co19 issue 294
LibTest/core/RegExp/Pattern_semantics/firstMatch_Atom_A02_t01: Fail # inherited from VM
LibTest/core/RegExp/Pattern_semantics/firstMatch_Atom_A02_t01: Fail, OK # co19 issue 294
LibTest/core/RegExp/Pattern_semantics/firstMatch_CharacterClassEscape_A03_t01: Fail # inherited from VM
LibTest/core/RegExp/Pattern_semantics/firstMatch_CharacterEscape_A06_t02: Fail
LibTest/core/RegExp/Pattern_semantics/firstMatch_DecimalEscape_A01_t02: Fail # inherited from VM
LibTest/core/RegExp/Pattern_semantics/firstMatch_NonEmptyClassRanges_A01_t01: Fail # inherited from VM
LibTest/core/RegExp/Pattern_semantics/firstMatch_NonEmptyClassRanges_A01_t05: Fail
LibTest/core/RegExp/Pattern_semantics/firstMatch_NonEmptyClassRanges_A01_t06: Fail
LibTest/core/RegExp/Pattern_semantics/firstMatch_Term_A03_t01: Fail # inherited from VM
LibTest/core/RegExp/Pattern_semantics/firstMatch_Term_A03_t01: Fail, OK # co19 issue 294
LibTest/core/RegExp/firstMatch_A01_t01: Fail, OK # co19 issue 294
LibTest/core/int/operator_left_shift_A01_t02: Fail, OK # co19 issue 129
LibTest/core/int/toRadixString_A01_t01: Fail # inherited from VM
LibTest/isolate/ReceivePort/receive_A01_t02: Fail, OK # co19 issue 276
LibTest/isolate/isolate_api/port_A01_t01: Skip # Times out.
LibTest/isolate/isolate_api/spawnUri_A01_t01: Fail, OK # Problems with the test: encoded file name
LibTest/isolate/isolate_api/spawnUri_A01_t02: Fail, OK # Problems with the test: encoded file name
LibTest/isolate/isolate_api/spawnUri_A01_t03: Fail, OK # Problems with the test: encoded file name
LibTest/isolate/isolate_api/spawnUri_A01_t04: Fail, OK # Problems with the test: encoded file name
LibTest/isolate/isolate_api/spawnUri_A01_t05: Fail, OK # Problems with the test: encoded file name
LibTest/isolate/IsolateSink/add_A01_t01: CompileTimeError # Issue 13683
LibTest/isolate/SendPort/send_A02_t01: CompileTimeError # Issue 13683
LibTest/math/exp_A01_t01: Fail # Issue co19 - 44
LibTest/math/sin_A01_t01: Fail # Inherited from VM.
LibTest/math/tan_A01_t01: Fail # Issue co19 - 44
LibTest/typed_data/Float32x4/clamp_A01_t01: RuntimeError # co19 Issue 600


[ $compiler == dart2dart && $system == windows ]
LibTest/core/double/operator_remainder_A01_t04: Fail # Result is NaN
LibTest/core/double/round_A01_t01: Fail # Result is NaN
LibTest/core/double/remainder_A01_t04: Fail # Result is NaN


[ $compiler == dart2dart && $system == macos ]
LibTest/math/acos_A01_t01: Fail, OK # co19 issue 44
LibTest/math/asin_A01_t01: Fail, OK # co19 issue 44
LibTest/math/atan_A01_t01: Fail, OK # co19 issue 44

[ $compiler == dart2dart ]
Language/03_Overview/2_Privacy_A01_t06: Fail # co19 issue 463

LibTest/core/double/ceil_A01_t03: Fail # truncate/ceil/floor/round returns ints, issue 389
LibTest/core/double/ceil_A01_t04: Fail # truncate/ceil/floor/round returns ints, issue 389
LibTest/core/double/floor_A01_t03: Fail # truncate/ceil/floor/round returns ints, issue 389
LibTest/core/double/floor_A01_t04: Fail # truncate/ceil/floor/round returns ints, issue 389
LibTest/core/double/round_A01_t02: Fail # truncate/ceil/floor/round returns ints, issue 389
LibTest/core/double/round_A01_t04: Fail # truncate/ceil/floor/round returns ints, issue 389

Language/14_Libraries_and_Scripts/1_Imports_A01_t17: Fail # co19 Issue 603
Language/14_Libraries_and_Scripts/1_Imports_A04_t01: Fail # co19 Issue 603

<<<<<<< HEAD
Language/14_Libraries_and_Scripts/2_Exports_A05_t01: Fail # co19 Issue 604

=======
>>>>>>> 33da06f0

# co19-roll r546 (11.08.2013) caused these failures
[ $compiler == dart2dart ]
Language/03_Overview/1_Scoping_A02_t28: Fail # co19-roll r559: Please triage this failure
Language/05_Variables/05_Variables_A05_t01: fail # co19-roll r546: Please triage this failure
Language/05_Variables/05_Variables_A05_t02: fail # co19-roll r546: Please triage this failure
Language/05_Variables/05_Variables_A06_t01: fail # co19-roll r546: Please triage this failure
Language/05_Variables/05_Variables_A06_t02: fail # co19-roll r546: Please triage this failure
Language/05_Variables/05_Variables_A06_t03: fail # co19-roll r546: Please triage this failure
Language/05_Variables/05_Variables_A06_t04: fail # co19-roll r546: Please triage this failure
Language/05_Variables/05_Variables_A06_t05: fail # co19-roll r546: Please triage this failure
Language/05_Variables/05_Variables_A06_t06: fail # co19-roll r546: Please triage this failure
Language/07_Classes/1_Instance_Methods/2_Operators_A09_t01: fail # co19-roll r587: Please triage this failure
Language/07_Classes/1_Instance_Methods_A01_t01: Fail # co19-roll r559: Please triage this failure
Language/07_Classes/1_Instance_Methods_A01_t02: Fail # co19-roll r559: Please triage this failure
Language/07_Classes/4_Abstract_Instance_Members_A03_t01: Fail # co19-roll r559: Please triage this failure
Language/07_Classes/4_Abstract_Instance_Members_A03_t02: Fail # co19-roll r559: Please triage this failure
Language/07_Classes/4_Abstract_Instance_Members_A03_t03: Fail # co19-roll r559: Please triage this failure
Language/07_Classes/4_Abstract_Instance_Members_A03_t04: Fail # co19-roll r559: Please triage this failure
Language/07_Classes/6_Constructors/2_Factories_A10_t01: crash # co19-roll r587: Please triage this failure
Language/07_Classes/6_Constructors/2_Factories_A10_t04: crash # co19-roll r587: Please triage this failure
Language/12_Expressions/01_Constants_A20_t02: fail # co19-roll r546: Please triage this failure
Language/12_Expressions/01_Constants_A20_t03: fail # co19-roll r546: Please triage this failure
Language/12_Expressions/05_Strings/1_String_Interpolation_A01_t09: fail # co19-roll r546: Please triage this failure
Language/12_Expressions/12_Instance_Creation/1_New_A02_t03: fail # co19-roll r546: Please triage this failure
Language/12_Expressions/12_Instance_Creation/1_New_A02_t05: fail # co19-roll r546: Please triage this failure
Language/12_Expressions/12_Instance_Creation/1_New_A02_t06: fail # co19-roll r546: Please triage this failure
Language/12_Expressions/12_Instance_Creation/1_New_A02_t07: fail # co19-roll r546: Please triage this failure
Language/12_Expressions/12_Instance_Creation/1_New_A03_t01: fail # co19-roll r546: Please triage this failure
Language/12_Expressions/12_Instance_Creation/1_New_A03_t02: fail # co19-roll r546: Please triage this failure
Language/12_Expressions/12_Instance_Creation/1_New_A04_t01: fail # co19-roll r546: Please triage this failure
Language/12_Expressions/12_Instance_Creation/1_New_A06_t04: fail # co19-roll r546: Please triage this failure
Language/12_Expressions/12_Instance_Creation/1_New_A06_t05: fail # co19-roll r546: Please triage this failure
Language/12_Expressions/12_Instance_Creation/1_New_A06_t06: fail # co19-roll r546: Please triage this failure
Language/12_Expressions/12_Instance_Creation/1_New_A06_t12: fail # co19-roll r546: Please triage this failure
Language/12_Expressions/12_Instance_Creation/1_New_A09_t09: fail # co19-roll r546: Please triage this failure
Language/12_Expressions/15_Method_Invocation/3_Static_Invocation_A04_t09: fail # co19-roll r546: Please triage this failure
Language/12_Expressions/22_Equality_A01_t01: fail # co19-roll r546: Please triage this failure
Language/12_Expressions/22_Equality_A01_t19: fail # co19-roll r546: Please triage this failure
Language/12_Expressions/22_Equality_A01_t20: fail # co19-roll r546: Please triage this failure
Language/12_Expressions/22_Equality_A05_t01: fail # co19-roll r546: Please triage this failure
Language/12_Expressions/27_Unary_Expressions_A01_t01: fail # co19-roll r546: Please triage this failure
Language/12_Expressions/30_Identifier_Reference_A02_t01: fail # co19-roll r546: Please triage this failure
Language/12_Expressions/30_Identifier_Reference_A08_t02: fail # co19-roll r546: Please triage this failure
Language/12_Expressions/32_Type_Test_A04_t02: fail # co19-roll r546: Please triage this failure
Language/12_Expressions/32_Type_Test_A04_t03: fail # co19-roll r546: Please triage this failure
Language/12_Expressions/32_Type_Test_A04_t04: fail # co19-roll r546: Please triage this failure
Language/12_Expressions/33_Type_Cast_A03_t02: fail # co19-roll r546: Please triage this failure
Language/12_Expressions/33_Type_Cast_A03_t03: fail # co19-roll r546: Please triage this failure
Language/13_Statements/02_Expression_Statements_A01_t08: fail # co19-roll r546: Please triage this failure
Language/13_Statements/06_For_A01_t11: fail # co19-roll r546: Please triage this failure
Language/13_Statements/09_Switch_A01_t02: fail # co19-roll r546: Please triage this failure
Language/13_Statements/09_Switch_A04_t01: fail # co19-roll r546: Please triage this failure
Language/13_Statements/11_Try_A07_t03: fail # co19-roll r546: Please triage this failure
Language/13_Statements/12_Labels_A01_t03: fail # co19-roll r546: Please triage this failure
Language/14_Libraries_and_Scripts/1_Imports_A02_t28: fail # co19-roll r546: Please triage this failure
Language/14_Libraries_and_Scripts/1_Imports_A02_t29: fail # co19-roll r546: Please triage this failure
Language/14_Libraries_and_Scripts/1_Imports_A03_t08: fail # co19-roll r546: Please triage this failure
Language/14_Libraries_and_Scripts/1_Imports_A03_t09: fail # co19-roll r546: Please triage this failure
Language/14_Libraries_and_Scripts/1_Imports_A03_t10: fail # co19-roll r546: Please triage this failure
Language/14_Libraries_and_Scripts/1_Imports_A03_t28: fail # co19-roll r546: Please triage this failure
Language/14_Libraries_and_Scripts/1_Imports_A03_t29: fail # co19-roll r546: Please triage this failure
Language/14_Libraries_and_Scripts/1_Imports_A03_t30: fail # co19-roll r546: Please triage this failure
Language/14_Libraries_and_Scripts/1_Imports_A03_t65: pass, fail, ok # co19 issue 560
Language/14_Libraries_and_Scripts/4_Scripts_A03_t01: fail # co19-roll r546: Please triage this failure
Language/14_Libraries_and_Scripts/4_Scripts_A03_t03: fail # co19-roll r546: Please triage this failure
Language/14_Libraries_and_Scripts/5_URIs_A01_t01: fail # co19-roll r546: Please triage this failure
Language/14_Libraries_and_Scripts/5_URIs_A01_t11: fail # co19-roll r546: Please triage this failure
Language/14_Libraries_and_Scripts/5_URIs_A01_t21: fail # co19-roll r546: Please triage this failure
Language/15_Types/4_Interface_Types_A11_t01: crash # co19-roll r546: Please triage this failure
Language/15_Types/4_Interface_Types_A11_t02: crash # co19-roll r546: Please triage this failure
Language/15_Types/5_Function_Types_A06_t01: fail # co19-roll r546: Please triage this failure
Language/16_Reference/1_Lexical_Rules/1_Reserved_Words_A40_t04: fail # co19-roll r546: Please triage this failure
Language/16_Reference/1_Lexical_Rules_A02_t06: fail # co19-roll r546: Please triage this failure
LibTest/async/Stream/Stream.periodic_A03_t01: fail, pass # co19-roll r546: Please triage this failure
LibTest/async/Timer/Timer.periodic_A02_t01: fail, pass # co19-roll r546: Please triage this failure
LibTest/core/DateTime/parse_A03_t01: fail # co19-roll r546: Please triage this failure
LibTest/isolate/isolate_api/spawnUri_A02_t02: fail # co19-roll r546: Please triage this failure
LibTest/isolate/isolate_api/spawnUri_A02_t03: fail # co19-roll r546: Please triage this failure
LibTest/isolate/IsolateSink/addError_A01_t01: fail # co19-roll r546: Please triage this failure
LibTest/isolate/IsolateSink/addError_A01_t02: fail # co19-roll r546: Please triage this failure
LibTest/isolate/IsolateStream/any_A02_t01: fail # co19-roll r546: Please triage this failure
LibTest/isolate/SendPort/send_A01_t01: fail # co19-roll r546: Please triage this failure
LibTest/isolate/SendPort/send_A02_t02: timeout # co19-roll r546: Please triage this failure
LibTest/isolate/SendPort/send_A02_t03: timeout # co19-roll r546: Please triage this failure

[ $compiler == dart2dart && $minified ]
Language/12_Expressions/14_Function_Invocation/4_Function_Expression_Invocation_A01_t02: fail # co19-roll r559: Please triage this failure
Language/12_Expressions/17_Getter_Invocation_A02_t01: fail # co19-roll r559: Please triage this failure
Language/12_Expressions/18_Assignment_A05_t02: fail # co19-roll r559: Please triage this failure
Language/12_Expressions/18_Assignment_A05_t04: fail # co19-roll r559: Please triage this failure
Language/13_Statements/11_Try_A06_t01: fail # co19-roll r546: Please triage this failure
LibTest/json/stringify_A02_t01: fail # co19-roll r587: Please triage this failure
LibTest/json/stringify_A03_t02: fail # co19-roll r587: Please triage this failure
LibTest/json/printOn_A02_t01: fail # co19-roll r587: Please triage this failure
LibTest/json/printOn_A03_t02: fail # co19-roll r587: Please triage this failure<|MERGE_RESOLUTION|>--- conflicted
+++ resolved
@@ -93,11 +93,6 @@
 Language/14_Libraries_and_Scripts/1_Imports_A01_t17: Fail # co19 Issue 603
 Language/14_Libraries_and_Scripts/1_Imports_A04_t01: Fail # co19 Issue 603
 
-<<<<<<< HEAD
-Language/14_Libraries_and_Scripts/2_Exports_A05_t01: Fail # co19 Issue 604
-
-=======
->>>>>>> 33da06f0
 
 # co19-roll r546 (11.08.2013) caused these failures
 [ $compiler == dart2dart ]
