# Copyright (c) 2012, the Dart project authors.  Please see the AUTHORS file
# for details. All rights reserved. Use of this source code is governed by a
# BSD-style license that can be found in the LICENSE file.

# This directory contains tests that are intended to show the
# current state of the language.

[ $compiler == none ]
built_in_identifier_prefix_test: Fail # Issue 6970
await_for_cancel_test: RuntimeError # Issue 21404
asyncstar_yield_test: Fail # Issue 21404
asyncstar_yieldstar_test: Fail # Issue 21404
asyncstar_concat_test: Fail # Issue 21404

# These bugs refer currently ongoing language discussions.
constructor_initializer_test/none: Fail # Issue 12633
constructor5_test: Fail # Issue 6422
constructor6_test: Fail # Issue 6422
closure_in_initializer_test: Fail # Issue 6422

# Regular bugs which should be fixed.
duplicate_export_negative_test: Fail # Issue 6134

[ $compiler == dart2dart ]

deferred_load_library_wrong_args_test/none: Fail # Issue 17523
deferred_load_inval_code_test: Fail # Issue 17523
deferred_not_loaded_check_test: Fail # Issue 17523
deferred_constraints_type_annotation_test/*: Fail, Pass # Issue 17523
deferred_constraints_constants_test/*: Fail, Pass # Issue 17523
deferred_shadow_load_library_test: Fail # Issue 17523
deferred_closurize_load_library_test: Fail  # Issue 17523
deferred_inlined_test: Fail  # Issue 17523
deferred_optimized_test: Fail  # Issue 17523
enum_mirror_test: Skip # Issue 11511.

override_inheritance_mixed_test/08: Fail # Issue 18124
override_inheritance_mixed_test/09: Fail # Issue 18124

[ $compiler == none || $compiler == dart2dart ]
# Non-contractive types are not supported in the vm.
cyclic_type_test/02: Fail, OK
cyclic_type_test/04: Fail, OK
cyclic_type2_test: Fail, OK
least_upper_bound_expansive_test/*: Fail, OK


async_await_syntax_test/a09a: CompileTimeError # Issue 21404
async_await_syntax_test/a10a: CompileTimeError # Issue 21404
async_await_syntax_test/b09a: CompileTimeError # Issue 21404
async_await_syntax_test/b10a: CompileTimeError # Issue 21404
async_await_syntax_test/c09a: CompileTimeError # Issue 21404
async_await_syntax_test/c10a: CompileTimeError # Issue 21404
async_await_syntax_test/d09a: CompileTimeError # Issue 21404
async_await_syntax_test/d10a: CompileTimeError # Issue 21404

[ $compiler == none || ($compiler == dart2dart && $builder_tag != new_backend) ]
async_throw_in_catch_test: Crash # Issue 22445, 22446
<<<<<<< HEAD
compile_time_constant_c_test/01: Fail # Issue 21000
=======
>>>>>>> 07f1d4da
asyncstar_throw_in_catch_test: CompileTimeError # Issue 21404
async_await_syntax_test/a03a: CompileTimeError # Issue 21404
async_await_syntax_test/a03b: CompileTimeError # Issue 21404
async_await_syntax_test/a11d: CompileTimeError # Issue 21404
async_await_syntax_test/b03a: CompileTimeError # Issue 21404
async_await_syntax_test/b11d: CompileTimeError # Issue 21404
async_await_syntax_test/c03a: CompileTimeError # Issue 21404
async_await_syntax_test/d03a: CompileTimeError # Issue 21404
sync_generator3_test/test2: Fail # Issue 22300

[ $compiler == none && ($runtime == drt || $runtime == dartium|| $runtime == ContentShellOnAndroid) ]
async_throw_in_catch_test: Timeout # Issue 22445, 22446
asyncstar_throw_in_catch_test: RuntimeError # Issue 21404
async_await_syntax_test/a03a: RuntimeError # Issue 21404
async_await_syntax_test/a03b: RuntimeError # Issue 21404
async_await_syntax_test/a09a: RuntimeError # Issue 21404
async_await_syntax_test/a10a: RuntimeError # Issue 21404
async_await_syntax_test/a11d: RuntimeError # Issue 21404
async_await_syntax_test/b03a: RuntimeError # Issue 21404
async_await_syntax_test/b09a: RuntimeError # Issue 21404
async_await_syntax_test/b10a: RuntimeError # Issue 21404
async_await_syntax_test/b11d: RuntimeError # Issue 21404
async_await_syntax_test/c03a: RuntimeError # Issue 21404
async_await_syntax_test/c09a: RuntimeError # Issue 21404
async_await_syntax_test/c10a: RuntimeError # Issue 21404
async_await_syntax_test/d03a: RuntimeError # Issue 21404
async_await_syntax_test/d09a: RuntimeError # Issue 21404
async_await_syntax_test/d10a: RuntimeError # Issue 21404


[ $compiler == none && $runtime == vm ]
class_keyword_test/02: MissingCompileTimeError # Issue 13627
unicode_bom_test: Fail # Issue 16067

[ $compiler == none && $checked ]
type_variable_bounds4_test/01: Fail # Issue 14006

[ $compiler == none ]
dynamic_prefix_core_test/01: RuntimeError # Issue 12478

[ $compiler == none && ($runtime == vm || $runtime == drt || $runtime == dartium|| $runtime == ContentShellOnAndroid) ]
dynamic_prefix_core_test/none: Fail # Issue 12478
export_ambiguous_main_negative_test: Fail # Issue 14763

[ $compiler == none && ($runtime == dartium || $runtime == ContentShellOnAndroid) && $unchecked ]
assertion_test: Fail # Issue 13719: Please triage this failure.
generic_test: Fail # Issue 13719: Please triage this failure.
list_literal4_test: Fail # Issue 13719: Please triage this failure.
map_literal4_test: Fail # Issue 13719: Please triage this failure.
named_parameters_type_test/01: Fail # Issue 13719: Please triage this failure.
named_parameters_type_test/02: Fail # Issue 13719: Please triage this failure.
named_parameters_type_test/03: Fail # Issue 13719: Please triage this failure.
positional_parameters_type_test/01: Fail # Issue 13719: Please triage this failure.
positional_parameters_type_test/02: Fail # Issue 13719: Please triage this failure.
type_checks_in_factory_method_test: Fail # Issue 13719: Please triage this failure.
vm/type_vm_test: Fail # Issue 13719: Please triage this failure.

[ $compiler == none && $runtime == dartium ]
first_class_types_literals_test: Pass, Fail # Issue 13719: Please triage this failure.

[ $compiler == none && ( $runtime == dartium || $runtime == drt || $runtime == ContentShellOnAndroid) ]
issue13474_test: Pass, Fail # Issue 14651.
typed_message_test: Crash, Fail # Issue 13921, 14400
vm/optimized_guarded_field_isolates_test: Fail # Issue 13921.
main_test/01: Fail # Issue 20028
main_test/02: Fail # Issue 20028
main_test/04: Fail # Issue 20028
main_test/05: Fail # Issue 20028
main_test/21: Fail # Issue 20028
main_test/42: Fail # Issue 20028
mirror_in_static_init_test: Fail # Issue 22071

[ $compiler == none && $runtime == drt ]
disassemble_test: Pass, Fail # Issue 18122

[ $compiler == none && $runtime == vm && $arch == mips && $checked ]
generic_instanceof3_test: Pass, Crash # Issue 17440.

[ $compiler == none && $runtime == vm && $arch == mips && $mode == debug ]
stack_overflow_test: Skip # Crashes. Issue 17440.
stack_overflow_stacktrace_test: Skip # Crashes. Issue 17440.
large_class_declaration_test: SkipSlow # Times out. Issue 20352

[ $compiler == none && ($runtime == dartium || $runtime == drt || $runtime == ContentShellOnAndroid) && $mode == debug ]
large_class_declaration_test: SkipSlow # Times out. Issue 20352

[ $compiler == none && $runtime == ContentShellOnAndroid ]
gc_test: SkipSlow # Times out flakily. Issue 20956

[ $compiler == none && $runtime == vm && ( $arch == simarm || $arch == arm || $arch == simarm64 || $arch == arm64 || $arch == simmips || $arch == mips) ]
vm/load_to_load_unaligned_forwarding_vm_test: Pass, Crash # Unaligned offset. Issue 22151
<|MERGE_RESOLUTION|>--- conflicted
+++ resolved
@@ -56,10 +56,6 @@
 
 [ $compiler == none || ($compiler == dart2dart && $builder_tag != new_backend) ]
 async_throw_in_catch_test: Crash # Issue 22445, 22446
-<<<<<<< HEAD
-compile_time_constant_c_test/01: Fail # Issue 21000
-=======
->>>>>>> 07f1d4da
 asyncstar_throw_in_catch_test: CompileTimeError # Issue 21404
 async_await_syntax_test/a03a: CompileTimeError # Issue 21404
 async_await_syntax_test/a03b: CompileTimeError # Issue 21404
