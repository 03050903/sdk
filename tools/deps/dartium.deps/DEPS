--- conflicted
+++ resolved
@@ -7,17 +7,7 @@
 vars = {
   # Start of Dartium vars
 
-<<<<<<< HEAD
-path = gclient_utils.FindGclientRoot(os.getcwd())
-execfile(os.path.join(path, 'src', 'dart', 'tools', 'deps', 'dartium.deps', 'DEPS.chromium')) # Include proper Chromium DEPS.
-
-# Now we need to override some settings and add some new ones.
-
-vars.update({
-  "dartium_chromium_commit": "5af15bd249a53909bfaa6dc0fc34bebddf3fc537",
-=======
   "dartium_chromium_commit": "695e5054130cb7622755ea4db50efe1821d31131",
->>>>>>> 4d2c5977
   "chromium_base_revision": "378081",
 
   # We use mirrors of all github repos to guarantee reproducibility and
@@ -76,8 +66,6 @@
   "zlib_rev": "@c3d0a6190f2f8c924a05ab6cc97b8f975bddd33f",
   "web_components_rev": "@6349e09f9118dce7ae1b309af5763745e25a9d61",
   "WebCore_rev": "@3c45690813c112373757bbef53de1602a62af609",
-<<<<<<< HEAD
-=======
   "co19_rev": "@dec2b67aaab3bb7339b9764049707e71e601da3d",
 
   # End of Dartium vars
@@ -265,7 +253,6 @@
     (Var("chromium_git")) + '/external/swarming.client.git@a72f46e42dba1335e8001499b4621acad2d26728',
   'src/v8':
     (Var("chromium_git")) + '/v8/v8.git@45a71919836046560ba8eb349eaf9172857ffe6f',
->>>>>>> 4d2c5977
 
   # Start of Dartium specific deps
 
@@ -370,76 +357,6 @@
   "src/dart/third_party/zlib":
       Var("chromium_git") + "/chromium/src/third_party/zlib.git" +
       Var("zlib_rev"),
-<<<<<<< HEAD
-})
-
-deps_os['win'].update({
-  "src/chrome/tools/test/reference_build/chrome_win": None
-})
-deps_os['mac'].update({
-  "src/chrome/tools/test/reference_build/chrome_mac": None
-})
-deps_os['unix'].update({
-  "src/chrome/tools/test/reference_build/chrome_linux": None
-})
-
-hooks[0:0] = [{
-    "pattern": "dart",
-    "action": ["python", "src/dart/tools/dartium/generate_dart_vm_version.py"],
-  }]
-
-hooks.append({
-  # Set the revision for a lazily downloaded reference build of chromium,
-  # with which to run perf tests.
-  'name': 'set_reference_build',
-  'pattern': '.',
-  'action': ['python',
-             'src/dart/tools/bots/set_reference_build_revision.py',
-             Var('chromium_base_revision')],
-})
-#hooks.append({
-  # Peg the blink version number in LASTCHANGE.blink to be the upstream
-  # webkit_revision number so that chrome remote devtools pulls assets from
-  # the right place.
-#  "name": "lastchange",
-#  "pattern": ".",
-#  "action": ["python", "-c",
-#      "f=open('src/build/util/LASTCHANGE.blink','w'); f.write('LASTCHANGE=" +
-#      Var('webkit_revision') + "\\n')" ],
-#})
-hooks.append({
-  "name": "checked_in_dart_sdks",
-  "pattern": ".",
-  "action": [
-    "download_from_google_storage",
-    "--no_auth",
-    "--no_resume",
-    "--bucket",
-    "dart-dependencies",
-    "--recursive",
-    "--auto_platform",
-    "--extract",
-    "--directory",
-    "src/dart/tools/sdks",
-  ],
-})
-hooks.append({
-  "name": "unittest",
-  # Unittest is an early version, 0.11.6, of the package "test"
-  # Do not use it in any new tests.
-  "pattern": ".",
-  "action": [
-    "download_from_google_storage",
-    "--no_auth",
-    "--no_resume",
-    "--bucket",
-    "dart-dependencies",
-    "--extract",
-    "-s",
-    "src/dart/third_party/pkg/unittest.tar.gz.sha1",
-  ],
-})
-=======
 
   # End of Dartium deps
 }
@@ -1032,5 +949,4 @@
   'win8'
 ]
 
-# END OF IMPORTED CHROMIUM DEPS
->>>>>>> 4d2c5977
+# END OF IMPORTED CHROMIUM DEPS