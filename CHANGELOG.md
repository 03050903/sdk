--- conflicted
+++ resolved
@@ -1,5 +1,3 @@
-<<<<<<< HEAD
-=======
 ## 1.19.0
 
 ### Tool Changes
@@ -56,7 +54,6 @@
 * Dart2js: Speeds up generated code on Firefox
 (https://codereview.chromium.org/2180533002)
 
->>>>>>> 59489091
 ## 1.18.0 - 2016-07-27
 
 ### Core library changes
