--- conflicted
+++ resolved
@@ -28,14 +28,10 @@
   * A bug has been fixed in which a lockfile was considered up-to-date when it
     actually wasn't.
 
-<<<<<<< HEAD
-## 1.16.0 - 2016-04-26
-=======
   * A bug has been fixed in which `pub get --offline` would crash when a
     prerelease version was selected.
 
-## 1.16.0
->>>>>>> fa1a40c4
+## 1.16.0 - 2016-04-26
 
 ### Core library changes
 
