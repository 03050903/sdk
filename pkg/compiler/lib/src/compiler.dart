// Copyright (c) 2012, the Dart project authors.  Please see the AUTHORS file
// for details. All rights reserved. Use of this source code is governed by a
// BSD-style license that can be found in the LICENSE file.

<<<<<<< HEAD
part of dart2js;

/**
 * If true, print a warning for each method that was resolved, but not
 * compiled.
 */
const bool REPORT_EXCESS_RESOLUTION = false;

/**
 * Contains backend-specific data that is used throughout the compilation of
 * one work item.
 */
class ItemCompilationContext {
}

abstract class WorkItem {
  final ItemCompilationContext compilationContext;
  /**
   * Documentation wanted -- johnniwinther
   *
   * Invariant: [element] must be a declaration element.
   */
  final AstElement element;

  WorkItem(this.element, this.compilationContext) {
    assert(invariant(element, element.isDeclaration));
  }

  WorldImpact run(Compiler compiler, Enqueuer world);
}

/// [WorkItem] used exclusively by the [ResolutionEnqueuer].
class ResolutionWorkItem extends WorkItem {
  bool _isAnalyzed = false;

  ResolutionWorkItem(AstElement element,
                     ItemCompilationContext compilationContext)
      : super(element, compilationContext);

  WorldImpact run(Compiler compiler, ResolutionEnqueuer world) {
    WorldImpact impact = compiler.analyze(this, world);
    _isAnalyzed = true;
    return impact;
  }

  bool get isAnalyzed => _isAnalyzed;
}

// TODO(johnniwinther): Split this class into interface and implementation.
// TODO(johnniwinther): Move this implementation to the JS backend.
class CodegenRegistry extends Registry {
  final Compiler compiler;
  final TreeElements treeElements;

  CodegenRegistry(this.compiler, this.treeElements);

  bool get isForResolution => false;

  Element get currentElement => treeElements.analyzedElement;

  // TODO(johnniwinther): Remove this getter when [Registry] creates a
  // dependency node.
  Setlet<Element> get otherDependencies => treeElements.otherDependencies;

  CodegenEnqueuer get world => compiler.enqueuer.codegen;
  js_backend.JavaScriptBackend get backend => compiler.backend;

  void registerDependency(Element element) {
    treeElements.registerDependency(element);
  }

  void registerInlining(Element inlinedElement, Element context) {
    if (compiler.dumpInfo) {
      compiler.dumpInfoTask.registerInlined(inlinedElement, context);
    }
  }

  void registerInstantiatedClass(ClassElement element) {
    world.registerInstantiatedType(element.rawType, this);
  }

  void registerInstantiatedType(InterfaceType type) {
    world.registerInstantiatedType(type, this);
  }

  void registerStaticUse(Element element) {
    world.registerStaticUse(element);
  }

  void registerDynamicInvocation(UniverseSelector selector) {
    world.registerDynamicInvocation(selector);
    compiler.dumpInfoTask.elementUsesSelector(currentElement, selector);
  }

  void registerDynamicSetter(UniverseSelector selector) {
    world.registerDynamicSetter(selector);
    compiler.dumpInfoTask.elementUsesSelector(currentElement, selector);
  }

  void registerDynamicGetter(UniverseSelector selector) {
    world.registerDynamicGetter(selector);
    compiler.dumpInfoTask.elementUsesSelector(currentElement, selector);
  }

  void registerGetterForSuperMethod(Element element) {
    world.registerGetterForSuperMethod(element);
  }

  void registerFieldGetter(Element element) {
    world.registerFieldGetter(element);
  }

  void registerFieldSetter(Element element) {
    world.registerFieldSetter(element);
  }

  void registerIsCheck(DartType type) {
    world.registerIsCheck(type);
    backend.registerIsCheckForCodegen(type, world, this);
  }

  void registerCompileTimeConstant(ConstantValue constant) {
    backend.registerCompileTimeConstant(constant, this);
    backend.constants.addCompileTimeConstantForEmission(constant);
  }

  void registerTypeVariableBoundsSubtypeCheck(DartType subtype,
                                              DartType supertype) {
    backend.registerTypeVariableBoundsSubtypeCheck(subtype, supertype);
  }

  void registerInstantiatedClosure(LocalFunctionElement element) {
    backend.registerInstantiatedClosure(element, this);
  }

  void registerGetOfStaticFunction(FunctionElement element) {
    world.registerGetOfStaticFunction(element);
  }

  void registerSelectorUse(Selector selector) {
    world.registerSelectorUse(new UniverseSelector(selector, null));
  }

  void registerConstSymbol(String name) {
    backend.registerConstSymbol(name, this);
  }

  void registerSpecializedGetInterceptor(Set<ClassElement> classes) {
    backend.registerSpecializedGetInterceptor(classes);
  }

  void registerUseInterceptor() {
    backend.registerUseInterceptor(world);
  }

  void registerTypeConstant(ClassElement element) {
    backend.customElementsAnalysis.registerTypeConstant(element, world);
  }

  void registerStaticInvocation(Element element) {
    world.registerStaticUse(element);
  }

  void registerSuperInvocation(Element element) {
    world.registerStaticUse(element);
  }

  void registerDirectInvocation(Element element) {
    world.registerStaticUse(element);
  }

  void registerInstantiation(InterfaceType type) {
    world.registerInstantiatedType(type, this);
  }

  void registerAsyncMarker(FunctionElement element) {
    backend.registerAsyncMarker(element, world, this);
  }

}

/// [WorkItem] used exclusively by the [CodegenEnqueuer].
class CodegenWorkItem extends WorkItem {
  CodegenRegistry registry;

  factory CodegenWorkItem(
      Compiler compiler,
      AstElement element,
      ItemCompilationContext compilationContext) {
    // If this assertion fails, the resolution callbacks of the backend may be
    // missing call of form registry.registerXXX. Alternatively, the code
    // generation could spuriously be adding dependencies on things we know we
    // don't need.
    assert(invariant(element,
        compiler.enqueuer.resolution.hasBeenResolved(element),
        message: "$element has not been resolved."));
    assert(invariant(element, element.resolvedAst.elements != null,
        message: 'Resolution tree is null for $element in codegen work item'));
    return new CodegenWorkItem.internal(element, compilationContext);
  }

  CodegenWorkItem.internal(
      AstElement element,
      ItemCompilationContext compilationContext)
      : super(element, compilationContext);

  TreeElements get resolutionTree => element.resolvedAst.elements;

  WorldImpact run(Compiler compiler, CodegenEnqueuer world) {
    if (world.isProcessed(element)) return const WorldImpact();

    registry = new CodegenRegistry(compiler, resolutionTree);
    return compiler.codegen(this, world);
  }
}

typedef void DeferredAction();

class DeferredTask {
  final Element element;
  final DeferredAction action;

  DeferredTask(this.element, this.action);
}

/// Interface for registration of element dependencies.
abstract class Registry {
  // TODO(johnniwinther): Remove this getter when [Registry] creates a
  // dependency node.
  Iterable<Element> get otherDependencies;

  void registerDependency(Element element);

  bool get isForResolution;

  void registerDynamicInvocation(UniverseSelector selector);

  void registerDynamicGetter(UniverseSelector selector);

  void registerDynamicSetter(UniverseSelector selector);

  void registerStaticInvocation(Element element);

  void registerInstantiation(InterfaceType type);

  void registerGetOfStaticFunction(FunctionElement element);
}

abstract class Backend {
  final Compiler compiler;

  Backend(this.compiler);

  /// Returns true if the backend supports reflection.
  bool get supportsReflection;

  /// The [ConstantSystem] used to interpret compile-time constants for this
  /// backend.
  ConstantSystem get constantSystem;

  /// The constant environment for the backend interpretation of compile-time
  /// constants.
  BackendConstantEnvironment get constants;

  /// The compiler task responsible for the compilation of constants for both
  /// the frontend and the backend.
  ConstantCompilerTask get constantCompilerTask;

  /// Backend callback methods for the resolution phase.
  ResolutionCallbacks get resolutionCallbacks;

  /// The strategy used for collecting and emitting source information.
  SourceInformationStrategy get sourceInformationStrategy {
    return const SourceInformationStrategy();
  }

  // TODO(johnniwinther): Move this to the JavaScriptBackend.
  String get patchVersion => null;

  /// Set of classes that need to be considered for reflection although not
  /// otherwise visible during resolution.
  Iterable<ClassElement> classesRequiredForReflection = const [];

  // Given a [FunctionElement], return a buffer with the code generated for it
  // or null if no code was generated.
  CodeBuffer codeOf(Element element) => null;

  void initializeHelperClasses() {}

  void enqueueHelpers(ResolutionEnqueuer world, Registry registry);
  WorldImpact codegen(CodegenWorkItem work);

  // The backend determines the native resolution enqueuer, with a no-op
  // default, so tools like dart2dart can ignore the native classes.
  native.NativeEnqueuer nativeResolutionEnqueuer(world) {
    return new native.NativeEnqueuer();
  }
  native.NativeEnqueuer nativeCodegenEnqueuer(world) {
    return new native.NativeEnqueuer();
  }

  /// Generates the output and returns the total size of the generated code.
  int assembleProgram();

  List<CompilerTask> get tasks;

  void onResolutionComplete() {}
  void onTypeInferenceComplete() {}

  ItemCompilationContext createItemCompilationContext() {
    return new ItemCompilationContext();
  }

  bool classNeedsRti(ClassElement cls);
  bool methodNeedsRti(FunctionElement function);

  /// Enable compilation of code with compile time errors. Returns `true` if
  /// supported by the backend.
  bool enableCodegenWithErrorsIfSupported(Spannable node);

  /// Enable deferred loading. Returns `true` if the backend supports deferred
  /// loading.
  bool enableDeferredLoadingIfSupported(Spannable node, Registry registry);

  /// Called during codegen when [constant] has been used.
  void registerCompileTimeConstant(ConstantValue constant, Registry registry) {}

  /// Called during resolution when a constant value for [metadata] on
  /// [annotatedElement] has been evaluated.
  void registerMetadataConstant(MetadataAnnotation metadata,
                                Element annotatedElement,
                                Registry registry) {}

  /// Called to notify to the backend that a class is being instantiated.
  // TODO(johnniwinther): Remove this. It's only called once for each [cls] and
  // only with [Compiler.globalDependencies] as [registry].
  void registerInstantiatedClass(ClassElement cls,
                                 Enqueuer enqueuer,
                                 Registry registry) {}

  /// Called to notify to the backend that an interface type has been
  /// instantiated.
  void registerInstantiatedType(InterfaceType type, Registry registry) {}

  /// Register an is check to the backend.
  void registerIsCheckForCodegen(DartType type,
                                 Enqueuer enqueuer,
                                 Registry registry) {}

  /// Register a runtime type variable bound tests between [typeArgument] and
  /// [bound].
  void registerTypeVariableBoundsSubtypeCheck(DartType typeArgument,
                                              DartType bound) {}

  /// Returns `true` if [element] represent the assert function.
  bool isAssertMethod(Element element) => false;

  /**
   * Call this to register that an instantiated generic class has a call
   * method.
   */
  void registerCallMethodWithFreeTypeVariables(
      Element callMethod,
      Enqueuer enqueuer,
      Registry registry) {}

  /**
   * Call this to register that a getter exists for a function on an
   * instantiated generic class.
   */
  void registerClosureWithFreeTypeVariables(
      Element closure,
      Enqueuer enqueuer,
      Registry registry) {}

  /// Call this to register that a member has been closurized.
  void registerBoundClosure(Enqueuer enqueuer) {}

  /// Call this to register that a static function has been closurized.
  void registerGetOfStaticFunction(Enqueuer enqueuer) {}

  /**
   * Call this to register that the [:runtimeType:] property has been accessed.
   */
  void registerRuntimeType(Enqueuer enqueuer, Registry registry) {}

  /// Call this to register a `noSuchMethod` implementation.
  void registerNoSuchMethod(FunctionElement noSuchMethodElement) {}

  /// Call this method to enable support for `noSuchMethod`.
  void enableNoSuchMethod(Enqueuer enqueuer) {}

  /// Returns whether or not `noSuchMethod` support has been enabled.
  bool get enabledNoSuchMethod => false;

  /// Call this method to enable support for isolates.
  void enableIsolateSupport(Enqueuer enqueuer) {}

  void registerRequiredType(DartType type, Element enclosingElement) {}
  void registerClassUsingVariableExpression(ClassElement cls) {}

  void registerConstSymbol(String name, Registry registry) {}
  void registerNewSymbol(Registry registry) {}

  bool isNullImplementation(ClassElement cls) {
    return cls == compiler.nullClass;
  }

  ClassElement get intImplementation => compiler.intClass;
  ClassElement get doubleImplementation => compiler.doubleClass;
  ClassElement get numImplementation => compiler.numClass;
  ClassElement get stringImplementation => compiler.stringClass;
  ClassElement get listImplementation => compiler.listClass;
  ClassElement get growableListImplementation => compiler.listClass;
  ClassElement get fixedListImplementation => compiler.listClass;
  ClassElement get constListImplementation => compiler.listClass;
  ClassElement get mapImplementation => compiler.mapClass;
  ClassElement get constMapImplementation => compiler.mapClass;
  ClassElement get functionImplementation => compiler.functionClass;
  ClassElement get typeImplementation => compiler.typeClass;
  ClassElement get boolImplementation => compiler.boolClass;
  ClassElement get nullImplementation => compiler.nullClass;
  ClassElement get uint32Implementation => compiler.intClass;
  ClassElement get uint31Implementation => compiler.intClass;
  ClassElement get positiveIntImplementation => compiler.intClass;

  ClassElement defaultSuperclass(ClassElement element) => compiler.objectClass;

  bool isInterceptorClass(ClassElement element) => false;

  /// Returns `true` if [element] is a foreign element, that is, that the
  /// backend has specialized handling for the element.
  bool isForeign(Element element) => false;

  /// Processes [element] for resolution and returns the [FunctionElement] that
  /// defines the implementation of [element].
  FunctionElement resolveExternalFunction(FunctionElement element) => element;

  /// Returns `true` if [library] is a backend specific library whose members
  /// have special treatment, such as being allowed to extends blacklisted
  /// classes or member being eagerly resolved.
  bool isBackendLibrary(LibraryElement library) {
    // TODO(johnniwinther): Remove this when patching is only done by the
    // JavaScript backend.
    Uri canonicalUri = library.canonicalUri;
    if (canonicalUri == js_backend.JavaScriptBackend.DART_JS_HELPER ||
        canonicalUri == js_backend.JavaScriptBackend.DART_INTERCEPTORS) {
      return true;
    }
    return false;
  }

  void registerStaticUse(Element element, Enqueuer enqueuer) {}

  /// This method is called immediately after the [LibraryElement] [library] has
  /// been created.
  void onLibraryCreated(LibraryElement library) {}

  /// This method is called immediately after the [library] and its parts have
  /// been scanned.
  Future onLibraryScanned(LibraryElement library, LibraryLoader loader) {
    if (library.canUseNative) {
      library.forEachLocalMember((Element element) {
        if (element.isClass) {
          checkNativeAnnotation(compiler, element);
        }
      });
    }
    return new Future.value();
  }

  /// This method is called when all new libraries loaded through
  /// [LibraryLoader.loadLibrary] has been loaded and their imports/exports
  /// have been computed.
  Future onLibrariesLoaded(LoadedLibraries loadedLibraries) {
    return new Future.value();
  }

  /// Called by [MirrorUsageAnalyzerTask] after it has merged all @MirrorsUsed
  /// annotations. The arguments corresponds to the unions of the corresponding
  /// fields of the annotations.
  void registerMirrorUsage(Set<String> symbols,
                           Set<Element> targets,
                           Set<Element> metaTargets) {}

  /// Returns true if this element needs reflection information at runtime.
  bool isAccessibleByReflection(Element element) => true;

  /// Returns true if this element is covered by a mirrorsUsed annotation.
  ///
  /// Note that it might still be ok to tree shake the element away if no
  /// reflection is used in the program (and thus [isTreeShakingDisabled] is
  /// still false). Therefore _do not_ use this predicate to decide inclusion
  /// in the tree, use [requiredByMirrorSystem] instead.
  bool referencedFromMirrorSystem(Element element, [recursive]) => false;

  /// Returns true if this element has to be enqueued due to
  /// mirror usage. Might be a subset of [referencedFromMirrorSystem] if
  /// normal tree shaking is still active ([isTreeShakingDisabled] is false).
  bool requiredByMirrorSystem(Element element) => false;

  /// Returns true if global optimizations such as type inferencing
  /// can apply to this element. One category of elements that do not
  /// apply is runtime helpers that the backend calls, but the
  /// optimizations don't see those calls.
  bool canBeUsedForGlobalOptimizations(Element element) => true;

  /// Called when [enqueuer]'s queue is empty, but before it is closed.
  /// This is used, for example, by the JS backend to enqueue additional
  /// elements needed for reflection. [recentClasses] is a collection of
  /// all classes seen for the first time by the [enqueuer] since the last call
  /// to [onQueueEmpty].
  ///
  /// A return value of [:true:] indicates that [recentClasses] has been
  /// processed and its elements do not need to be seen in the next round. When
  /// [:false:] is returned, [onQueueEmpty] will be called again once the
  /// resolution queue has drained and [recentClasses] will be a superset of the
  /// current value.
  ///
  /// There is no guarantee that a class is only present once in
  /// [recentClasses], but every class seen by the [enqueuer] will be present in
  /// [recentClasses] at least once.
  bool onQueueEmpty(Enqueuer enqueuer, Iterable<ClassElement> recentClasses) {
    return true;
  }

  /// Called after [element] has been resolved.
  // TODO(johnniwinther): Change [TreeElements] to [Registry] or a dependency
  // node. [elements] is currently unused by the implementation.
  void onElementResolved(Element element, TreeElements elements) {}

  // Does this element belong in the output
  bool shouldOutput(Element element) => true;

  FunctionElement helperForBadMain() => null;

  FunctionElement helperForMissingMain() => null;

  FunctionElement helperForMainArity() => null;

  void forgetElement(Element element) {}

  void registerMainHasArguments(Enqueuer enqueuer) {}

  void registerAsyncMarker(FunctionElement element,
                             Enqueuer enqueuer,
                             Registry registry) {}

  EnqueueTask makeEnqueuer() => new EnqueueTask(compiler);
}

/// Backend callbacks function specific to the resolution phase.
class ResolutionCallbacks {
  /// Register that [node] is a call to `assert`.
  void onAssert(Send node, Registry registry) {}

  /// Register that an 'await for' has been seen.
  void onAsyncForIn(AsyncForIn node, Registry registry) {}

  /// Called during resolution to notify to the backend that the
  /// program uses string interpolation.
  void onStringInterpolation(Registry registry) {}

  /// Called during resolution to notify to the backend that the
  /// program has a catch statement.
  void onCatchStatement(Registry registry) {}

  /// Called during resolution to notify to the backend that the
  /// program explicitly throws an exception.
  void onThrowExpression(Registry registry) {}

  /// Called during resolution to notify to the backend that the
  /// program has a global variable with a lazy initializer.
  void onLazyField(Registry registry) {}

  /// Called during resolution to notify to the backend that the
  /// program uses a type variable as an expression.
  void onTypeVariableExpression(Registry registry) {}

  /// Called during resolution to notify to the backend that the
  /// program uses a type literal.
  void onTypeLiteral(DartType type, Registry registry) {}

  /// Called during resolution to notify to the backend that the
  /// program has a catch statement with a stack trace.
  void onStackTraceInCatch(Registry registry) {}

  /// Register an is check to the backend.
  void onIsCheck(DartType type, Registry registry) {}

  /// Called during resolution to notify to the backend that the
  /// program has a for-in loop.
  void onSyncForIn(Registry registry) {}

  /// Register an as check to the backend.
  void onAsCheck(DartType type, Registry registry) {}

  /// Registers that a type variable bounds check might occur at runtime.
  void onTypeVariableBoundCheck(Registry registry) {}

  /// Register that the application may throw a [NoSuchMethodError].
  void onThrowNoSuchMethod(Registry registry) {}

  /// Register that the application may throw a [RuntimeError].
  void onThrowRuntimeError(Registry registry) {}

  /// Register that the application may throw an
  /// [AbstractClassInstantiationError].
  void onAbstractClassInstantiation(Registry registry) {}

  /// Register that the application may throw a [FallThroughError].
  void onFallThroughError(Registry registry) {}

  /// Register that a super call will end up calling
  /// [: super.noSuchMethod :].
  void onSuperNoSuchMethod(Registry registry) {}

  /// Register that the application creates a constant map.
  void onMapLiteral(Registry registry, DartType type, bool isConstant) {}

  /// Called when resolving the `Symbol` constructor.
  void onSymbolConstructor(Registry registry) {}
}

/**
 * Key class used in [TokenMap] in which the hash code for a token is based
 * on the [charOffset].
 */
class TokenKey {
  final Token token;
  TokenKey(this.token);
  int get hashCode => token.charOffset;
  operator==(other) => other is TokenKey && token == other.token;
}

/// Map of tokens and the first associated comment.
/*
 * This implementation was chosen among several candidates for its space/time
 * efficiency by empirical tests of running dartdoc on dartdoc itself. Time
 * measurements for the use of [Compiler.commentMap]:
 *
 * 1) Using [TokenKey] as key (this class): ~80 msec
 * 2) Using [TokenKey] as key + storing a separate map in each script: ~120 msec
 * 3) Using [Token] as key in a [Map]: ~38000 msec
 * 4) Storing comments is new field in [Token]: ~20 msec
 *    (Abandoned due to the increased memory usage)
 * 5) Storing comments in an [Expando]: ~14000 msec
 * 6) Storing token/comments pairs in a linked list: ~5400 msec
 */
class TokenMap {
  Map<TokenKey,Token> comments = new Map<TokenKey,Token>();

  Token operator[] (Token key) {
    if (key == null) return null;
    return comments[new TokenKey(key)];
  }

  void operator[]= (Token key, Token value) {
    if (key == null) return;
    comments[new TokenKey(key)] = value;
  }
}

abstract class Compiler implements DiagnosticListener {
  static final Uri DART_CORE = new Uri(scheme: 'dart', path: 'core');
  static final Uri DART_MIRRORS = new Uri(scheme: 'dart', path: 'mirrors');
  static final Uri DART_NATIVE_TYPED_DATA =
      new Uri(scheme: 'dart', path: '_native_typed_data');
  static final Uri DART_INTERNAL = new Uri(scheme: 'dart', path: '_internal');
  static final Uri DART_ASYNC = new Uri(scheme: 'dart', path: 'async');
=======
library dart2js.compiler_base;

import 'dart:async' show
    EventSink,
    Future;

import '../compiler_new.dart' as api;
import 'cache_strategy.dart' show
    CacheStrategy;
import 'closure.dart' as closureMapping show
    ClosureTask;
import 'common.dart';
import 'common/backend_api.dart' show
    Backend;
import 'common/codegen.dart' show
    CodegenImpact,
    CodegenWorkItem;
import 'common/names.dart' show
    Identifiers,
    Uris;
import 'common/registry.dart' show
    EagerRegistry,
    Registry;
import 'common/resolution.dart' show
    Parsing,
    Resolution,
    ResolutionWorkItem,
    ResolutionImpact;
import 'common/tasks.dart' show
    CompilerTask,
    GenericTask;
import 'common/work.dart' show
    WorkItem;
import 'compile_time_constants.dart';
import 'constants/values.dart';
import 'core_types.dart' show
    CoreClasses,
    CoreTypes;
import 'dart_backend/dart_backend.dart' as dart_backend;
import 'dart_types.dart' show
    DartType,
    DynamicType,
    InterfaceType,
    Types;
import 'deferred_load.dart' show DeferredLoadTask, OutputUnit;
import 'diagnostics/code_location.dart';
import 'diagnostics/diagnostic_listener.dart' show
    DiagnosticOptions;
import 'diagnostics/invariant.dart' show
    REPORT_EXCESS_RESOLUTION;
import 'diagnostics/messages.dart' show
    Message,
    MessageTemplate;
import 'dump_info.dart' show
    DumpInfoTask;
import 'elements/elements.dart';
import 'elements/modelx.dart' show
    ErroneousElementX,
    ClassElementX,
    CompilationUnitElementX,
    DeferredLoaderGetterElementX,
    MethodElementX,
    LibraryElementX,
    PrefixElementX;
import 'enqueue.dart' show
    CodegenEnqueuer,
    Enqueuer,
    EnqueueTask,
    ResolutionEnqueuer,
    QueueFilter;
import 'io/source_information.dart' show
    SourceInformation;
import 'js_backend/backend_helpers.dart' as js_backend show
    BackendHelpers;
import 'js_backend/js_backend.dart' as js_backend show
    JavaScriptBackend;
import 'library_loader.dart' show
    LibraryLoader,
    LibraryLoaderTask,
    LoadedLibraries;
import 'mirrors_used.dart' show
    MirrorUsageAnalyzerTask;
import 'common/names.dart' show
    Selectors;
import 'null_compiler_output.dart' show
    NullCompilerOutput,
    NullSink;
import 'parser/diet_parser_task.dart' show
    DietParserTask;
import 'parser/element_listener.dart' show
    ScannerOptions;
import 'parser/parser_task.dart' show
    ParserTask;
import 'patch_parser.dart' show
    PatchParserTask;
import 'resolution/registry.dart' show
    ResolutionRegistry;
import 'resolution/resolution.dart' show
    ResolverTask;
import 'resolution/tree_elements.dart' show
    TreeElementMapping;
import 'scanner/scanner_task.dart' show
    ScannerTask;
import 'serialization/task.dart' show
    SerializationTask;
import 'script.dart' show
    Script;
import 'ssa/ssa.dart' show
    HInstruction;
import 'tracer.dart' show
    Tracer;
import 'tokens/token.dart' show
    StringToken,
    Token,
    TokenPair;
import 'tokens/token_constants.dart' as Tokens show
    COMMENT_TOKEN,
    EOF_TOKEN;
import 'tokens/token_map.dart' show
    TokenMap;
import 'tree/tree.dart' show
    Node,
    TypeAnnotation;
import 'typechecker.dart' show
    TypeCheckerTask;
import 'types/types.dart' as ti;
import 'universe/call_structure.dart' show
    CallStructure;
import 'universe/selector.dart' show
    Selector;
import 'universe/universe.dart' show
    Universe;
import 'universe/use.dart' show
    StaticUse;
import 'universe/world_impact.dart' show
    WorldImpact;
import 'util/util.dart' show
    Link,
    Setlet;
import 'world.dart' show
    World;

abstract class Compiler {
>>>>>>> 71b3d5ab

  final Stopwatch totalCompileTime = new Stopwatch();
  int nextFreeClassId = 0;
  World world;
  Types types;
  _CompilerCoreTypes _coreTypes;
  _CompilerDiagnosticReporter _reporter;
  _CompilerResolution _resolution;
  _CompilerParsing _parsing;

  final CacheStrategy cacheStrategy;

  /**
   * Map from token to the first preceding comment token.
   */
  final TokenMap commentMap = new TokenMap();

  /**
   * Records global dependencies, that is, dependencies that don't
   * correspond to a particular element.
   *
   * We should get rid of this and ensure that all dependencies are
   * associated with a particular element.
   */
  GlobalDependencyRegistry globalDependencies;

  /**
   * Dependencies that are only included due to mirrors.
   *
   * We should get rid of this and ensure that all dependencies are
   * associated with a particular element.
   */
  // TODO(johnniwinther): This should not be a [ResolutionRegistry].
  final Registry mirrorDependencies =
      new ResolutionRegistry(null, new TreeElementMapping(null));

  final bool enableMinification;

  final bool useFrequencyNamer;

  /// When `true` emits URIs in the reflection metadata.
  final bool preserveUris;

  final bool enableTypeAssertions;
  final bool enableUserAssertions;
  final bool trustTypeAnnotations;
  final bool trustPrimitives;
  final bool disableTypeInferenceFlag;
  final Uri deferredMapUri;
  final bool dumpInfo;
  final bool useContentSecurityPolicy;
  final bool enableExperimentalMirrors;
  final bool enableAssertMessage;

  /**
   * The maximum size of a concrete type before it widens to dynamic during
   * concrete type inference.
   */
  final int maxConcreteTypeSize;
  final bool analyzeAllFlag;
  final bool analyzeOnly;

  /// If true, disable tree-shaking for the main script.
  final bool analyzeMain;

  /**
   * If true, skip analysis of method bodies and field initializers. Implies
   * [analyzeOnly].
   */
  final bool analyzeSignaturesOnly;
  final bool enableNativeLiveTypeAnalysis;

  /**
   * If true, stop compilation after type inference is complete. Used for
   * debugging and testing purposes only.
   */
  bool stopAfterTypeInference = false;

  /**
   * If [:true:], comment tokens are collected in [commentMap] during scanning.
   */
  final bool preserveComments;

  /// Use the new CPS based backend end.  This flag works for both the Dart and
  /// JavaScript backend.
  final bool useCpsIr;

  /**
   * Is the compiler in verbose mode.
   */
  final bool verbose;

  /**
   * URI of the main source map if the compiler is generating source
   * maps.
   */
  final Uri sourceMapUri;

  /**
   * URI of the main output if the compiler is generating source maps.
   */
  final Uri outputUri;

  /// If `true`, some values are cached for reuse in incremental compilation.
  /// Incremental compilation is basically calling [run] more than once.
  final bool hasIncrementalSupport;

  /// If `true` native extension syntax is supported by the frontend.
  final bool allowNativeExtensions;

  /// Output provider from user of Compiler API.
  api.CompilerOutput userOutputProvider;

  /// Generate output even when there are compile-time errors.
  final bool generateCodeWithCompileTimeErrors;

  /// The compiler is run from the build bot.
  final bool testMode;

  bool disableInlining = false;

  List<Uri> librariesToAnalyzeWhenRun;

  /// The set of platform libraries reported as unsupported.
  ///
  /// For instance when importing 'dart:io' without '--categories=Server'.
  Set<Uri> disallowedLibraryUris = new Setlet<Uri>();

  Tracer tracer;

  CompilerTask measuredTask;
  LibraryElement coreLibrary;
  LibraryElement asyncLibrary;

  LibraryElement mainApp;
  FunctionElement mainFunction;

  /// Initialized when dart:mirrors is loaded.
  LibraryElement mirrorsLibrary;

  /// Initialized when dart:typed_data is loaded.
  LibraryElement typedDataLibrary;

  DiagnosticReporter get reporter => _reporter;
  CoreClasses get coreClasses => _coreTypes;
  CoreTypes get coreTypes => _coreTypes;
  Resolution get resolution => _resolution;
  Parsing get parsing => _parsing;

  ClassElement typedDataClass;

  /// The constant for the [proxy] variable defined in dart:core.
  ConstantValue proxyConstant;

  // TODO(johnniwinther): Move this to the JavaScriptBackend.
  /// The class for patch annotation defined in dart:_js_helper.
  ClassElement patchAnnotationClass;

  // TODO(johnniwinther): Move this to the JavaScriptBackend.
  ClassElement nativeAnnotationClass;

  // Initialized after symbolClass has been resolved.
  FunctionElement symbolConstructor;

  // Initialized when dart:mirrors is loaded.
  ClassElement mirrorSystemClass;

  // Initialized when dart:mirrors is loaded.
  ClassElement mirrorsUsedClass;

  // Initialized after mirrorSystemClass has been resolved.
  FunctionElement mirrorSystemGetNameFunction;

  // Initialized when dart:_internal is loaded.
  ClassElement symbolImplementationClass;

  // Initialized when symbolImplementationClass has been resolved.
  FunctionElement symbolValidatedConstructor;

  // Initialized when mirrorsUsedClass has been resolved.
  FunctionElement mirrorsUsedConstructor;

  // Initialized when dart:mirrors is loaded.
  ClassElement deferredLibraryClass;

  /// Document class from dart:mirrors.
  ClassElement documentClass;
  Element identicalFunction;
  Element loadLibraryFunction;
  Element functionApplyMethod;

  /// The [int.fromEnvironment] constructor.
  ConstructorElement intEnvironment;

  /// The [bool.fromEnvironment] constructor.
  ConstructorElement boolEnvironment;

  /// The [String.fromEnvironment] constructor.
  ConstructorElement stringEnvironment;

  /// Tracks elements with compile-time errors.
  final Set<Element> elementsWithCompileTimeErrors = new Set<Element>();

  fromEnvironment(String name) => null;

  Element get currentElement => _reporter.currentElement;

  List<CompilerTask> tasks;
  ScannerTask scanner;
  DietParserTask dietParser;
  ParserTask parser;
  PatchParserTask patchParser;
  LibraryLoaderTask libraryLoader;
  SerializationTask serialization;
  ResolverTask resolver;
  closureMapping.ClosureTask closureToClassMapper;
  TypeCheckerTask checker;
  ti.TypesTask typesTask;
  Backend backend;

  GenericTask reuseLibraryTask;

  /// The constant environment for the frontend interpretation of compile-time
  /// constants.
  ConstantEnvironment constants;

  EnqueueTask enqueuer;
  DeferredLoadTask deferredLoadTask;
  MirrorUsageAnalyzerTask mirrorUsageAnalyzerTask;
  DumpInfoTask dumpInfoTask;
  String buildId;

  /// A customizable filter that is applied to enqueued work items.
  QueueFilter enqueuerFilter = new QueueFilter();

  final Selector symbolValidatedConstructorSelector = new Selector.call(
      const PublicName('validated'), CallStructure.ONE_ARG);

  static const String CREATE_INVOCATION_MIRROR =
      'createInvocationMirror';

  static const String UNDETERMINED_BUILD_ID =
      "build number could not be determined";

  bool enabledRuntimeType = false;
  bool enabledFunctionApply = false;
  bool enabledInvokeOn = false;
  bool hasIsolateSupport = false;

  bool get hasCrashed => _reporter.hasCrashed;

  Stopwatch progress;

  bool get shouldPrintProgress {
    return verbose && progress.elapsedMilliseconds > 500;
  }

  static const int PHASE_SCANNING = 0;
  static const int PHASE_RESOLVING = 1;
  static const int PHASE_DONE_RESOLVING = 2;
  static const int PHASE_COMPILING = 3;
  int phase;

  bool compilationFailedInternal = false;

  bool get compilationFailed => compilationFailedInternal;

  void set compilationFailed(bool value) {
    if (value) {
      elementsWithCompileTimeErrors.add(currentElement);
    }
    compilationFailedInternal = value;
  }

  /// Set by the backend if real reflection is detected in use of dart:mirrors.
  bool disableTypeInferenceForMirrors = false;

  Compiler({this.enableTypeAssertions: false,
            this.enableUserAssertions: false,
            this.trustTypeAnnotations: false,
            this.trustPrimitives: false,
            bool disableTypeInferenceFlag: false,
            this.maxConcreteTypeSize: 5,
            this.enableMinification: false,
            this.preserveUris: false,
            this.enableNativeLiveTypeAnalysis: false,
            bool emitJavaScript: true,
            bool dart2dartMultiFile: false,
            bool generateSourceMap: true,
            bool analyzeAllFlag: false,
            bool analyzeOnly: false,
            this.analyzeMain: false,
            bool analyzeSignaturesOnly: false,
            this.preserveComments: false,
            this.useCpsIr: false,
            this.useFrequencyNamer: false,
            this.verbose: false,
            this.sourceMapUri: null,
            this.outputUri: null,
            this.buildId: UNDETERMINED_BUILD_ID,
            this.deferredMapUri: null,
            this.dumpInfo: false,
<<<<<<< HEAD
            this.showPackageWarnings: false,
=======
>>>>>>> 71b3d5ab
            bool useStartupEmitter: false,
            this.useContentSecurityPolicy: false,
            bool hasIncrementalSupport: false,
            this.enableExperimentalMirrors: false,
            this.enableAssertMessage: false,
            this.allowNativeExtensions: false,
            this.generateCodeWithCompileTimeErrors: false,
            this.testMode: false,
            DiagnosticOptions diagnosticOptions,
            api.CompilerOutput outputProvider,
            List<String> strips: const [],
            Backend makeBackend(Compiler compiler)})
      : this.disableTypeInferenceFlag =
          disableTypeInferenceFlag || !emitJavaScript,
        this.analyzeOnly =
            analyzeOnly || analyzeSignaturesOnly || analyzeAllFlag,
        this.analyzeSignaturesOnly = analyzeSignaturesOnly,
        this.analyzeAllFlag = analyzeAllFlag,
        this.hasIncrementalSupport = hasIncrementalSupport,
        cacheStrategy = new CacheStrategy(hasIncrementalSupport),
        this.userOutputProvider = outputProvider == null
            ? const NullCompilerOutput() : outputProvider {
    if (hasIncrementalSupport) {
      // TODO(ahe): This is too much. Any method from platform and package
      // libraries can be inlined.
      disableInlining = true;
    }
    world = new World(this);
    // TODO(johnniwinther): Initialize core types in [initializeCoreClasses] and
    // make its field final.
    _reporter = new _CompilerDiagnosticReporter(this, diagnosticOptions);
    _parsing = new _CompilerParsing(this);
    _resolution = new _CompilerResolution(this);
    _coreTypes = new _CompilerCoreTypes(_resolution);
    types = new Types(_resolution);
    tracer = new Tracer(this, this.outputProvider);

    if (verbose) {
      progress = new Stopwatch()..start();
    }

    // TODO(johnniwinther): Separate the dependency tracking from the enqueuing
    // for global dependencies.
    globalDependencies = new GlobalDependencyRegistry(this);

    if (makeBackend != null) {
      backend = makeBackend(this);
    } else if (emitJavaScript) {
      js_backend.JavaScriptBackend jsBackend =
          new js_backend.JavaScriptBackend(
              this, generateSourceMap: generateSourceMap,
              useStartupEmitter: useStartupEmitter);
      backend = jsBackend;
    } else {
      backend = new dart_backend.DartBackend(this, strips,
                                             multiFile: dart2dartMultiFile);
      if (dumpInfo) {
        throw new ArgumentError('--dump-info is not supported for dart2dart.');
      }
    }

    tasks = [
      libraryLoader = new LibraryLoaderTask(this),
      serialization = new SerializationTask(this),
      scanner = new ScannerTask(this),
      dietParser = new DietParserTask(this),
      parser = new ParserTask(this),
      patchParser = new PatchParserTask(this),
      resolver = new ResolverTask(this, backend.constantCompilerTask),
      closureToClassMapper = new closureMapping.ClosureTask(this),
      checker = new TypeCheckerTask(this),
      typesTask = new ti.TypesTask(this),
      constants = backend.constantCompilerTask,
      deferredLoadTask = new DeferredLoadTask(this),
      mirrorUsageAnalyzerTask = new MirrorUsageAnalyzerTask(this),
      enqueuer = backend.makeEnqueuer(),
      dumpInfoTask = new DumpInfoTask(this),
      reuseLibraryTask = new GenericTask('Reuse library', this),
    ];

    tasks.addAll(backend.tasks);
  }

  Universe get resolverWorld => enqueuer.resolution.universe;
  Universe get codegenWorld => enqueuer.codegen.universe;

  bool get hasBuildId => buildId != UNDETERMINED_BUILD_ID;

  bool get analyzeAll => analyzeAllFlag || compileAll;

  bool get compileAll => false;

  bool get disableTypeInference {
    return disableTypeInferenceFlag || compilationFailed;
  }

  int getNextFreeClassId() => nextFreeClassId++;

  void unimplemented(Spannable spannable, String methodName) {
    reporter.internalError(spannable, "$methodName not implemented.");
  }

  // Compiles the dart script at [uri].
  //
  // The resulting future will complete with true if the compilation
  // succeded.
  Future<bool> run(Uri uri) {
    totalCompileTime.start();

    return new Future.sync(() => runInternal(uri))
        .catchError((error) => _reporter.onError(uri, error))
        .whenComplete(() {
      tracer.close();
      totalCompileTime.stop();
    }).then((_) {
      return !compilationFailed;
    });
  }

  /// This method is called immediately after the [LibraryElement] [library] has
  /// been created.
  ///
  /// Use this callback method to store references to specific libraries.
  /// Note that [library] has not been scanned yet, nor has its imports/exports
  /// been resolved.
  void onLibraryCreated(LibraryElement library) {
    Uri uri = library.canonicalUri;
    if (uri == Uris.dart_core) {
      coreLibrary = library;
    } else if (uri == Uris.dart__native_typed_data) {
      typedDataLibrary = library;
    } else if (uri == Uris.dart_mirrors) {
      mirrorsLibrary = library;
    }
    backend.onLibraryCreated(library);
  }

  /// This method is called immediately after the [library] and its parts have
  /// been scanned.
  ///
  /// Use this callback method to store references to specific member declared
  /// in certain libraries. Note that [library] has not been patched yet, nor
  /// has its imports/exports been resolved.
  ///
  /// Use [loader] to register the creation and scanning of a patch library
  /// for [library].
  Future onLibraryScanned(LibraryElement library, LibraryLoader loader) {
    Uri uri = library.canonicalUri;
    if (uri == Uris.dart_core) {
      initializeCoreClasses();
      identicalFunction = coreLibrary.find('identical');
    } else if (uri == Uris.dart__internal) {
      symbolImplementationClass = findRequiredElement(library, 'Symbol');
    } else if (uri == Uris.dart_mirrors) {
      mirrorSystemClass = findRequiredElement(library, 'MirrorSystem');
      mirrorsUsedClass = findRequiredElement(library, 'MirrorsUsed');
    } else if (uri == Uris.dart_async) {
      asyncLibrary = library;
      deferredLibraryClass = findRequiredElement(library, 'DeferredLibrary');
      _coreTypes.futureClass = findRequiredElement(library, 'Future');
      _coreTypes.streamClass = findRequiredElement(library, 'Stream');
    } else if (uri == Uris.dart__native_typed_data) {
      typedDataClass = findRequiredElement(library, 'NativeTypedData');
    } else if (uri == js_backend.BackendHelpers.DART_JS_HELPER) {
      patchAnnotationClass = findRequiredElement(library, '_Patch');
      nativeAnnotationClass = findRequiredElement(library, 'Native');
    }
    return backend.onLibraryScanned(library, loader);
  }

  /// Compute the set of distinct import chains to the library at [uri] within
  /// [loadedLibraries].
  ///
  /// The chains are strings of the form
  ///
  ///       <main-uri> => <intermediate-uri1> => <intermediate-uri2> => <uri>
  ///
  Set<String> computeImportChainsFor(LoadedLibraries loadedLibraries, Uri uri) {
    // TODO(johnniwinther): Move computation of dependencies to the library
    // loader.
    Uri rootUri = loadedLibraries.rootUri;
    Set<String> importChains = new Set<String>();
    // The maximum number of full imports chains to process.
    final int chainLimit = 10000;
    // The maximum number of imports chains to show.
    final int compactChainLimit = verbose ? 20 : 10;
    int chainCount = 0;
    loadedLibraries.forEachImportChain(uri,
        callback: (Link<Uri> importChainReversed) {
      Link<CodeLocation> compactImportChain = const Link<CodeLocation>();
      CodeLocation currentCodeLocation =
          new UriLocation(importChainReversed.head);
      compactImportChain = compactImportChain.prepend(currentCodeLocation);
      for (Link<Uri> link = importChainReversed.tail;
           !link.isEmpty;
           link = link.tail) {
        Uri uri = link.head;
        if (!currentCodeLocation.inSameLocation(uri)) {
          currentCodeLocation =
              verbose ? new UriLocation(uri) : new CodeLocation(uri);
          compactImportChain =
              compactImportChain.prepend(currentCodeLocation);
        }
      }
      String importChain =
          compactImportChain.map((CodeLocation codeLocation) {
            return codeLocation.relativize(rootUri);
          }).join(' => ');

      if (!importChains.contains(importChain)) {
        if (importChains.length > compactChainLimit) {
          importChains.add('...');
          return false;
        } else {
          importChains.add(importChain);
        }
      }

      chainCount++;
      if (chainCount > chainLimit) {
        // Assume there are more import chains.
        importChains.add('...');
        return false;
      }
      return true;
    });
    return importChains;
  }

  /// Register that [uri] was recognized but disallowed as a dependency.
  ///
  /// For instance import of 'dart:io' without '--categories=Server'.
  void registerDisallowedLibraryUse(Uri uri) {
    disallowedLibraryUris.add(uri);
  }

  /// This method is called when all new libraries loaded through
  /// [LibraryLoader.loadLibrary] has been loaded and their imports/exports
  /// have been computed.
  ///
  /// [loadedLibraries] contains the newly loaded libraries.
  ///
  /// The method returns a [Future] allowing for the loading of additional
  /// libraries.
  Future onLibrariesLoaded(LoadedLibraries loadedLibraries) {
    return new Future.sync(() {
      for (Uri uri in disallowedLibraryUris) {
        if (loadedLibraries.containsLibrary(uri)) {
          Set<String> importChains =
              computeImportChainsFor(loadedLibraries, uri);
          reporter.reportInfo(NO_LOCATION_SPANNABLE,
             MessageKind.DISALLOWED_LIBRARY_IMPORT,
              {'uri': uri,
               'importChain': importChains.join(
                   MessageTemplate.DISALLOWED_LIBRARY_IMPORT_PADDING)});
        }
      }

      if (!loadedLibraries.containsLibrary(Uris.dart_core)) {
        return null;
      }

      bool importsMirrorsLibrary =
          loadedLibraries.containsLibrary(Uris.dart_mirrors);
      if (importsMirrorsLibrary && !backend.supportsReflection) {
        Set<String> importChains =
            computeImportChainsFor(loadedLibraries, Uris.dart_mirrors);
        reporter.reportErrorMessage(
            NO_LOCATION_SPANNABLE,
            MessageKind.MIRRORS_LIBRARY_NOT_SUPPORT_BY_BACKEND,
            {'importChain': importChains.join(
                MessageTemplate.MIRRORS_NOT_SUPPORTED_BY_BACKEND_PADDING)});
      } else if (importsMirrorsLibrary && !enableExperimentalMirrors) {
        Set<String> importChains =
            computeImportChainsFor(loadedLibraries, Uris.dart_mirrors);
        reporter.reportWarningMessage(
            NO_LOCATION_SPANNABLE,
            MessageKind.IMPORT_EXPERIMENTAL_MIRRORS,
            {'importChain': importChains.join(
                 MessageTemplate.IMPORT_EXPERIMENTAL_MIRRORS_PADDING)});
      }

      coreClasses.functionClass.ensureResolved(resolution);
      functionApplyMethod =
          coreClasses.functionClass.lookupLocalMember('apply');

      if (preserveComments) {
        return libraryLoader.loadLibrary(Uris.dart_mirrors)
            .then((LibraryElement libraryElement) {
          documentClass = libraryElement.find('Comment');
        });
      }
    }).then((_) => backend.onLibrariesLoaded(loadedLibraries));
  }

  bool isProxyConstant(ConstantValue value) {
    FieldElement field = coreLibrary.find('proxy');
    if (field == null) return false;
    if (!resolution.hasBeenResolved(field)) return false;
    if (proxyConstant == null) {
      proxyConstant =
          constants.getConstantValue(
              resolver.constantCompiler.compileConstant(field));
    }
    return proxyConstant == value;
  }

  Element findRequiredElement(LibraryElement library, String name) {
    var element = library.find(name);
    if (element == null) {
      reporter.internalError(library,
          "The library '${library.canonicalUri}' does not contain required "
          "element: '$name'.");
    }
    return element;
  }

  // TODO(johnniwinther): Move this to [PatchParser] when it is moved to the
  // [JavaScriptBackend]. Currently needed for testing.
  String get patchVersion => backend.patchVersion;

  void onClassResolved(ClassElement cls) {
    if (mirrorSystemClass == cls) {
      mirrorSystemGetNameFunction = cls.lookupLocalMember('getName');
    } else if (coreClasses.symbolClass == cls) {
      symbolConstructor = cls.constructors.head;
    } else if (symbolImplementationClass == cls) {
      symbolValidatedConstructor = cls.lookupConstructor(
          symbolValidatedConstructorSelector.name);
    } else if (mirrorsUsedClass == cls) {
      mirrorsUsedConstructor = cls.constructors.head;
    } else if (coreClasses.intClass == cls) {
      intEnvironment = cls.lookupConstructor(Identifiers.fromEnvironment);
    } else if (coreClasses.stringClass == cls) {
      stringEnvironment = cls.lookupConstructor(Identifiers.fromEnvironment);
    } else if (coreClasses.boolClass == cls) {
      boolEnvironment = cls.lookupConstructor(Identifiers.fromEnvironment);
    }
  }

  void initializeCoreClasses() {
    final List missingCoreClasses = [];
    ClassElement lookupCoreClass(String name) {
      ClassElement result = coreLibrary.find(name);
      if (result == null) {
        missingCoreClasses.add(name);
      }
      return result;
    }
    _coreTypes.objectClass = lookupCoreClass('Object');
    _coreTypes.boolClass = lookupCoreClass('bool');
    _coreTypes.numClass = lookupCoreClass('num');
    _coreTypes.intClass = lookupCoreClass('int');
    _coreTypes.doubleClass = lookupCoreClass('double');
    _coreTypes.resourceClass = lookupCoreClass('Resource');
    _coreTypes.stringClass = lookupCoreClass('String');
    _coreTypes.functionClass = lookupCoreClass('Function');
    _coreTypes.listClass = lookupCoreClass('List');
    _coreTypes.typeClass = lookupCoreClass('Type');
    _coreTypes.mapClass = lookupCoreClass('Map');
    _coreTypes.nullClass = lookupCoreClass('Null');
    _coreTypes.stackTraceClass = lookupCoreClass('StackTrace');
    _coreTypes.iterableClass = lookupCoreClass('Iterable');
    _coreTypes.symbolClass = lookupCoreClass('Symbol');
    if (!missingCoreClasses.isEmpty) {
      reporter.internalError(
          coreLibrary,
          'dart:core library does not contain required classes: '
          '$missingCoreClasses');
    }
  }

  Element _unnamedListConstructor;
  Element get unnamedListConstructor {
    if (_unnamedListConstructor != null) return _unnamedListConstructor;
    return _unnamedListConstructor =
        coreClasses.listClass.lookupDefaultConstructor();
  }

  Element _filledListConstructor;
  Element get filledListConstructor {
    if (_filledListConstructor != null) return _filledListConstructor;
    return _filledListConstructor =
        coreClasses.listClass.lookupConstructor("filled");
  }

  /**
   * Get an [Uri] pointing to a patch for the dart: library with
   * the given path. Returns null if there is no patch.
   */
  Uri resolvePatchUri(String dartLibraryPath);

  Future runInternal(Uri uri) {
    // TODO(ahe): This prevents memory leaks when invoking the compiler
    // multiple times. Implement a better mechanism where we can store
    // such caches in the compiler and get access to them through a
    // suitably maintained static reference to the current compiler.
    StringToken.canonicalizedSubstrings.clear();
    Selector.canonicalizedValues.clear();

    // The selector objects held in static fields must remain canonical.
    for (Selector selector in Selectors.ALL) {
      Selector.canonicalizedValues
        .putIfAbsent(selector.hashCode, () => <Selector>[])
        .add(selector);
    }

    assert(uri != null || analyzeOnly || hasIncrementalSupport);
    return new Future.sync(() {
      if (librariesToAnalyzeWhenRun != null) {
        return Future.forEach(librariesToAnalyzeWhenRun, (libraryUri) {
          reporter.log('Analyzing $libraryUri ($buildId)');
          return libraryLoader.loadLibrary(libraryUri);
        });
      }
    }).then((_) {
      if (uri != null) {
        if (analyzeOnly) {
          reporter.log('Analyzing $uri ($buildId)');
        } else {
          reporter.log('Compiling $uri ($buildId)');
        }
        return libraryLoader.loadLibrary(uri).then((LibraryElement library) {
          mainApp = library;
        });
      }
    }).then((_) {
      compileLoadedLibraries();
    });
  }

  void computeMain() {
    if (mainApp == null) return;

    Element main = mainApp.findExported(Identifiers.main);
    ErroneousElement errorElement = null;
    if (main == null) {
      if (analyzeOnly) {
        if (!analyzeAll) {
          errorElement = new ErroneousElementX(
              MessageKind.CONSIDER_ANALYZE_ALL, {'main': Identifiers.main},
              Identifiers.main, mainApp);
        }
      } else {
        // Compilation requires a main method.
        errorElement = new ErroneousElementX(
            MessageKind.MISSING_MAIN, {'main': Identifiers.main},
            Identifiers.main, mainApp);
      }
      mainFunction = backend.helperForMissingMain();
    } else if (main.isError && main.isSynthesized) {
      if (main is ErroneousElement) {
        errorElement = main;
      } else {
        reporter.internalError(main, 'Problem with ${Identifiers.main}.');
      }
      mainFunction = backend.helperForBadMain();
    } else if (!main.isFunction) {
      errorElement = new ErroneousElementX(
          MessageKind.MAIN_NOT_A_FUNCTION, {'main': Identifiers.main},
          Identifiers.main, main);
      mainFunction = backend.helperForBadMain();
    } else {
      mainFunction = main;
      mainFunction.computeType(resolution);
      FunctionSignature parameters = mainFunction.functionSignature;
      if (parameters.requiredParameterCount > 2) {
        int index = 0;
        parameters.orderedForEachParameter((Element parameter) {
          if (index++ < 2) return;
          errorElement = new ErroneousElementX(
              MessageKind.MAIN_WITH_EXTRA_PARAMETER, {'main': Identifiers.main},
              Identifiers.main,
              parameter);
          mainFunction = backend.helperForMainArity();
          // Don't warn about main not being used:
          enqueuer.resolution.registerStaticUse(new StaticUse.foreignUse(main));
        });
      }
    }
    if (mainFunction == null) {
      if (errorElement == null && !analyzeOnly && !analyzeAll) {
        reporter.internalError(mainApp, "Problem with '${Identifiers.main}'.");
      } else {
        mainFunction = errorElement;
      }
    }
    if (errorElement != null &&
        errorElement.isSynthesized &&
        !mainApp.isSynthesized) {
      reporter.reportWarningMessage(
          errorElement, errorElement.messageKind,
          errorElement.messageArguments);
    }
  }

  /// Analyze all members of the library in [libraryUri].
  ///
  /// If [skipLibraryWithPartOfTag] is `true`, member analysis is skipped if the
  /// library has a `part of` tag, assuming it is a part and not a library.
  ///
  /// This operation assumes an unclosed resolution queue and is only supported
  /// when the '--analyze-main' option is used.
  Future<LibraryElement> analyzeUri(
      Uri libraryUri,
      {bool skipLibraryWithPartOfTag: true}) {
    assert(analyzeMain);
    reporter.log('Analyzing $libraryUri ($buildId)');
    return libraryLoader.loadLibrary(libraryUri).then((LibraryElement library) {
      var compilationUnit = library.compilationUnit;
      if (skipLibraryWithPartOfTag && compilationUnit.partTag != null) {
        return null;
      }
      fullyEnqueueLibrary(library, enqueuer.resolution);
      emptyQueue(enqueuer.resolution);
      enqueuer.resolution.logSummary(reporter.log);
      return library;
    });
  }

  /// Performs the compilation when all libraries have been loaded.
  void compileLoadedLibraries() {
    computeMain();

    mirrorUsageAnalyzerTask.analyzeUsage(mainApp);

    // In order to see if a library is deferred, we must compute the
    // compile-time constants that are metadata.  This means adding
    // something to the resolution queue.  So we cannot wait with
    // this until after the resolution queue is processed.
    deferredLoadTask.beforeResolution(this);

    phase = PHASE_RESOLVING;
    if (analyzeAll) {
      libraryLoader.libraries.forEach((LibraryElement library) {
      reporter.log('Enqueuing ${library.canonicalUri}');
        fullyEnqueueLibrary(library, enqueuer.resolution);
      });
    } else if (analyzeMain) {
      if (mainApp != null) {
        fullyEnqueueLibrary(mainApp, enqueuer.resolution);
      }
      if (librariesToAnalyzeWhenRun != null) {
        for (Uri libraryUri in librariesToAnalyzeWhenRun) {
          fullyEnqueueLibrary(libraryLoader.lookupLibrary(libraryUri),
              enqueuer.resolution);
        }
      }
    }
    // Elements required by enqueueHelpers are global dependencies
    // that are not pulled in by a particular element.
    backend.enqueueHelpers(enqueuer.resolution, globalDependencies);
    resolveLibraryMetadata();
    reporter.log('Resolving...');
    processQueue(enqueuer.resolution, mainFunction);
    enqueuer.resolution.logSummary(reporter.log);

    _reporter.reportSuppressedMessagesSummary();

    if (compilationFailed){
      if (!generateCodeWithCompileTimeErrors) return;
      if (!backend.enableCodegenWithErrorsIfSupported(NO_LOCATION_SPANNABLE)) {
        return;
      }
    }

    if (analyzeOnly) {
      if (!analyzeAll && !compilationFailed) {
        // No point in reporting unused code when [analyzeAll] is true: all
        // code is artificially used.
        // If compilation failed, it is possible that the error prevents the
        // compiler from analyzing all the code.
        // TODO(johnniwinther): Reenable this when the reporting is more
        // precise.
        //reportUnusedCode();
      }
      return;
    }
    assert(mainFunction != null);
    phase = PHASE_DONE_RESOLVING;

    world.populate();
    // Compute whole-program-knowledge that the backend needs. (This might
    // require the information computed in [world.populate].)
    backend.onResolutionComplete();

    deferredLoadTask.onResolutionComplete(mainFunction);

    reporter.log('Inferring types...');
    typesTask.onResolutionComplete(mainFunction);

    if (stopAfterTypeInference) return;

    backend.onTypeInferenceComplete();

    reporter.log('Compiling...');
    phase = PHASE_COMPILING;
    backend.onCodegenStart();
    // TODO(johnniwinther): Move these to [CodegenEnqueuer].
    if (hasIsolateSupport) {
      backend.enableIsolateSupport(enqueuer.codegen);
    }
    if (compileAll) {
      libraryLoader.libraries.forEach((LibraryElement library) {
        fullyEnqueueLibrary(library, enqueuer.codegen);
      });
    }
    processQueue(enqueuer.codegen, mainFunction);
    enqueuer.codegen.logSummary(reporter.log);

    int programSize = backend.assembleProgram();

    if (dumpInfo) {
      dumpInfoTask.reportSize(programSize);
      dumpInfoTask.dumpInfo();
    }

    checkQueues();
  }

  void fullyEnqueueLibrary(LibraryElement library, Enqueuer world) {
    void enqueueAll(Element element) {
      fullyEnqueueTopLevelElement(element, world);
    }
    library.implementation.forEachLocalMember(enqueueAll);
  }

  void fullyEnqueueTopLevelElement(Element element, Enqueuer world) {
    if (element.isClass) {
      ClassElement cls = element;
      cls.ensureResolved(resolution);
      cls.forEachLocalMember(enqueuer.resolution.addToWorkList);
      backend.registerInstantiatedType(
          cls.rawType, world, globalDependencies);
    } else {
      world.addToWorkList(element);
    }
  }

  // Resolves metadata on library elements.  This is necessary in order to
  // resolve metadata classes referenced only from metadata on library tags.
  // TODO(ahe): Figure out how to do this lazily.
  void resolveLibraryMetadata() {
    for (LibraryElement library in libraryLoader.libraries) {
      if (library.metadata != null) {
        for (MetadataAnnotation metadata in library.metadata) {
          metadata.ensureResolved(resolution);
        }
      }
    }
  }

  /**
   * Empty the [world] queue.
   */
  void emptyQueue(Enqueuer world) {
    world.forEach((WorkItem work) {
    reporter.withCurrentElement(work.element, () {
        world.applyImpact(work.element, work.run(this, world));
      });
    });
  }

  void processQueue(Enqueuer world, Element main) {
    world.nativeEnqueuer.processNativeClasses(libraryLoader.libraries);
    if (main != null && !main.isMalformed) {
      FunctionElement mainMethod = main;
      mainMethod.computeType(resolution);
      if (mainMethod.functionSignature.parameterCount != 0) {
        // The first argument could be a list of strings.
        backend.listImplementation.ensureResolved(resolution);
        backend.registerInstantiatedType(
            backend.listImplementation.rawType, world, globalDependencies);
        backend.stringImplementation.ensureResolved(resolution);
        backend.registerInstantiatedType(
            backend.stringImplementation.rawType, world, globalDependencies);

        backend.registerMainHasArguments(world);
      }
      world.addToWorkList(main);
    }
    if (verbose) {
      progress.reset();
    }
    emptyQueue(world);
    world.queueIsClosed = true;
    backend.onQueueClosed();
    assert(compilationFailed || world.checkNoEnqueuedInvokedInstanceMethods());
  }

  /**
   * Perform various checks of the queues. This includes checking that
   * the queues are empty (nothing was added after we stopped
   * processing the queues). Also compute the number of methods that
   * were resolved, but not compiled (aka excess resolution).
   */
  checkQueues() {
    for (Enqueuer world in [enqueuer.resolution, enqueuer.codegen]) {
      world.forEach((WorkItem work) {
        reporter.internalError(work.element, "Work list is not empty.");
      });
    }
    if (!REPORT_EXCESS_RESOLUTION) return;
    var resolved = new Set.from(enqueuer.resolution.processedElements);
    for (Element e in enqueuer.codegen.generatedCode.keys) {
      resolved.remove(e);
    }
    for (Element e in new Set.from(resolved)) {
      if (e.isClass ||
          e.isField ||
          e.isTypeVariable ||
          e.isTypedef ||
          identical(e.kind, ElementKind.ABSTRACT_FIELD)) {
        resolved.remove(e);
      }
      if (identical(e.kind, ElementKind.GENERATIVE_CONSTRUCTOR)) {
        resolved.remove(e);
      }
      if (backend.isBackendLibrary(e.library)) {
        resolved.remove(e);
      }
    }
    reporter.log('Excess resolution work: ${resolved.length}.');
    for (Element e in resolved) {
      reporter.reportWarningMessage(e,
          MessageKind.GENERIC,
          {'text': 'Warning: $e resolved but not compiled.'});
    }
  }

  WorldImpact analyzeElement(Element element) {
    assert(invariant(element,
           element.impliesType ||
           element.isField ||
           element.isFunction ||
           element.isConstructor ||
           element.isGetter ||
           element.isSetter,
           message: 'Unexpected element kind: ${element.kind}'));
    assert(invariant(element, element is AnalyzableElement,
        message: 'Element $element is not analyzable.'));
    assert(invariant(element, element.isDeclaration));
    return resolution.computeWorldImpact(element);
  }

  WorldImpact analyze(ResolutionWorkItem work,
                      ResolutionEnqueuer world) {
    assert(invariant(work.element, identical(world, enqueuer.resolution)));
    assert(invariant(work.element, !work.isAnalyzed,
        message: 'Element ${work.element} has already been analyzed'));
    if (shouldPrintProgress) {
      // TODO(ahe): Add structured diagnostics to the compiler API and
      // use it to separate this from the --verbose option.
      if (phase == PHASE_RESOLVING) {
        reporter.log(
            'Resolved ${enqueuer.resolution.processedElements.length} '
            'elements.');
        progress.reset();
      }
    }
    AstElement element = work.element;
    if (world.hasBeenProcessed(element)) {
      return const WorldImpact();
    }
    WorldImpact worldImpact = analyzeElement(element);
    backend.onElementResolved(element, element.resolvedAst.elements);
    world.registerProcessedElement(element);
    return worldImpact;
  }

  WorldImpact codegen(CodegenWorkItem work, CodegenEnqueuer world) {
    assert(invariant(work.element, identical(world, enqueuer.codegen)));
    if (shouldPrintProgress) {
      // TODO(ahe): Add structured diagnostics to the compiler API and
      // use it to separate this from the --verbose option.
      reporter.log(
          'Compiled ${enqueuer.codegen.generatedCode.length} methods.');
      progress.reset();
    }
    return backend.codegen(work);
  }

  void reportDiagnostic(DiagnosticMessage message,
                        List<DiagnosticMessage> infos,
                        api.Diagnostic kind);

  void reportCrashInUserCode(String message, exception, stackTrace) {
    _reporter.onCrashInUserCode(message, exception, stackTrace);
  }

  /**
   * Translates the [resolvedUri] into a readable URI.
   *
   * The [importingLibrary] holds the library importing [resolvedUri] or
   * [:null:] if [resolvedUri] is loaded as the main library. The
   * [importingLibrary] is used to grant access to internal libraries from
   * platform libraries and patch libraries.
   *
   * If the [resolvedUri] is not accessible from [importingLibrary], this method
   * is responsible for reporting errors.
   *
   * See [LibraryLoader] for terminology on URIs.
   */
  Uri translateResolvedUri(LibraryElement importingLibrary,
                           Uri resolvedUri, Spannable spannable) {
    unimplemented(importingLibrary, 'Compiler.translateResolvedUri');
    return null;
  }

  /**
   * Reads the script specified by the [readableUri].
   *
   * See [LibraryLoader] for terminology on URIs.
   */
  Future<Script> readScript(Spannable node, Uri readableUri) {
    unimplemented(node, 'Compiler.readScript');
    return null;
  }

  /// Compatible with [readScript] and used by [LibraryLoader] to create
  /// synthetic scripts to recover from read errors and bad URIs.
  Future<Script> synthesizeScript(Spannable node, Uri readableUri) {
    unimplemented(node, 'Compiler.synthesizeScript');
    return null;
  }

  Element lookupElementIn(ScopeContainerElement container, String name) {
    Element element = container.localLookup(name);
    if (element == null) {
      throw 'Could not find $name in $container';
    }
    return element;
  }

  bool get isMockCompilation => false;

  Token processAndStripComments(Token currentToken) {
    Token firstToken = currentToken;
    Token prevToken;
    while (currentToken.kind != Tokens.EOF_TOKEN) {
      if (identical(currentToken.kind, Tokens.COMMENT_TOKEN)) {
        Token firstCommentToken = currentToken;
        while (identical(currentToken.kind, Tokens.COMMENT_TOKEN)) {
          currentToken = currentToken.next;
        }
        commentMap[currentToken] = firstCommentToken;
        if (prevToken == null) {
          firstToken = currentToken;
        } else {
          prevToken.next = currentToken;
        }
      }
      prevToken = currentToken;
      currentToken = currentToken.next;
    }
    return firstToken;
  }

  void reportUnusedCode() {
    void checkLive(member) {
      if (member.isMalformed) return;
      if (member.isFunction) {
        if (!enqueuer.resolution.hasBeenProcessed(member)) {
          reporter.reportHintMessage(
              member, MessageKind.UNUSED_METHOD, {'name': member.name});
        }
      } else if (member.isClass) {
        if (!member.isResolved) {
          reporter.reportHintMessage(
              member, MessageKind.UNUSED_CLASS, {'name': member.name});
        } else {
          member.forEachLocalMember(checkLive);
        }
      } else if (member.isTypedef) {
        if (!member.isResolved) {
          reporter.reportHintMessage(
              member, MessageKind.UNUSED_TYPEDEF, {'name': member.name});
        }
      }
    }
    libraryLoader.libraries.forEach((LibraryElement library) {
      // TODO(ahe): Implement better heuristics to discover entry points of
      // packages and use that to discover unused implementation details in
      // packages.
      if (library.isPlatformLibrary || library.isPackageLibrary) return;
      library.compilationUnits.forEach((unit) {
        unit.forEachLocalMember(checkLive);
      });
    });
  }

  /// Helper for determining whether the current element is declared within
  /// 'user code'.
  ///
  /// See [inUserCode] for what defines 'user code'.
  bool currentlyInUserCode() {
    return inUserCode(currentElement);
  }

  /// Helper for determining whether [element] is declared within 'user code'.
  ///
  /// What constitutes 'user code' is defined by the URI(s) provided by the
  /// entry point(s) of compilation or analysis:
  ///
  /// If an entrypoint URI uses the 'package' scheme then every library from
  /// that same package is considered to be in user code. For instance, if
  /// an entry point URI is 'package:foo/bar.dart' then every library whose
  /// canonical URI starts with 'package:foo/' is in user code.
  ///
  /// If an entrypoint URI uses another scheme than 'package' then every library
  /// with that scheme is in user code. For instance, an entry point URI is
  /// 'file:///foo.dart' then every library whose canonical URI scheme is
  /// 'file' is in user code.
  ///
  /// If [assumeInUserCode] is `true`, [element] is assumed to be in user code
  /// if no entrypoints have been set.
  bool inUserCode(Element element, {bool assumeInUserCode: false}) {
    if (element == null) return false;
    Iterable<CodeLocation> userCodeLocations =
        computeUserCodeLocations(assumeInUserCode: assumeInUserCode);
    Uri libraryUri = element.library.canonicalUri;
    return userCodeLocations.any(
        (CodeLocation codeLocation) => codeLocation.inSameLocation(libraryUri));
  }

  Iterable<CodeLocation> computeUserCodeLocations(
      {bool assumeInUserCode: false}) {
    List<CodeLocation> userCodeLocations = <CodeLocation>[];
    if (mainApp != null) {
      userCodeLocations.add(new CodeLocation(mainApp.canonicalUri));
    }
    if (librariesToAnalyzeWhenRun != null) {
      userCodeLocations.addAll(librariesToAnalyzeWhenRun.map(
          (Uri uri) => new CodeLocation(uri)));
    }
    if (userCodeLocations.isEmpty && assumeInUserCode) {
      // Assume in user code since [mainApp] has not been set yet.
      userCodeLocations.add(const AnyLocation());
    }
    return userCodeLocations;
  }

  /// Return a canonical URI for the source of [element].
  ///
  /// For a package library with canonical URI 'package:foo/bar/baz.dart' the
  /// return URI is 'package:foo'. For non-package libraries the returned URI is
  /// the canonical URI of the library itself.
  Uri getCanonicalUri(Element element) {
    if (element == null) return null;
    Uri libraryUri = element.library.canonicalUri;
    if (libraryUri.scheme == 'package') {
      int slashPos = libraryUri.path.indexOf('/');
      if (slashPos != -1) {
        String packageName = libraryUri.path.substring(0, slashPos);
        return new Uri(scheme: 'package', path: packageName);
      }
    }
    return libraryUri;
  }

  void diagnoseCrashInUserCode(String message, exception, stackTrace) {
    // Overridden by Compiler in apiimpl.dart.
  }

  void forgetElement(Element element) {
    enqueuer.forgetElement(element);
    if (element is MemberElement) {
      for (Element closure in element.nestedClosures) {
        // TODO(ahe): It would be nice to reuse names of nested closures.
        closureToClassMapper.forgetElement(closure);
      }
    }
    backend.forgetElement(element);
  }

  bool elementHasCompileTimeError(Element element) {
    return elementsWithCompileTimeErrors.contains(element);
  }

  EventSink<String> outputProvider(String name, String extension) {
    if (compilationFailed) {
      if (!generateCodeWithCompileTimeErrors || testMode) {
        // Disable output in test mode: The build bot currently uses the time
        // stamp of the generated file to determine whether the output is
        // up-to-date.
        return new NullSink('$name.$extension');
      }
    }
    return userOutputProvider.createEventSink(name, extension);
  }
}

<<<<<<< HEAD
class CompilerTask {
  final Compiler compiler;
  final Stopwatch watch;

  CompilerTask(Compiler compiler)
      : this.compiler = compiler,
        watch = (compiler.verbose) ? new Stopwatch() : null;

  String get name => "Unknown task '${this.runtimeType}'";
  int get timing => (watch != null) ? watch.elapsedMilliseconds : 0;

  int get timingMicroseconds => (watch != null) ? watch.elapsedMicroseconds : 0;

  measure(action()) {
    // In verbose mode when watch != null.
    if (watch == null) return action();
    CompilerTask previous = compiler.measuredTask;
    if (identical(this, previous)) return action();
    compiler.measuredTask = this;
    if (previous != null) previous.watch.stop();
    watch.start();
    try {
      return action();
    } finally {
      watch.stop();
      if (previous != null) previous.watch.start();
      compiler.measuredTask = previous;
    }
  }

  measureElement(Element element, action()) {
    compiler.withCurrentElement(element, () => measure(action));
  }
}

class SourceSpan implements Spannable {
  final Uri uri;
  final int begin;
  final int end;

  const SourceSpan(this.uri, this.begin, this.end);

  static withCharacterOffsets(Token begin, Token end,
                     f(int beginOffset, int endOffset)) {
    final beginOffset = begin.charOffset;
    final endOffset = end.charOffset + end.charCount;

    // [begin] and [end] might be the same for the same empty token. This
    // happens for instance when scanning '$$'.
    assert(endOffset >= beginOffset);
    return f(beginOffset, endOffset);
  }

  int get hashCode {
    return 13 * uri.hashCode +
           17 * begin.hashCode +
           19 * end.hashCode;
  }

  bool operator ==(other) {
    if (identical(this, other)) return true;
    if (other is! SourceSpan) return false;
    return uri == other.uri &&
           begin == other.begin &&
           end == other.end;
  }

  String toString() => 'SourceSpan($uri, $begin, $end)';
}

/// Flag that can be used in assertions to assert that a code path is only
/// executed as part of development.
///
/// This flag is automatically set to true if helper methods like, [debugPrint],
/// [debugWrapPrint], [trace], and [reportHere] are called.
bool DEBUG_MODE = false;

/// Assert that [DEBUG_MODE] is `true` and provide [message] as part of the
/// error message.
assertDebugMode(String message) {
  assert(invariant(NO_LOCATION_SPANNABLE, DEBUG_MODE,
      message: 'Debug mode is not enabled: $message'));
}

/**
 * Throws a [SpannableAssertionFailure] if [condition] is
 * [:false:]. [condition] must be either a [:bool:] or a no-arg
 * function returning a [:bool:].
 *
 * Use this method to provide better information for assertion by calling
 * [invariant] as the argument to an [:assert:] statement:
 *
 *     assert(invariant(position, isValid));
 *
 * [spannable] must be non-null and will be used to provide positional
 * information in the generated error message.
 */
bool invariant(Spannable spannable, var condition, {var message: null}) {
  // TODO(johnniwinther): Use [spannable] and [message] to provide better
  // information on assertion errors.
  if (spannable == null) {
    throw new SpannableAssertionFailure(CURRENT_ELEMENT_SPANNABLE,
        "Spannable was null for invariant. Use CURRENT_ELEMENT_SPANNABLE.");
  }
  if (condition is Function){
    condition = condition();
  }
  if (!condition) {
    if (message is Function) {
      message = message();
    }
    throw new SpannableAssertionFailure(spannable, message);
  }
  return true;
}

/// Returns `true` when [s] is private if used as an identifier.
bool isPrivateName(String s) => !s.isEmpty && s.codeUnitAt(0) == $_;

/// Returns `true` when [s] is public if used as an identifier.
bool isPublicName(String s) => !isPrivateName(s);

=======
>>>>>>> 71b3d5ab
/// Information about suppressed warnings and hints for a given library.
class SuppressionInfo {
  int warnings = 0;
  int hints = 0;
}

class _CompilerCoreTypes implements CoreTypes, CoreClasses {
  final Resolution resolution;

  ClassElement objectClass;
  ClassElement boolClass;
  ClassElement numClass;
  ClassElement intClass;
  ClassElement doubleClass;
  ClassElement stringClass;
  ClassElement functionClass;
  ClassElement nullClass;
  ClassElement listClass;
  ClassElement typeClass;
  ClassElement mapClass;
  ClassElement symbolClass;
  ClassElement stackTraceClass;
  ClassElement futureClass;
  ClassElement iterableClass;
  ClassElement streamClass;
  ClassElement resourceClass;

  _CompilerCoreTypes(this.resolution);

  @override
  InterfaceType get objectType {
    objectClass.ensureResolved(resolution);
    return objectClass.rawType;
  }

  @override
  InterfaceType get boolType {
    boolClass.ensureResolved(resolution);
    return boolClass.rawType;
  }

  @override
  InterfaceType get doubleType {
    doubleClass.ensureResolved(resolution);
    return doubleClass.rawType;
  }

  @override
  InterfaceType get functionType {
    functionClass.ensureResolved(resolution);
    return functionClass.rawType;
  }

  @override
  InterfaceType get intType {
    intClass.ensureResolved(resolution);
    return intClass.rawType;
  }

  @override
  InterfaceType get resourceType {
    resourceClass.ensureResolved(resolution);
    return resourceClass.rawType;
  }

  @override
  InterfaceType listType([DartType elementType]) {
    listClass.ensureResolved(resolution);
    InterfaceType type = listClass.rawType;
    if (elementType == null) {
      return type;
    }
    return type.createInstantiation([elementType]);
  }

  @override
  InterfaceType mapType([DartType keyType,
                         DartType valueType]) {
    mapClass.ensureResolved(resolution);
    InterfaceType type = mapClass.rawType;
    if (keyType == null && valueType == null) {
      return type;
    } else if (keyType == null) {
      keyType = const DynamicType();
    } else if (valueType == null) {
      valueType = const DynamicType();
    }
    return type.createInstantiation([keyType, valueType]);
  }

  @override
  InterfaceType get nullType {
    nullClass.ensureResolved(resolution);
    return nullClass.rawType;
  }

  @override
  InterfaceType get numType {
    numClass.ensureResolved(resolution);
    return numClass.rawType;
  }

  @override
  InterfaceType get stringType {
    stringClass.ensureResolved(resolution);
    return stringClass.rawType;
  }

  @override
  InterfaceType get symbolType {
    symbolClass.ensureResolved(resolution);
    return symbolClass.rawType;
  }

  @override
  InterfaceType get typeType {
    typeClass.ensureResolved(resolution);
    return typeClass.rawType;
  }

  @override
  InterfaceType get stackTraceType {
    stackTraceClass.ensureResolved(resolution);
    return stackTraceClass.rawType;
  }

  @override
  InterfaceType iterableType([DartType elementType]) {
    iterableClass.ensureResolved(resolution);
    InterfaceType type = iterableClass.rawType;
    if (elementType == null) {
      return type;
    }
    return type.createInstantiation([elementType]);
  }

  @override
  InterfaceType futureType([DartType elementType]) {
    futureClass.ensureResolved(resolution);
    InterfaceType type = futureClass.rawType;
    if (elementType == null) {
      return type;
    }
    return type.createInstantiation([elementType]);
  }

  @override
  InterfaceType streamType([DartType elementType]) {
    streamClass.ensureResolved(resolution);
    InterfaceType type = streamClass.rawType;
    if (elementType == null) {
      return type;
    }
    return type.createInstantiation([elementType]);
  }
}

class _CompilerDiagnosticReporter extends DiagnosticReporter {
  final Compiler compiler;
  final DiagnosticOptions options;

  Element _currentElement;
  bool hasCrashed = false;

  /// `true` if the last diagnostic was filtered, in which case the
  /// accompanying info message should be filtered as well.
  bool lastDiagnosticWasFiltered = false;

  /// Map containing information about the warnings and hints that have been
  /// suppressed for each library.
  Map<Uri, SuppressionInfo> suppressedWarnings = <Uri, SuppressionInfo>{};

  _CompilerDiagnosticReporter(this.compiler, this.options);

  Element get currentElement => _currentElement;

  DiagnosticMessage createMessage(
      Spannable spannable,
      MessageKind messageKind,
      [Map arguments = const {}]) {
    SourceSpan span = spanFromSpannable(spannable);
    MessageTemplate template = MessageTemplate.TEMPLATES[messageKind];
    Message message = template.message(arguments, options.terseDiagnostics);
    return new DiagnosticMessage(span, spannable, message);
  }

  void reportError(
      DiagnosticMessage message,
      [List<DiagnosticMessage> infos = const <DiagnosticMessage>[]]) {
    reportDiagnosticInternal(message, infos, api.Diagnostic.ERROR);
  }

  void reportWarning(
      DiagnosticMessage message,
      [List<DiagnosticMessage> infos = const <DiagnosticMessage>[]]) {
    reportDiagnosticInternal(message, infos, api.Diagnostic.WARNING);
  }

  void reportHint(
      DiagnosticMessage message,
      [List<DiagnosticMessage> infos = const <DiagnosticMessage>[]]) {
    reportDiagnosticInternal(message, infos, api.Diagnostic.HINT);
  }

  @deprecated
  void reportInfo(Spannable node, MessageKind messageKind,
                  [Map arguments = const {}]) {
    reportDiagnosticInternal(
        createMessage(node, messageKind, arguments),
        const <DiagnosticMessage>[],
        api.Diagnostic.INFO);
  }

  void reportDiagnosticInternal(DiagnosticMessage message,
                                List<DiagnosticMessage> infos,
                                api.Diagnostic kind) {
    if (!options.showPackageWarnings &&
        message.spannable != NO_LOCATION_SPANNABLE) {
      switch (kind) {
      case api.Diagnostic.WARNING:
      case api.Diagnostic.HINT:
        Element element = elementFromSpannable(message.spannable);
        if (!compiler.inUserCode(element, assumeInUserCode: true)) {
          Uri uri = compiler.getCanonicalUri(element);
          SuppressionInfo info =
              suppressedWarnings.putIfAbsent(uri, () => new SuppressionInfo());
          if (kind == api.Diagnostic.WARNING) {
            info.warnings++;
          } else {
            info.hints++;
          }
          lastDiagnosticWasFiltered = true;
          return;
        }
        break;
      case api.Diagnostic.INFO:
        if (lastDiagnosticWasFiltered) {
          return;
        }
        break;
      }
    }
    lastDiagnosticWasFiltered = false;
    reportDiagnostic(message, infos, kind);
  }

  void reportDiagnostic(DiagnosticMessage message,
                        List<DiagnosticMessage> infos,
                        api.Diagnostic kind) {
    if (kind == api.Diagnostic.ERROR ||
        kind == api.Diagnostic.CRASH ||
        (options.fatalWarnings &&
         kind == api.Diagnostic.WARNING)) {
      compiler.compilationFailed = true;
    }
    compiler.reportDiagnostic(message, infos, kind);
  }

  /**
   * Perform an operation, [f], returning the return value from [f].  If an
   * error occurs then report it as having occurred during compilation of
   * [element].  Can be nested.
   */
  withCurrentElement(Element element, f()) {
    Element old = currentElement;
    _currentElement = element;
    try {
      return f();
    } on SpannableAssertionFailure catch (ex) {
      if (!hasCrashed) {
        reportAssertionFailure(ex);
        pleaseReportCrash();
      }
      hasCrashed = true;
      rethrow;
    } on StackOverflowError {
      // We cannot report anything useful in this case, because we
      // do not have enough stack space.
      rethrow;
    } catch (ex) {
      if (hasCrashed) rethrow;
      try {
        unhandledExceptionOnElement(element);
      } catch (doubleFault) {
        // Ignoring exceptions in exception handling.
      }
      rethrow;
    } finally {
      _currentElement = old;
    }
  }

  void reportAssertionFailure(SpannableAssertionFailure ex) {
    String message = (ex.message != null) ? tryToString(ex.message)
                                          : tryToString(ex);
    reportDiagnosticInternal(
        createMessage(ex.node, MessageKind.GENERIC, {'text': message}),
        const <DiagnosticMessage>[],
        api.Diagnostic.CRASH);
  }

  SourceSpan spanFromTokens(Token begin, Token end, [Uri uri]) {
    if (begin == null || end == null) {
      // TODO(ahe): We can almost always do better. Often it is only
      // end that is null. Otherwise, we probably know the current
      // URI.
      throw 'Cannot find tokens to produce error message.';
    }
    if (uri == null && currentElement != null) {
      uri = currentElement.compilationUnit.script.resourceUri;
    }
    return new SourceSpan.fromTokens(uri, begin, end);
  }

  SourceSpan spanFromNode(Node node) {
    return spanFromTokens(node.getBeginToken(), node.getEndToken());
  }

  SourceSpan spanFromElement(Element element) {
    if (element != null && element.sourcePosition != null) {
      return element.sourcePosition;
    }
    while (element != null && element.isSynthesized) {
      element = element.enclosingElement;
    }
    if (element != null &&
        element.sourcePosition == null &&
        !element.isLibrary &&
        !element.isCompilationUnit) {
      // Sometimes, the backend fakes up elements that have no
      // position. So we use the enclosing element instead. It is
      // not a good error location, but cancel really is "internal
      // error" or "not implemented yet", so the vicinity is good
      // enough for now.
      element = element.enclosingElement;
      // TODO(ahe): I plan to overhaul this infrastructure anyways.
    }
    if (element == null) {
      element = currentElement;
    }
    if (element == null) {
      return null;
    }

    if (element.sourcePosition != null) {
      return element.sourcePosition;
    }
    Token position = element.position;
    Uri uri = element.compilationUnit.script.resourceUri;
    return (position == null)
        ? new SourceSpan(uri, 0, 0)
        : spanFromTokens(position, position, uri);
  }

  SourceSpan spanFromHInstruction(HInstruction instruction) {
    Element element = _elementFromHInstruction(instruction);
    if (element == null) element = currentElement;
    SourceInformation position = instruction.sourceInformation;
    if (position == null) return spanFromElement(element);
    return position.sourceSpan;
  }

  SourceSpan spanFromSpannable(Spannable node) {
    // TODO(johnniwinther): Disallow `node == null` ?
    if (node == null) return null;
    if (node == CURRENT_ELEMENT_SPANNABLE) {
      node = currentElement;
    } else if (node == NO_LOCATION_SPANNABLE) {
      if (currentElement == null) return null;
      node = currentElement;
    }
    if (node is SourceSpan) {
      return node;
    } else if (node is Node) {
      return spanFromNode(node);
    } else if (node is TokenPair) {
      return spanFromTokens(node.begin, node.end);
    } else if (node is Token) {
      return spanFromTokens(node, node);
    } else if (node is HInstruction) {
      return spanFromHInstruction(node);
    } else if (node is Element) {
      return spanFromElement(node);
    } else if (node is MetadataAnnotation) {
      Uri uri = node.annotatedElement.compilationUnit.script.resourceUri;
      return spanFromTokens(node.beginToken, node.endToken, uri);
    } else if (node is Local) {
      Local local = node;
      return spanFromElement(local.executableContext);
    } else {
      throw 'No error location.';
    }
  }

  Element _elementFromHInstruction(HInstruction instruction) {
    return instruction.sourceElement is Element
        ? instruction.sourceElement : null;
  }

  internalError(Spannable node, reason) {
    String message = tryToString(reason);
    reportDiagnosticInternal(
        createMessage(node, MessageKind.GENERIC, {'text': message}),
        const <DiagnosticMessage>[],
        api.Diagnostic.CRASH);
    throw 'Internal Error: $message';
  }

  void unhandledExceptionOnElement(Element element) {
    if (hasCrashed) return;
    hasCrashed = true;
    reportDiagnostic(
        createMessage(element, MessageKind.COMPILER_CRASHED),
        const <DiagnosticMessage>[],
        api.Diagnostic.CRASH);
    pleaseReportCrash();
  }

  void pleaseReportCrash() {
    print(
        MessageTemplate.TEMPLATES[MessageKind.PLEASE_REPORT_THE_CRASH]
            .message({'buildId': compiler.buildId}));
  }

  /// Finds the approximate [Element] for [node]. [currentElement] is used as
  /// the default value.
  Element elementFromSpannable(Spannable node) {
    Element element;
    if (node is Element) {
      element = node;
    } else if (node is HInstruction) {
      element = _elementFromHInstruction(node);
    } else if (node is MetadataAnnotation) {
      element = node.annotatedElement;
    }
    return element != null ? element : currentElement;
  }

  void log(message) {
    Message msg = MessageTemplate.TEMPLATES[MessageKind.GENERIC]
        .message({'text': '$message'});
    reportDiagnostic(
        new DiagnosticMessage(null, null, msg),
        const <DiagnosticMessage>[],
        api.Diagnostic.VERBOSE_INFO);
  }

  String tryToString(object) {
    try {
      return object.toString();
    } catch (_) {
      return '<exception in toString()>';
    }
  }

  onError(Uri uri, error) {
    try {
      if (!hasCrashed) {
        hasCrashed = true;
        if (error is SpannableAssertionFailure) {
          reportAssertionFailure(error);
        } else {
          reportDiagnostic(
              createMessage(
                  new SourceSpan(uri, 0, 0),
                  MessageKind.COMPILER_CRASHED),
              const <DiagnosticMessage>[],
              api.Diagnostic.CRASH);
        }
        pleaseReportCrash();
      }
    } catch (doubleFault) {
      // Ignoring exceptions in exception handling.
    }
    throw error;
  }

  void onCrashInUserCode(String message, exception, stackTrace) {
    hasCrashed = true;
    print('$message: ${tryToString(exception)}');
    print(tryToString(stackTrace));
  }

  void reportSuppressedMessagesSummary() {
    if (!options.showPackageWarnings && !options.suppressWarnings) {
      suppressedWarnings.forEach((Uri uri, SuppressionInfo info) {
        MessageKind kind = MessageKind.HIDDEN_WARNINGS_HINTS;
        if (info.warnings == 0) {
          kind = MessageKind.HIDDEN_HINTS;
        } else if (info.hints == 0) {
          kind = MessageKind.HIDDEN_WARNINGS;
        }
        MessageTemplate template = MessageTemplate.TEMPLATES[kind];
        Message message = template.message(
            {'warnings': info.warnings,
             'hints': info.hints,
             'uri': uri},
             options.terseDiagnostics);
        reportDiagnostic(
            new DiagnosticMessage(null, null, message),
            const <DiagnosticMessage>[],
            api.Diagnostic.HINT);
      });
    }
  }
}

// TODO(johnniwinther): Move [ResolverTask] here.
class _CompilerResolution implements Resolution {
  final Compiler compiler;
  final Map<Element, WorldImpact> _worldImpactCache = <Element, WorldImpact>{};

  _CompilerResolution(this.compiler);

  @override
  DiagnosticReporter get reporter => compiler.reporter;

  @override
  Parsing get parsing => compiler.parsing;

  @override
  CoreTypes get coreTypes => compiler.coreTypes;

  @override
  void registerClass(ClassElement cls) {
    compiler.world.registerClass(cls);
  }

  @override
  void resolveClass(ClassElement cls) {
    compiler.resolver.resolveClass(cls);
  }

  @override
  void resolveTypedef(TypedefElement typdef) {
    compiler.resolver.resolve(typdef);
  }

  @override
  void resolveMetadataAnnotation(MetadataAnnotation metadataAnnotation) {
    compiler.resolver.resolveMetadataAnnotation(metadataAnnotation);
  }

  @override
  FunctionSignature resolveSignature(FunctionElement function) {
    return compiler.resolver.resolveSignature(function);
  }

  @override
  DartType resolveTypeAnnotation(Element element, TypeAnnotation node) {
    return compiler.resolver.resolveTypeAnnotation(element, node);
  }

  @override
  WorldImpact getWorldImpact(Element element) {
    WorldImpact worldImpact = _worldImpactCache[element];
    assert(invariant(element, worldImpact != null,
        message: "WorldImpact not computed for $element."));
    return worldImpact;
  }

  @override
  WorldImpact computeWorldImpact(Element element) {
    return _worldImpactCache.putIfAbsent(element, () {
      assert(compiler.parser != null);
      Node tree = compiler.parser.parse(element);
      assert(invariant(element, !element.isSynthesized || tree == null));
      ResolutionImpact resolutionImpact =
          compiler.resolver.resolve(element);
      if (tree != null && !compiler.analyzeSignaturesOnly) {
        // TODO(het): don't do this if suppressWarnings is on, currently we have
        // to do it because the typechecker also sets types
        // Only analyze nodes with a corresponding [TreeElements].
        compiler.checker.check(element);
      }
      WorldImpact worldImpact =
          compiler.backend.impactTransformer.transformResolutionImpact(
              resolutionImpact);
      return worldImpact;
    });
  }

  @override
  bool hasBeenResolved(Element element) {
    return _worldImpactCache.containsKey(element);
  }
}

// TODO(johnniwinther): Move [ParserTask], [PatchParserTask], [DietParserTask]
// and [ScannerTask] here.
class _CompilerParsing implements Parsing {
  final Compiler compiler;

  _CompilerParsing(this.compiler);

  @override
  DiagnosticReporter get reporter => compiler.reporter;

  @override
  measure(f()) => compiler.parser.measure(f);

  @override
  void parsePatchClass(ClassElement cls) {
    compiler.patchParser.measure(() {
      if (cls.isPatch) {
        compiler.patchParser.parsePatchClassNode(cls);
      }
    });
  }

  ScannerOptions getScannerOptionsFor(Element element) {
    return new ScannerOptions(
      canUseNative: compiler.backend.canLibraryUseNative(element.library));
  }
}

class GlobalDependencyRegistry extends EagerRegistry {
  final Compiler compiler;
  Setlet<Element> _otherDependencies;

  GlobalDependencyRegistry(this.compiler) : super('GlobalDependencies', null);

  // TODO(johnniwinther): Rename world/universe/enqueuer through out the
  // compiler.
  @override
  Enqueuer get world => compiler.enqueuer.codegen;

  void registerDependency(Element element) {
    if (element == null) return;
    if (_otherDependencies == null) {
      _otherDependencies = new Setlet<Element>();
    }
    _otherDependencies.add(element.implementation);
  }

  Iterable<Element> get otherDependencies {
    return _otherDependencies != null ? _otherDependencies : const <Element>[];
  }
}<|MERGE_RESOLUTION|>--- conflicted
+++ resolved
@@ -2,678 +2,6 @@
 // for details. All rights reserved. Use of this source code is governed by a
 // BSD-style license that can be found in the LICENSE file.
 
-<<<<<<< HEAD
-part of dart2js;
-
-/**
- * If true, print a warning for each method that was resolved, but not
- * compiled.
- */
-const bool REPORT_EXCESS_RESOLUTION = false;
-
-/**
- * Contains backend-specific data that is used throughout the compilation of
- * one work item.
- */
-class ItemCompilationContext {
-}
-
-abstract class WorkItem {
-  final ItemCompilationContext compilationContext;
-  /**
-   * Documentation wanted -- johnniwinther
-   *
-   * Invariant: [element] must be a declaration element.
-   */
-  final AstElement element;
-
-  WorkItem(this.element, this.compilationContext) {
-    assert(invariant(element, element.isDeclaration));
-  }
-
-  WorldImpact run(Compiler compiler, Enqueuer world);
-}
-
-/// [WorkItem] used exclusively by the [ResolutionEnqueuer].
-class ResolutionWorkItem extends WorkItem {
-  bool _isAnalyzed = false;
-
-  ResolutionWorkItem(AstElement element,
-                     ItemCompilationContext compilationContext)
-      : super(element, compilationContext);
-
-  WorldImpact run(Compiler compiler, ResolutionEnqueuer world) {
-    WorldImpact impact = compiler.analyze(this, world);
-    _isAnalyzed = true;
-    return impact;
-  }
-
-  bool get isAnalyzed => _isAnalyzed;
-}
-
-// TODO(johnniwinther): Split this class into interface and implementation.
-// TODO(johnniwinther): Move this implementation to the JS backend.
-class CodegenRegistry extends Registry {
-  final Compiler compiler;
-  final TreeElements treeElements;
-
-  CodegenRegistry(this.compiler, this.treeElements);
-
-  bool get isForResolution => false;
-
-  Element get currentElement => treeElements.analyzedElement;
-
-  // TODO(johnniwinther): Remove this getter when [Registry] creates a
-  // dependency node.
-  Setlet<Element> get otherDependencies => treeElements.otherDependencies;
-
-  CodegenEnqueuer get world => compiler.enqueuer.codegen;
-  js_backend.JavaScriptBackend get backend => compiler.backend;
-
-  void registerDependency(Element element) {
-    treeElements.registerDependency(element);
-  }
-
-  void registerInlining(Element inlinedElement, Element context) {
-    if (compiler.dumpInfo) {
-      compiler.dumpInfoTask.registerInlined(inlinedElement, context);
-    }
-  }
-
-  void registerInstantiatedClass(ClassElement element) {
-    world.registerInstantiatedType(element.rawType, this);
-  }
-
-  void registerInstantiatedType(InterfaceType type) {
-    world.registerInstantiatedType(type, this);
-  }
-
-  void registerStaticUse(Element element) {
-    world.registerStaticUse(element);
-  }
-
-  void registerDynamicInvocation(UniverseSelector selector) {
-    world.registerDynamicInvocation(selector);
-    compiler.dumpInfoTask.elementUsesSelector(currentElement, selector);
-  }
-
-  void registerDynamicSetter(UniverseSelector selector) {
-    world.registerDynamicSetter(selector);
-    compiler.dumpInfoTask.elementUsesSelector(currentElement, selector);
-  }
-
-  void registerDynamicGetter(UniverseSelector selector) {
-    world.registerDynamicGetter(selector);
-    compiler.dumpInfoTask.elementUsesSelector(currentElement, selector);
-  }
-
-  void registerGetterForSuperMethod(Element element) {
-    world.registerGetterForSuperMethod(element);
-  }
-
-  void registerFieldGetter(Element element) {
-    world.registerFieldGetter(element);
-  }
-
-  void registerFieldSetter(Element element) {
-    world.registerFieldSetter(element);
-  }
-
-  void registerIsCheck(DartType type) {
-    world.registerIsCheck(type);
-    backend.registerIsCheckForCodegen(type, world, this);
-  }
-
-  void registerCompileTimeConstant(ConstantValue constant) {
-    backend.registerCompileTimeConstant(constant, this);
-    backend.constants.addCompileTimeConstantForEmission(constant);
-  }
-
-  void registerTypeVariableBoundsSubtypeCheck(DartType subtype,
-                                              DartType supertype) {
-    backend.registerTypeVariableBoundsSubtypeCheck(subtype, supertype);
-  }
-
-  void registerInstantiatedClosure(LocalFunctionElement element) {
-    backend.registerInstantiatedClosure(element, this);
-  }
-
-  void registerGetOfStaticFunction(FunctionElement element) {
-    world.registerGetOfStaticFunction(element);
-  }
-
-  void registerSelectorUse(Selector selector) {
-    world.registerSelectorUse(new UniverseSelector(selector, null));
-  }
-
-  void registerConstSymbol(String name) {
-    backend.registerConstSymbol(name, this);
-  }
-
-  void registerSpecializedGetInterceptor(Set<ClassElement> classes) {
-    backend.registerSpecializedGetInterceptor(classes);
-  }
-
-  void registerUseInterceptor() {
-    backend.registerUseInterceptor(world);
-  }
-
-  void registerTypeConstant(ClassElement element) {
-    backend.customElementsAnalysis.registerTypeConstant(element, world);
-  }
-
-  void registerStaticInvocation(Element element) {
-    world.registerStaticUse(element);
-  }
-
-  void registerSuperInvocation(Element element) {
-    world.registerStaticUse(element);
-  }
-
-  void registerDirectInvocation(Element element) {
-    world.registerStaticUse(element);
-  }
-
-  void registerInstantiation(InterfaceType type) {
-    world.registerInstantiatedType(type, this);
-  }
-
-  void registerAsyncMarker(FunctionElement element) {
-    backend.registerAsyncMarker(element, world, this);
-  }
-
-}
-
-/// [WorkItem] used exclusively by the [CodegenEnqueuer].
-class CodegenWorkItem extends WorkItem {
-  CodegenRegistry registry;
-
-  factory CodegenWorkItem(
-      Compiler compiler,
-      AstElement element,
-      ItemCompilationContext compilationContext) {
-    // If this assertion fails, the resolution callbacks of the backend may be
-    // missing call of form registry.registerXXX. Alternatively, the code
-    // generation could spuriously be adding dependencies on things we know we
-    // don't need.
-    assert(invariant(element,
-        compiler.enqueuer.resolution.hasBeenResolved(element),
-        message: "$element has not been resolved."));
-    assert(invariant(element, element.resolvedAst.elements != null,
-        message: 'Resolution tree is null for $element in codegen work item'));
-    return new CodegenWorkItem.internal(element, compilationContext);
-  }
-
-  CodegenWorkItem.internal(
-      AstElement element,
-      ItemCompilationContext compilationContext)
-      : super(element, compilationContext);
-
-  TreeElements get resolutionTree => element.resolvedAst.elements;
-
-  WorldImpact run(Compiler compiler, CodegenEnqueuer world) {
-    if (world.isProcessed(element)) return const WorldImpact();
-
-    registry = new CodegenRegistry(compiler, resolutionTree);
-    return compiler.codegen(this, world);
-  }
-}
-
-typedef void DeferredAction();
-
-class DeferredTask {
-  final Element element;
-  final DeferredAction action;
-
-  DeferredTask(this.element, this.action);
-}
-
-/// Interface for registration of element dependencies.
-abstract class Registry {
-  // TODO(johnniwinther): Remove this getter when [Registry] creates a
-  // dependency node.
-  Iterable<Element> get otherDependencies;
-
-  void registerDependency(Element element);
-
-  bool get isForResolution;
-
-  void registerDynamicInvocation(UniverseSelector selector);
-
-  void registerDynamicGetter(UniverseSelector selector);
-
-  void registerDynamicSetter(UniverseSelector selector);
-
-  void registerStaticInvocation(Element element);
-
-  void registerInstantiation(InterfaceType type);
-
-  void registerGetOfStaticFunction(FunctionElement element);
-}
-
-abstract class Backend {
-  final Compiler compiler;
-
-  Backend(this.compiler);
-
-  /// Returns true if the backend supports reflection.
-  bool get supportsReflection;
-
-  /// The [ConstantSystem] used to interpret compile-time constants for this
-  /// backend.
-  ConstantSystem get constantSystem;
-
-  /// The constant environment for the backend interpretation of compile-time
-  /// constants.
-  BackendConstantEnvironment get constants;
-
-  /// The compiler task responsible for the compilation of constants for both
-  /// the frontend and the backend.
-  ConstantCompilerTask get constantCompilerTask;
-
-  /// Backend callback methods for the resolution phase.
-  ResolutionCallbacks get resolutionCallbacks;
-
-  /// The strategy used for collecting and emitting source information.
-  SourceInformationStrategy get sourceInformationStrategy {
-    return const SourceInformationStrategy();
-  }
-
-  // TODO(johnniwinther): Move this to the JavaScriptBackend.
-  String get patchVersion => null;
-
-  /// Set of classes that need to be considered for reflection although not
-  /// otherwise visible during resolution.
-  Iterable<ClassElement> classesRequiredForReflection = const [];
-
-  // Given a [FunctionElement], return a buffer with the code generated for it
-  // or null if no code was generated.
-  CodeBuffer codeOf(Element element) => null;
-
-  void initializeHelperClasses() {}
-
-  void enqueueHelpers(ResolutionEnqueuer world, Registry registry);
-  WorldImpact codegen(CodegenWorkItem work);
-
-  // The backend determines the native resolution enqueuer, with a no-op
-  // default, so tools like dart2dart can ignore the native classes.
-  native.NativeEnqueuer nativeResolutionEnqueuer(world) {
-    return new native.NativeEnqueuer();
-  }
-  native.NativeEnqueuer nativeCodegenEnqueuer(world) {
-    return new native.NativeEnqueuer();
-  }
-
-  /// Generates the output and returns the total size of the generated code.
-  int assembleProgram();
-
-  List<CompilerTask> get tasks;
-
-  void onResolutionComplete() {}
-  void onTypeInferenceComplete() {}
-
-  ItemCompilationContext createItemCompilationContext() {
-    return new ItemCompilationContext();
-  }
-
-  bool classNeedsRti(ClassElement cls);
-  bool methodNeedsRti(FunctionElement function);
-
-  /// Enable compilation of code with compile time errors. Returns `true` if
-  /// supported by the backend.
-  bool enableCodegenWithErrorsIfSupported(Spannable node);
-
-  /// Enable deferred loading. Returns `true` if the backend supports deferred
-  /// loading.
-  bool enableDeferredLoadingIfSupported(Spannable node, Registry registry);
-
-  /// Called during codegen when [constant] has been used.
-  void registerCompileTimeConstant(ConstantValue constant, Registry registry) {}
-
-  /// Called during resolution when a constant value for [metadata] on
-  /// [annotatedElement] has been evaluated.
-  void registerMetadataConstant(MetadataAnnotation metadata,
-                                Element annotatedElement,
-                                Registry registry) {}
-
-  /// Called to notify to the backend that a class is being instantiated.
-  // TODO(johnniwinther): Remove this. It's only called once for each [cls] and
-  // only with [Compiler.globalDependencies] as [registry].
-  void registerInstantiatedClass(ClassElement cls,
-                                 Enqueuer enqueuer,
-                                 Registry registry) {}
-
-  /// Called to notify to the backend that an interface type has been
-  /// instantiated.
-  void registerInstantiatedType(InterfaceType type, Registry registry) {}
-
-  /// Register an is check to the backend.
-  void registerIsCheckForCodegen(DartType type,
-                                 Enqueuer enqueuer,
-                                 Registry registry) {}
-
-  /// Register a runtime type variable bound tests between [typeArgument] and
-  /// [bound].
-  void registerTypeVariableBoundsSubtypeCheck(DartType typeArgument,
-                                              DartType bound) {}
-
-  /// Returns `true` if [element] represent the assert function.
-  bool isAssertMethod(Element element) => false;
-
-  /**
-   * Call this to register that an instantiated generic class has a call
-   * method.
-   */
-  void registerCallMethodWithFreeTypeVariables(
-      Element callMethod,
-      Enqueuer enqueuer,
-      Registry registry) {}
-
-  /**
-   * Call this to register that a getter exists for a function on an
-   * instantiated generic class.
-   */
-  void registerClosureWithFreeTypeVariables(
-      Element closure,
-      Enqueuer enqueuer,
-      Registry registry) {}
-
-  /// Call this to register that a member has been closurized.
-  void registerBoundClosure(Enqueuer enqueuer) {}
-
-  /// Call this to register that a static function has been closurized.
-  void registerGetOfStaticFunction(Enqueuer enqueuer) {}
-
-  /**
-   * Call this to register that the [:runtimeType:] property has been accessed.
-   */
-  void registerRuntimeType(Enqueuer enqueuer, Registry registry) {}
-
-  /// Call this to register a `noSuchMethod` implementation.
-  void registerNoSuchMethod(FunctionElement noSuchMethodElement) {}
-
-  /// Call this method to enable support for `noSuchMethod`.
-  void enableNoSuchMethod(Enqueuer enqueuer) {}
-
-  /// Returns whether or not `noSuchMethod` support has been enabled.
-  bool get enabledNoSuchMethod => false;
-
-  /// Call this method to enable support for isolates.
-  void enableIsolateSupport(Enqueuer enqueuer) {}
-
-  void registerRequiredType(DartType type, Element enclosingElement) {}
-  void registerClassUsingVariableExpression(ClassElement cls) {}
-
-  void registerConstSymbol(String name, Registry registry) {}
-  void registerNewSymbol(Registry registry) {}
-
-  bool isNullImplementation(ClassElement cls) {
-    return cls == compiler.nullClass;
-  }
-
-  ClassElement get intImplementation => compiler.intClass;
-  ClassElement get doubleImplementation => compiler.doubleClass;
-  ClassElement get numImplementation => compiler.numClass;
-  ClassElement get stringImplementation => compiler.stringClass;
-  ClassElement get listImplementation => compiler.listClass;
-  ClassElement get growableListImplementation => compiler.listClass;
-  ClassElement get fixedListImplementation => compiler.listClass;
-  ClassElement get constListImplementation => compiler.listClass;
-  ClassElement get mapImplementation => compiler.mapClass;
-  ClassElement get constMapImplementation => compiler.mapClass;
-  ClassElement get functionImplementation => compiler.functionClass;
-  ClassElement get typeImplementation => compiler.typeClass;
-  ClassElement get boolImplementation => compiler.boolClass;
-  ClassElement get nullImplementation => compiler.nullClass;
-  ClassElement get uint32Implementation => compiler.intClass;
-  ClassElement get uint31Implementation => compiler.intClass;
-  ClassElement get positiveIntImplementation => compiler.intClass;
-
-  ClassElement defaultSuperclass(ClassElement element) => compiler.objectClass;
-
-  bool isInterceptorClass(ClassElement element) => false;
-
-  /// Returns `true` if [element] is a foreign element, that is, that the
-  /// backend has specialized handling for the element.
-  bool isForeign(Element element) => false;
-
-  /// Processes [element] for resolution and returns the [FunctionElement] that
-  /// defines the implementation of [element].
-  FunctionElement resolveExternalFunction(FunctionElement element) => element;
-
-  /// Returns `true` if [library] is a backend specific library whose members
-  /// have special treatment, such as being allowed to extends blacklisted
-  /// classes or member being eagerly resolved.
-  bool isBackendLibrary(LibraryElement library) {
-    // TODO(johnniwinther): Remove this when patching is only done by the
-    // JavaScript backend.
-    Uri canonicalUri = library.canonicalUri;
-    if (canonicalUri == js_backend.JavaScriptBackend.DART_JS_HELPER ||
-        canonicalUri == js_backend.JavaScriptBackend.DART_INTERCEPTORS) {
-      return true;
-    }
-    return false;
-  }
-
-  void registerStaticUse(Element element, Enqueuer enqueuer) {}
-
-  /// This method is called immediately after the [LibraryElement] [library] has
-  /// been created.
-  void onLibraryCreated(LibraryElement library) {}
-
-  /// This method is called immediately after the [library] and its parts have
-  /// been scanned.
-  Future onLibraryScanned(LibraryElement library, LibraryLoader loader) {
-    if (library.canUseNative) {
-      library.forEachLocalMember((Element element) {
-        if (element.isClass) {
-          checkNativeAnnotation(compiler, element);
-        }
-      });
-    }
-    return new Future.value();
-  }
-
-  /// This method is called when all new libraries loaded through
-  /// [LibraryLoader.loadLibrary] has been loaded and their imports/exports
-  /// have been computed.
-  Future onLibrariesLoaded(LoadedLibraries loadedLibraries) {
-    return new Future.value();
-  }
-
-  /// Called by [MirrorUsageAnalyzerTask] after it has merged all @MirrorsUsed
-  /// annotations. The arguments corresponds to the unions of the corresponding
-  /// fields of the annotations.
-  void registerMirrorUsage(Set<String> symbols,
-                           Set<Element> targets,
-                           Set<Element> metaTargets) {}
-
-  /// Returns true if this element needs reflection information at runtime.
-  bool isAccessibleByReflection(Element element) => true;
-
-  /// Returns true if this element is covered by a mirrorsUsed annotation.
-  ///
-  /// Note that it might still be ok to tree shake the element away if no
-  /// reflection is used in the program (and thus [isTreeShakingDisabled] is
-  /// still false). Therefore _do not_ use this predicate to decide inclusion
-  /// in the tree, use [requiredByMirrorSystem] instead.
-  bool referencedFromMirrorSystem(Element element, [recursive]) => false;
-
-  /// Returns true if this element has to be enqueued due to
-  /// mirror usage. Might be a subset of [referencedFromMirrorSystem] if
-  /// normal tree shaking is still active ([isTreeShakingDisabled] is false).
-  bool requiredByMirrorSystem(Element element) => false;
-
-  /// Returns true if global optimizations such as type inferencing
-  /// can apply to this element. One category of elements that do not
-  /// apply is runtime helpers that the backend calls, but the
-  /// optimizations don't see those calls.
-  bool canBeUsedForGlobalOptimizations(Element element) => true;
-
-  /// Called when [enqueuer]'s queue is empty, but before it is closed.
-  /// This is used, for example, by the JS backend to enqueue additional
-  /// elements needed for reflection. [recentClasses] is a collection of
-  /// all classes seen for the first time by the [enqueuer] since the last call
-  /// to [onQueueEmpty].
-  ///
-  /// A return value of [:true:] indicates that [recentClasses] has been
-  /// processed and its elements do not need to be seen in the next round. When
-  /// [:false:] is returned, [onQueueEmpty] will be called again once the
-  /// resolution queue has drained and [recentClasses] will be a superset of the
-  /// current value.
-  ///
-  /// There is no guarantee that a class is only present once in
-  /// [recentClasses], but every class seen by the [enqueuer] will be present in
-  /// [recentClasses] at least once.
-  bool onQueueEmpty(Enqueuer enqueuer, Iterable<ClassElement> recentClasses) {
-    return true;
-  }
-
-  /// Called after [element] has been resolved.
-  // TODO(johnniwinther): Change [TreeElements] to [Registry] or a dependency
-  // node. [elements] is currently unused by the implementation.
-  void onElementResolved(Element element, TreeElements elements) {}
-
-  // Does this element belong in the output
-  bool shouldOutput(Element element) => true;
-
-  FunctionElement helperForBadMain() => null;
-
-  FunctionElement helperForMissingMain() => null;
-
-  FunctionElement helperForMainArity() => null;
-
-  void forgetElement(Element element) {}
-
-  void registerMainHasArguments(Enqueuer enqueuer) {}
-
-  void registerAsyncMarker(FunctionElement element,
-                             Enqueuer enqueuer,
-                             Registry registry) {}
-
-  EnqueueTask makeEnqueuer() => new EnqueueTask(compiler);
-}
-
-/// Backend callbacks function specific to the resolution phase.
-class ResolutionCallbacks {
-  /// Register that [node] is a call to `assert`.
-  void onAssert(Send node, Registry registry) {}
-
-  /// Register that an 'await for' has been seen.
-  void onAsyncForIn(AsyncForIn node, Registry registry) {}
-
-  /// Called during resolution to notify to the backend that the
-  /// program uses string interpolation.
-  void onStringInterpolation(Registry registry) {}
-
-  /// Called during resolution to notify to the backend that the
-  /// program has a catch statement.
-  void onCatchStatement(Registry registry) {}
-
-  /// Called during resolution to notify to the backend that the
-  /// program explicitly throws an exception.
-  void onThrowExpression(Registry registry) {}
-
-  /// Called during resolution to notify to the backend that the
-  /// program has a global variable with a lazy initializer.
-  void onLazyField(Registry registry) {}
-
-  /// Called during resolution to notify to the backend that the
-  /// program uses a type variable as an expression.
-  void onTypeVariableExpression(Registry registry) {}
-
-  /// Called during resolution to notify to the backend that the
-  /// program uses a type literal.
-  void onTypeLiteral(DartType type, Registry registry) {}
-
-  /// Called during resolution to notify to the backend that the
-  /// program has a catch statement with a stack trace.
-  void onStackTraceInCatch(Registry registry) {}
-
-  /// Register an is check to the backend.
-  void onIsCheck(DartType type, Registry registry) {}
-
-  /// Called during resolution to notify to the backend that the
-  /// program has a for-in loop.
-  void onSyncForIn(Registry registry) {}
-
-  /// Register an as check to the backend.
-  void onAsCheck(DartType type, Registry registry) {}
-
-  /// Registers that a type variable bounds check might occur at runtime.
-  void onTypeVariableBoundCheck(Registry registry) {}
-
-  /// Register that the application may throw a [NoSuchMethodError].
-  void onThrowNoSuchMethod(Registry registry) {}
-
-  /// Register that the application may throw a [RuntimeError].
-  void onThrowRuntimeError(Registry registry) {}
-
-  /// Register that the application may throw an
-  /// [AbstractClassInstantiationError].
-  void onAbstractClassInstantiation(Registry registry) {}
-
-  /// Register that the application may throw a [FallThroughError].
-  void onFallThroughError(Registry registry) {}
-
-  /// Register that a super call will end up calling
-  /// [: super.noSuchMethod :].
-  void onSuperNoSuchMethod(Registry registry) {}
-
-  /// Register that the application creates a constant map.
-  void onMapLiteral(Registry registry, DartType type, bool isConstant) {}
-
-  /// Called when resolving the `Symbol` constructor.
-  void onSymbolConstructor(Registry registry) {}
-}
-
-/**
- * Key class used in [TokenMap] in which the hash code for a token is based
- * on the [charOffset].
- */
-class TokenKey {
-  final Token token;
-  TokenKey(this.token);
-  int get hashCode => token.charOffset;
-  operator==(other) => other is TokenKey && token == other.token;
-}
-
-/// Map of tokens and the first associated comment.
-/*
- * This implementation was chosen among several candidates for its space/time
- * efficiency by empirical tests of running dartdoc on dartdoc itself. Time
- * measurements for the use of [Compiler.commentMap]:
- *
- * 1) Using [TokenKey] as key (this class): ~80 msec
- * 2) Using [TokenKey] as key + storing a separate map in each script: ~120 msec
- * 3) Using [Token] as key in a [Map]: ~38000 msec
- * 4) Storing comments is new field in [Token]: ~20 msec
- *    (Abandoned due to the increased memory usage)
- * 5) Storing comments in an [Expando]: ~14000 msec
- * 6) Storing token/comments pairs in a linked list: ~5400 msec
- */
-class TokenMap {
-  Map<TokenKey,Token> comments = new Map<TokenKey,Token>();
-
-  Token operator[] (Token key) {
-    if (key == null) return null;
-    return comments[new TokenKey(key)];
-  }
-
-  void operator[]= (Token key, Token value) {
-    if (key == null) return;
-    comments[new TokenKey(key)] = value;
-  }
-}
-
-abstract class Compiler implements DiagnosticListener {
-  static final Uri DART_CORE = new Uri(scheme: 'dart', path: 'core');
-  static final Uri DART_MIRRORS = new Uri(scheme: 'dart', path: 'mirrors');
-  static final Uri DART_NATIVE_TYPED_DATA =
-      new Uri(scheme: 'dart', path: '_native_typed_data');
-  static final Uri DART_INTERNAL = new Uri(scheme: 'dart', path: '_internal');
-  static final Uri DART_ASYNC = new Uri(scheme: 'dart', path: 'async');
-=======
 library dart2js.compiler_base;
 
 import 'dart:async' show
@@ -817,7 +145,6 @@
     World;
 
 abstract class Compiler {
->>>>>>> 71b3d5ab
 
   final Stopwatch totalCompileTime = new Stopwatch();
   int nextFreeClassId = 0;
@@ -1120,10 +447,6 @@
             this.buildId: UNDETERMINED_BUILD_ID,
             this.deferredMapUri: null,
             this.dumpInfo: false,
-<<<<<<< HEAD
-            this.showPackageWarnings: false,
-=======
->>>>>>> 71b3d5ab
             bool useStartupEmitter: false,
             this.useContentSecurityPolicy: false,
             bool hasIncrementalSupport: false,
@@ -1134,8 +457,7 @@
             this.testMode: false,
             DiagnosticOptions diagnosticOptions,
             api.CompilerOutput outputProvider,
-            List<String> strips: const [],
-            Backend makeBackend(Compiler compiler)})
+            List<String> strips: const []})
       : this.disableTypeInferenceFlag =
           disableTypeInferenceFlag || !emitJavaScript,
         this.analyzeOnly =
@@ -1169,9 +491,7 @@
     // for global dependencies.
     globalDependencies = new GlobalDependencyRegistry(this);
 
-    if (makeBackend != null) {
-      backend = makeBackend(this);
-    } else if (emitJavaScript) {
+    if (emitJavaScript) {
       js_backend.JavaScriptBackend jsBackend =
           new js_backend.JavaScriptBackend(
               this, generateSourceMap: generateSourceMap,
@@ -1199,7 +519,7 @@
       constants = backend.constantCompilerTask,
       deferredLoadTask = new DeferredLoadTask(this),
       mirrorUsageAnalyzerTask = new MirrorUsageAnalyzerTask(this),
-      enqueuer = backend.makeEnqueuer(),
+      enqueuer = new EnqueueTask(this),
       dumpInfoTask = new DumpInfoTask(this),
       reuseLibraryTask = new GenericTask('Reuse library', this),
     ];
@@ -2116,131 +1436,6 @@
   }
 }
 
-<<<<<<< HEAD
-class CompilerTask {
-  final Compiler compiler;
-  final Stopwatch watch;
-
-  CompilerTask(Compiler compiler)
-      : this.compiler = compiler,
-        watch = (compiler.verbose) ? new Stopwatch() : null;
-
-  String get name => "Unknown task '${this.runtimeType}'";
-  int get timing => (watch != null) ? watch.elapsedMilliseconds : 0;
-
-  int get timingMicroseconds => (watch != null) ? watch.elapsedMicroseconds : 0;
-
-  measure(action()) {
-    // In verbose mode when watch != null.
-    if (watch == null) return action();
-    CompilerTask previous = compiler.measuredTask;
-    if (identical(this, previous)) return action();
-    compiler.measuredTask = this;
-    if (previous != null) previous.watch.stop();
-    watch.start();
-    try {
-      return action();
-    } finally {
-      watch.stop();
-      if (previous != null) previous.watch.start();
-      compiler.measuredTask = previous;
-    }
-  }
-
-  measureElement(Element element, action()) {
-    compiler.withCurrentElement(element, () => measure(action));
-  }
-}
-
-class SourceSpan implements Spannable {
-  final Uri uri;
-  final int begin;
-  final int end;
-
-  const SourceSpan(this.uri, this.begin, this.end);
-
-  static withCharacterOffsets(Token begin, Token end,
-                     f(int beginOffset, int endOffset)) {
-    final beginOffset = begin.charOffset;
-    final endOffset = end.charOffset + end.charCount;
-
-    // [begin] and [end] might be the same for the same empty token. This
-    // happens for instance when scanning '$$'.
-    assert(endOffset >= beginOffset);
-    return f(beginOffset, endOffset);
-  }
-
-  int get hashCode {
-    return 13 * uri.hashCode +
-           17 * begin.hashCode +
-           19 * end.hashCode;
-  }
-
-  bool operator ==(other) {
-    if (identical(this, other)) return true;
-    if (other is! SourceSpan) return false;
-    return uri == other.uri &&
-           begin == other.begin &&
-           end == other.end;
-  }
-
-  String toString() => 'SourceSpan($uri, $begin, $end)';
-}
-
-/// Flag that can be used in assertions to assert that a code path is only
-/// executed as part of development.
-///
-/// This flag is automatically set to true if helper methods like, [debugPrint],
-/// [debugWrapPrint], [trace], and [reportHere] are called.
-bool DEBUG_MODE = false;
-
-/// Assert that [DEBUG_MODE] is `true` and provide [message] as part of the
-/// error message.
-assertDebugMode(String message) {
-  assert(invariant(NO_LOCATION_SPANNABLE, DEBUG_MODE,
-      message: 'Debug mode is not enabled: $message'));
-}
-
-/**
- * Throws a [SpannableAssertionFailure] if [condition] is
- * [:false:]. [condition] must be either a [:bool:] or a no-arg
- * function returning a [:bool:].
- *
- * Use this method to provide better information for assertion by calling
- * [invariant] as the argument to an [:assert:] statement:
- *
- *     assert(invariant(position, isValid));
- *
- * [spannable] must be non-null and will be used to provide positional
- * information in the generated error message.
- */
-bool invariant(Spannable spannable, var condition, {var message: null}) {
-  // TODO(johnniwinther): Use [spannable] and [message] to provide better
-  // information on assertion errors.
-  if (spannable == null) {
-    throw new SpannableAssertionFailure(CURRENT_ELEMENT_SPANNABLE,
-        "Spannable was null for invariant. Use CURRENT_ELEMENT_SPANNABLE.");
-  }
-  if (condition is Function){
-    condition = condition();
-  }
-  if (!condition) {
-    if (message is Function) {
-      message = message();
-    }
-    throw new SpannableAssertionFailure(spannable, message);
-  }
-  return true;
-}
-
-/// Returns `true` when [s] is private if used as an identifier.
-bool isPrivateName(String s) => !s.isEmpty && s.codeUnitAt(0) == $_;
-
-/// Returns `true` when [s] is public if used as an identifier.
-bool isPublicName(String s) => !isPrivateName(s);
-
-=======
->>>>>>> 71b3d5ab
 /// Information about suppressed warnings and hints for a given library.
 class SuppressionInfo {
   int warnings = 0;
