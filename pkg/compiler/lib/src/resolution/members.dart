// Copyright (c) 2012, the Dart project authors.  Please see the AUTHORS file
// for details. All rights reserved. Use of this source code is governed by a
// BSD-style license that can be found in the LICENSE file.

library dart2js.resolution.members;

import '../common.dart';
import '../common/names.dart' show Selectors;
import '../common/resolution.dart' show Feature;
import '../compiler.dart' show Compiler;
import '../constants/constructors.dart'
    show RedirectingFactoryConstantConstructor;
import '../constants/expressions.dart';
import '../constants/values.dart';
import '../core_types.dart';
import '../dart_types.dart';
import '../elements/elements.dart';
import '../elements/modelx.dart'
    show
        ConstructorElementX,
        ErroneousElementX,
        FunctionElementX,
        JumpTargetX,
        LocalFunctionElementX,
        LocalParameterElementX,
        LocalVariableElementX,
        MethodElementX,
        ParameterElementX,
        VariableElementX,
        VariableList;
import '../tokens/token.dart' show isUserDefinableOperator;
import '../tree/tree.dart';
import '../util/util.dart' show Link;
import '../universe/call_structure.dart' show CallStructure;
import '../universe/selector.dart' show Selector;
import '../universe/use.dart' show DynamicUse, StaticUse, TypeUse;

import 'access_semantics.dart';
import 'class_members.dart' show MembersCreator;
import 'operators.dart';
import 'send_structure.dart';

import 'constructors.dart'
    show ConstructorResolver, ConstructorResult, ConstructorResultKind;
import 'label_scope.dart' show StatementScope;
import 'registry.dart' show ResolutionRegistry;
import 'resolution.dart' show ResolverTask;
import 'resolution_common.dart' show MappingVisitor;
import 'resolution_result.dart';
import 'scope.dart' show BlockScope, MethodScope, Scope;
import 'signatures.dart' show SignatureResolver;
import 'variables.dart' show VariableDefinitionsVisitor;

/// The state of constants in resolutions.
enum ConstantState {
  /// Expressions are not required to be constants.
  NON_CONSTANT,

  /// Expressions are required to be constants.
  ///
  /// For instance the values of a constant list literal.
  CONSTANT,

  /// Expressions are required to be constants and parameter references are
  /// also considered constant.
  ///
  /// This is used for resolving constructor initializers of constant
  /// constructors.
  CONSTANT_INITIALIZER,
}

/**
 * Core implementation of resolution.
 *
 * Do not subclass or instantiate this class outside this library
 * except for testing.
 */
class ResolverVisitor extends MappingVisitor<ResolutionResult> {
  /**
   * The current enclosing element for the visited AST nodes.
   *
   * This field is updated when nested closures are visited.
   */
  Element enclosingElement;

  /// Whether we are in a context where `this` is accessible (this will be false
  /// in static contexts, factory methods, and field initializers).
  bool inInstanceContext;
  bool inCheckContext;
  bool inCatchBlock;
  ConstantState constantState;

  Scope scope;
  ClassElement currentClass;
  ExpressionStatement currentExpressionStatement;

  /// `true` if a [Send] or [SendSet] is visited as the prefix of member access.
  /// For instance `Class` in `Class.staticField` or `prefix.Class` in
  /// `prefix.Class.staticMethod()`.
  bool sendIsMemberAccess = false;

  StatementScope statementScope;
  int allowedCategory = ElementCategory.VARIABLE |
      ElementCategory.FUNCTION |
      ElementCategory.IMPLIES_TYPE;

  /// When visiting the type declaration of the variable in a [ForIn] loop,
  /// the initializer of the variable is implicit and we should not emit an
  /// error when verifying that all final variables are initialized.
  bool inLoopVariable = false;

  /// The nodes for which variable access and mutation must be registered in
  /// order to determine when the static type of variables types is promoted.
  Link<Node> promotionScope = const Link<Node>();

  bool isPotentiallyMutableTarget(Element target) {
    if (target == null) return false;
    return (target.isVariable || target.isParameter) &&
        !(target.isFinal || target.isConst);
  }

  // TODO(ahe): Find a way to share this with runtime implementation.
  static final RegExp symbolValidationPattern =
      new RegExp(r'^(?:[a-zA-Z$][a-zA-Z$0-9_]*\.)*(?:[a-zA-Z$][a-zA-Z$0-9_]*=?|'
          r'-|'
          r'unary-|'
          r'\[\]=|'
          r'~|'
          r'==|'
          r'\[\]|'
          r'\*|'
          r'/|'
          r'%|'
          r'~/|'
          r'\+|'
          r'<<|'
          r'>>|'
          r'>=|'
          r'>|'
          r'<=|'
          r'<|'
          r'&|'
          r'\^|'
          r'\|'
          r')$');

  ResolverVisitor(
      Compiler compiler, Element element, ResolutionRegistry registry,
      {bool useEnclosingScope: false})
      : this.enclosingElement = element,
        // When the element is a field, we are actually resolving its
        // initial value, which should not have access to instance
        // fields.
        inInstanceContext = (element.isInstanceMember && !element.isField) ||
            element.isGenerativeConstructor,
        this.currentClass =
            element.isClassMember ? element.enclosingClass : null,
        this.statementScope = new StatementScope(),
        scope = useEnclosingScope
            ? Scope.buildEnclosingScope(element)
            : element.buildScope(),
        // The type annotations on a typedef do not imply type checks.
        // TODO(karlklose): clean this up (dartbug.com/8870).
        inCheckContext = compiler.options.enableTypeAssertions &&
            !element.isLibrary &&
            !element.isTypedef &&
            !element.enclosingElement.isTypedef,
        inCatchBlock = false,
        constantState = element.isConst
            ? ConstantState.CONSTANT
            : ConstantState.NON_CONSTANT,
        super(compiler, registry);

  CoreClasses get coreClasses => compiler.coreClasses;

  CoreTypes get coreTypes => compiler.coreTypes;

  AsyncMarker get currentAsyncMarker {
    if (enclosingElement is FunctionElement) {
      FunctionElement function = enclosingElement;
      return function.asyncMarker;
    }
    return AsyncMarker.SYNC;
  }

  Element reportLookupErrorIfAny(Element result, Node node, String name) {
    if (!Elements.isUnresolved(result)) {
      if (!inInstanceContext && result.isInstanceMember) {
        reporter.reportErrorMessage(
            node, MessageKind.NO_INSTANCE_AVAILABLE, {'name': name});
        return new ErroneousElementX(MessageKind.NO_INSTANCE_AVAILABLE,
            {'name': name}, name, enclosingElement);
      } else if (result.isAmbiguous) {
        AmbiguousElement ambiguous = result;
        return reportAndCreateErroneousElement(
            node, name, ambiguous.messageKind, ambiguous.messageArguments,
            infos: ambiguous.computeInfos(enclosingElement, reporter),
            isError: true);
      }
    }
    return result;
  }

  // Create, or reuse an already created, target element for a statement.
  JumpTarget getOrDefineTarget(Node statement) {
    JumpTarget element = registry.getTargetDefinition(statement);
    if (element == null) {
      element = new JumpTargetX(
          statement, statementScope.nestingLevel, enclosingElement);
      registry.defineTarget(statement, element);
    }
    return element;
  }

  doInPromotionScope(Node node, action()) {
    promotionScope = promotionScope.prepend(node);
    var result = action();
    promotionScope = promotionScope.tail;
    return result;
  }

  inStaticContext(action(), {bool inConstantInitializer: false}) {
    bool wasInstanceContext = inInstanceContext;
    ConstantState oldConstantState = constantState;
    constantState = inConstantInitializer
        ? ConstantState.CONSTANT_INITIALIZER
        : constantState;
    inInstanceContext = false;
    var result = action();
    inInstanceContext = wasInstanceContext;
    constantState = oldConstantState;
    return result;
  }

  ResolutionResult visitInStaticContext(Node node,
      {bool inConstantInitializer: false}) {
    return inStaticContext(() => visit(node),
        inConstantInitializer: inConstantInitializer);
  }

  /// Execute [action] where the constant state is `ConstantState.CONSTANT` if
  /// not already `ConstantState.CONSTANT_INITIALIZER`.
  inConstantContext(action()) {
    ConstantState oldConstantState = constantState;
    if (constantState != ConstantState.CONSTANT_INITIALIZER) {
      constantState = ConstantState.CONSTANT;
    }
    var result = action();
    constantState = oldConstantState;
    return result;
  }

  /// Visit [node] where the constant state is `ConstantState.CONSTANT` if
  /// not already `ConstantState.CONSTANT_INITIALIZER`.
  ResolutionResult visitInConstantContext(Node node) {
    ResolutionResult result = inConstantContext(() => visit(node));
    assert(invariant(node, result != null,
        message: "No resolution result for $node."));

    return result;
  }

  ErroneousElement reportAndCreateErroneousElement(
      Node node, String name, MessageKind kind, Map arguments,
      {List<DiagnosticMessage> infos: const <DiagnosticMessage>[],
      bool isError: false}) {
    if (isError) {
      reporter.reportError(
          reporter.createMessage(node, kind, arguments), infos);
    } else {
      reporter.reportWarning(
          reporter.createMessage(node, kind, arguments), infos);
    }
    // TODO(ahe): Use [allowedCategory] to synthesize a more precise subclass
    // of [ErroneousElementX]. For example, [ErroneousFieldElementX],
    // [ErroneousConstructorElementX], etc.
    return new ErroneousElementX(kind, arguments, name, enclosingElement);
  }

  /// Report a warning or error on an unresolved access in non-instance context.
  ///
  /// The [ErroneousElement] corresponding to the message is returned.
  ErroneousElement reportCannotResolve(Node node, String name) {
    assert(invariant(node, !inInstanceContext,
        message: "ResolverVisitor.reportCannotResolve must not be called in "
            "instance context."));

    // We report an error within initializers because `this` is implicitly
    // accessed when unqualified identifiers are not resolved.  For
    // details, see section 16.14.3 of the spec (2nd edition):
    //   An unqualified invocation `i` of the form `id(a1, ...)`
    //   ...
    //   If `i` does not occur inside a top level or static function, `i`
    //   is equivalent to `this.id(a1 , ...)`.
    bool inInitializer = enclosingElement.isGenerativeConstructor ||
        (enclosingElement.isInstanceMember && enclosingElement.isField);
    MessageKind kind;
    Map arguments = {'name': name};
    if (inInitializer) {
      kind = MessageKind.CANNOT_RESOLVE_IN_INITIALIZER;
    } else if (name == 'await') {
      var functionName = enclosingElement.name;
      if (functionName == '') {
        kind = MessageKind.CANNOT_RESOLVE_AWAIT_IN_CLOSURE;
      } else {
        kind = MessageKind.CANNOT_RESOLVE_AWAIT;
        arguments['functionName'] = functionName;
      }
    } else {
      kind = MessageKind.CANNOT_RESOLVE;
    }
    registry.registerFeature(Feature.THROW_NO_SUCH_METHOD);
    return reportAndCreateErroneousElement(node, name, kind, arguments,
        isError: inInitializer);
  }

  ResolutionResult visitIdentifier(Identifier node) {
    if (node.isThis()) {
      if (!inInstanceContext) {
        reporter.reportErrorMessage(
            node, MessageKind.NO_INSTANCE_AVAILABLE, {'name': node});
      }
      return const NoneResult();
    } else if (node.isSuper()) {
      if (!inInstanceContext) {
        reporter.reportErrorMessage(node, MessageKind.NO_SUPER_IN_STATIC);
      }
      if ((ElementCategory.SUPER & allowedCategory) == 0) {
        reporter.reportErrorMessage(node, MessageKind.INVALID_USE_OF_SUPER);
      }
      return const NoneResult();
    } else {
      String name = node.source;
      Element element = lookupInScope(reporter, node, scope, name);
      if (Elements.isUnresolved(element) && name == 'dynamic') {
        // TODO(johnniwinther): Remove this hack when we can return more complex
        // objects than [Element] from this method.
        element = coreClasses.typeClass;
        // Set the type to be `dynamic` to mark that this is a type literal.
        registry.setType(node, const DynamicType());
      }
      element = reportLookupErrorIfAny(element, node, name);
      if (element == null) {
        if (!inInstanceContext) {
          element = reportCannotResolve(node, name);
        }
      } else if (element.isMalformed) {
        // Use the malformed element.
      } else {
        if ((element.kind.category & allowedCategory) == 0) {
          element =
              reportAndCreateErroneousElement(node, name, MessageKind.GENERIC,
                  // TODO(ahe): Improve error message. Need UX input.
                  {'text': "is not an expression $element"});
        }
      }
      if (!Elements.isUnresolved(element) && element.isClass) {
        ClassElement classElement = element;
        classElement.ensureResolved(resolution);
      }
      if (element != null) {
        registry.useElement(node, element);
        if (element.isPrefix) {
          return new PrefixResult(element, null);
        } else if (element.isClass && sendIsMemberAccess) {
          return new PrefixResult(null, element);
        }
        return new ElementResult(element);
      }
      return const NoneResult();
    }
  }

  TypeResult visitTypeAnnotation(TypeAnnotation node) {
    DartType type = resolveTypeAnnotation(node);
    if (inCheckContext) {
      registry.registerTypeUse(new TypeUse.checkedModeCheck(type));
    }
    return new TypeResult(type);
  }

  bool isNamedConstructor(Send node) => node.receiver != null;

  Name getRedirectingThisOrSuperConstructorName(Send node) {
    if (isNamedConstructor(node)) {
      String constructorName = node.selector.asIdentifier().source;
      return new Name(constructorName, enclosingElement.library);
    } else {
      return const PublicName('');
    }
  }

  FunctionElement resolveConstructorRedirection(FunctionElementX constructor) {
    FunctionExpression node = constructor.parseNode(resolution.parsing);

    // A synthetic constructor does not have a node.
    if (node == null) return null;
    if (node.initializers == null) return null;
    Link<Node> initializers = node.initializers.nodes;
    if (!initializers.isEmpty &&
        Initializers.isConstructorRedirect(initializers.head)) {
      Name name = getRedirectingThisOrSuperConstructorName(initializers.head);
      final ClassElement classElement = constructor.enclosingClass;
      return classElement.lookupConstructor(name.text);
    }
    return null;
  }

  void setupFunction(FunctionExpression node, FunctionElement function) {
    Element enclosingElement = function.enclosingElement;
    if (node.modifiers.isStatic && enclosingElement.kind != ElementKind.CLASS) {
      reporter.reportErrorMessage(node, MessageKind.ILLEGAL_STATIC);
    }

    scope = new MethodScope(scope, function);
    // Put the parameters in scope.
    FunctionSignature functionParameters = function.functionSignature;
    Link<Node> parameterNodes =
        (node.parameters == null) ? const Link<Node>() : node.parameters.nodes;
    functionParameters.forEachParameter((ParameterElementX element) {
      // TODO(karlklose): should be a list of [FormalElement]s, but the actual
      // implementation uses [Element].
      List<Element> optionals = functionParameters.optionalParameters;
      if (!optionals.isEmpty && element == optionals.first) {
        NodeList nodes = parameterNodes.head;
        parameterNodes = nodes.nodes;
      }
      if (element.isOptional) {
        if (element.initializer != null) {
          ResolutionResult result = visitInConstantContext(element.initializer);
          if (result.isConstant) {
            element.constant = result.constant;
          }
        } else {
          element.constant = new NullConstantExpression();
        }
      }
      VariableDefinitions variableDefinitions = parameterNodes.head;
      Node parameterNode = variableDefinitions.definitions.nodes.head;
      // Field parameters (this.x) are not visible inside the constructor. The
      // fields they reference are visible, but must be resolved independently.
      if (element.isInitializingFormal) {
        registry.useElement(parameterNode, element);
      } else {
        LocalParameterElementX parameterElement = element;
        defineLocalVariable(parameterNode, parameterElement);
        addToScope(parameterElement);
      }
      parameterNodes = parameterNodes.tail;
    });
    addDeferredAction(enclosingElement, () {
      functionParameters
          .forEachOptionalParameter((ParameterElementX parameter) {
        parameter.constant =
            compiler.resolver.constantCompiler.compileConstant(parameter);
      });
    });
    if (inCheckContext) {
      functionParameters.forEachParameter((ParameterElement element) {
        registry.registerTypeUse(new TypeUse.checkedModeCheck(element.type));
      });
    }
  }

  ResolutionResult visitAssert(Assert node) {
    if (!compiler.options.enableAssertMessage) {
      if (node.hasMessage) {
        reporter.reportErrorMessage(
            node, MessageKind.EXPERIMENTAL_ASSERT_MESSAGE);
      }
    }
    // TODO(sra): We could completely ignore the assert in production mode if we
    // didn't need it to be resolved for type checking.
    registry.registerFeature(
        node.hasMessage ? Feature.ASSERT_WITH_MESSAGE : Feature.ASSERT);
    visit(node.condition);
    visit(node.message);
    return const NoneResult();
  }

  ResolutionResult visitCascade(Cascade node) {
    visit(node.expression);
    return const NoneResult();
  }

  ResolutionResult visitCascadeReceiver(CascadeReceiver node) {
    visit(node.expression);
    return const NoneResult();
  }

  ResolutionResult visitIn(Node node, Scope nestedScope) {
    Scope oldScope = scope;
    scope = nestedScope;
    ResolutionResult result = visit(node);
    scope = oldScope;
    return result;
  }

  /**
   * Introduces new default targets for break and continue
   * before visiting the body of the loop
   */
  void visitLoopBodyIn(Loop loop, Node body, Scope bodyScope) {
    JumpTarget element = getOrDefineTarget(loop);
    statementScope.enterLoop(element);
    visitIn(body, bodyScope);
    statementScope.exitLoop();
    if (!element.isTarget) {
      registry.undefineTarget(loop);
    }
  }

  ResolutionResult visitBlock(Block node) {
    visitIn(node.statements, new BlockScope(scope));
    return const NoneResult();
  }

  ResolutionResult visitDoWhile(DoWhile node) {
    visitLoopBodyIn(node, node.body, new BlockScope(scope));
    visit(node.condition);
    return const NoneResult();
  }

  ResolutionResult visitEmptyStatement(EmptyStatement node) {
    return const NoneResult();
  }

  ResolutionResult visitExpressionStatement(ExpressionStatement node) {
    ExpressionStatement oldExpressionStatement = currentExpressionStatement;
    currentExpressionStatement = node;
    visit(node.expression);
    currentExpressionStatement = oldExpressionStatement;
    return const NoneResult();
  }

  ResolutionResult visitFor(For node) {
    Scope blockScope = new BlockScope(scope);
    visitIn(node.initializer, blockScope);
    visitIn(node.condition, blockScope);
    visitIn(node.update, blockScope);
    visitLoopBodyIn(node, node.body, blockScope);
    return const NoneResult();
  }

  ResolutionResult visitFunctionDeclaration(FunctionDeclaration node) {
    assert(node.function.name != null);
    visitFunctionExpression(node.function, inFunctionDeclaration: true);
    return const NoneResult();
  }

  /// Process a local function declaration or an anonymous function expression.
  ///
  /// [inFunctionDeclaration] is `true` when the current node is the immediate
  /// child of a function declaration.
  ///
  /// This is used to distinguish local function declarations from anonymous
  /// function expressions.
  ResolutionResult visitFunctionExpression(FunctionExpression node,
      {bool inFunctionDeclaration: false}) {
    bool doAddToScope = inFunctionDeclaration;
    if (!inFunctionDeclaration && node.name != null) {
      reporter.reportErrorMessage(node.name,
          MessageKind.NAMED_FUNCTION_EXPRESSION, {'name': node.name});
    }
    visit(node.returnType);
    String name;
    if (node.name == null) {
      name = "";
    } else {
      name = node.name.asIdentifier().source;
    }
    LocalFunctionElementX function = new LocalFunctionElementX(
        name, node, ElementKind.FUNCTION, Modifiers.EMPTY, enclosingElement);
    ResolverTask.processAsyncMarker(compiler, function, registry);
    function.functionSignature = SignatureResolver.analyze(
        compiler, node.parameters, node.returnType, function, registry,
        createRealParameters: true,
        isFunctionExpression: !inFunctionDeclaration);
    checkLocalDefinitionName(node, function);
    registry.defineFunction(node, function);
    if (doAddToScope) {
      addToScope(function);
    }
    Scope oldScope = scope; // The scope is modified by [setupFunction].
    setupFunction(node, function);

    Element previousEnclosingElement = enclosingElement;
    enclosingElement = function;
    // Run the body in a fresh statement scope.
    StatementScope oldStatementScope = statementScope;
    statementScope = new StatementScope();
    visit(node.body);
    statementScope = oldStatementScope;

    scope = oldScope;
    enclosingElement = previousEnclosingElement;

    registry.registerStaticUse(new StaticUse.closure(function));
    return const NoneResult();
  }

  ResolutionResult visitIf(If node) {
    doInPromotionScope(node.condition.expression, () => visit(node.condition));
    doInPromotionScope(
        node.thenPart, () => visitIn(node.thenPart, new BlockScope(scope)));
    visitIn(node.elsePart, new BlockScope(scope));
    return const NoneResult();
  }

  static Selector computeSendSelector(
      Send node, LibraryElement library, Element element) {
    // First determine if this is part of an assignment.
    bool isSet = node.asSendSet() != null;

    if (node.isIndex) {
      return isSet ? new Selector.indexSet() : new Selector.index();
    }

    if (node.isOperator) {
      String source = node.selector.asOperator().source;
      String string = source;
      if (identical(string, '!') ||
          identical(string, '&&') ||
          identical(string, '||') ||
          identical(string, 'is') ||
          identical(string, 'as') ||
          identical(string, '?') ||
          identical(string, '??')) {
        return null;
      }
      String op = source;
      if (!isUserDefinableOperator(source)) {
        op = Elements.mapToUserOperatorOrNull(source);
      }
      if (op == null) {
        // Unsupported operator. An error has been reported during parsing.
        return new Selector.call(new Name(source, library),
            new CallStructure.unnamed(node.argumentsNode.slowLength()));
      }
      return node.arguments.isEmpty
          ? new Selector.unaryOperator(op)
          : new Selector.binaryOperator(op);
    }

    Identifier identifier = node.selector.asIdentifier();
    if (node.isPropertyAccess) {
      assert(!isSet);
      return new Selector.getter(new Name(identifier.source, library));
    } else if (isSet) {
      return new Selector.setter(
          new Name(identifier.source, library, isSetter: true));
    }

    // Compute the arity and the list of named arguments.
    int arity = 0;
    List<String> named = <String>[];
    for (Link<Node> link = node.argumentsNode.nodes;
        !link.isEmpty;
        link = link.tail) {
      Expression argument = link.head;
      NamedArgument namedArgument = argument.asNamedArgument();
      if (namedArgument != null) {
        named.add(namedArgument.name.source);
      }
      arity++;
    }

    if (element != null && element.isConstructor) {
      return new Selector.callConstructor(
          new Name(element.name, library), arity, named);
    }

    // If we're invoking a closure, we do not have an identifier.
    return (identifier == null)
        ? new Selector.callClosure(arity, named)
        : new Selector.call(new Name(identifier.source, library),
            new CallStructure(arity, named));
  }

  Selector resolveSelector(Send node, Element element) {
    LibraryElement library = enclosingElement.library;
    Selector selector = computeSendSelector(node, library, element);
    if (selector != null) registry.setSelector(node, selector);
    return selector;
  }

  ArgumentsResult resolveArguments(NodeList list) {
    if (list == null) return null;
    bool isValidAsConstant = true;
    List<ResolutionResult> argumentResults = <ResolutionResult>[];
    bool oldSendIsMemberAccess = sendIsMemberAccess;
    sendIsMemberAccess = false;
    Map<String, Node> seenNamedArguments = new Map<String, Node>();
    int argumentCount = 0;
    List<String> namedArguments = <String>[];
    for (Link<Node> link = list.nodes; !link.isEmpty; link = link.tail) {
      Expression argument = link.head;
      ResolutionResult result = visit(argument);
      if (!result.isConstant) {
        isValidAsConstant = false;
      }
      argumentResults.add(result);

      NamedArgument namedArgument = argument.asNamedArgument();
      if (namedArgument != null) {
        String source = namedArgument.name.source;
        namedArguments.add(source);
        if (seenNamedArguments.containsKey(source)) {
          reportDuplicateDefinition(
              source, argument, seenNamedArguments[source]);
          isValidAsConstant = false;
        } else {
          seenNamedArguments[source] = namedArgument;
        }
      } else if (!seenNamedArguments.isEmpty) {
        reporter.reportErrorMessage(
            argument, MessageKind.INVALID_ARGUMENT_AFTER_NAMED);
        isValidAsConstant = false;
      }
      argumentCount++;
    }
    sendIsMemberAccess = oldSendIsMemberAccess;
    return new ArgumentsResult(
        new CallStructure(argumentCount, namedArguments), argumentResults,
        isValidAsConstant: isValidAsConstant);
  }

  /// Check that access to `super` is currently allowed. Returns an
  /// [AccessSemantics] in case of an error, `null` otherwise.
  AccessSemantics checkSuperAccess(Send node) {
    if (!inInstanceContext) {
      ErroneousElement error = reportAndCreateErroneousElement(
          node, 'super', MessageKind.NO_SUPER_IN_STATIC, {},
          isError: true);
      registry.registerFeature(Feature.COMPILE_TIME_ERROR);
      return new StaticAccess.invalid(error);
    }
    if (node.isConditional) {
      // `super?.foo` is not allowed.
      ErroneousElement error = reportAndCreateErroneousElement(
          node, 'super', MessageKind.INVALID_USE_OF_SUPER, {},
          isError: true);
      registry.registerFeature(Feature.COMPILE_TIME_ERROR);
      return new StaticAccess.invalid(error);
    }
    if (currentClass.supertype == null) {
      // This is just to guard against internal errors, so no need
      // for a real error message.
      ErroneousElement error = reportAndCreateErroneousElement(node, 'super',
          MessageKind.GENERIC, {'text': "Object has no superclass"},
          isError: true);
      registry.registerFeature(Feature.COMPILE_TIME_ERROR);
      return new StaticAccess.invalid(error);
    }
    registry.registerSuperUse(reporter.spanFromSpannable(node));
    return null;
  }

  /// Check that access to `this` is currently allowed. Returns an
  /// [AccessSemantics] in case of an error, `null` otherwise.
  AccessSemantics checkThisAccess(Send node) {
    if (!inInstanceContext) {
      ErroneousElement error = reportAndCreateErroneousElement(
          node, 'this', MessageKind.NO_THIS_AVAILABLE, const {},
          isError: true);
      registry.registerFeature(Feature.COMPILE_TIME_ERROR);
      return new StaticAccess.invalid(error);
    }
    return null;
  }

  /// Compute the [AccessSemantics] corresponding to a super access of [target].
  AccessSemantics computeSuperAccessSemantics(Spannable node, Element target) {
    if (target.isMalformed) {
      return new StaticAccess.unresolvedSuper(target);
    } else if (target.isGetter) {
      return new StaticAccess.superGetter(target);
    } else if (target.isSetter) {
      return new StaticAccess.superSetter(target);
    } else if (target.isField) {
      if (target.isFinal) {
        return new StaticAccess.superFinalField(target);
      } else {
        return new StaticAccess.superField(target);
      }
    } else {
      assert(invariant(node, target.isFunction,
          message: "Unexpected super target '$target'."));
      return new StaticAccess.superMethod(target);
    }
  }

  /// Compute the [AccessSemantics] corresponding to a compound super access
  /// reading from [getter] and writing to [setter].
  AccessSemantics computeCompoundSuperAccessSemantics(
      Spannable node, Element getter, Element setter,
      {bool isIndex: false}) {
    if (getter.isMalformed) {
      if (setter.isMalformed) {
        return new StaticAccess.unresolvedSuper(getter);
      } else if (setter.isFunction) {
        assert(invariant(node, setter.name == '[]=',
            message: "Unexpected super setter '$setter'."));
        return new CompoundAccessSemantics(
            CompoundAccessKind.UNRESOLVED_SUPER_GETTER, getter, setter);
      } else {
        assert(invariant(node, setter.isSetter,
            message: "Unexpected super setter '$setter'."));
        return new CompoundAccessSemantics(
            CompoundAccessKind.UNRESOLVED_SUPER_GETTER, getter, setter);
      }
    } else if (getter.isField) {
      if (setter.isMalformed) {
        assert(invariant(node, getter.isFinal,
            message: "Unexpected super setter '$setter' for getter '$getter."));
        return new StaticAccess.superFinalField(getter);
      } else if (setter.isField) {
        if (getter == setter) {
          return new StaticAccess.superField(getter);
        } else {
          return new CompoundAccessSemantics(
              CompoundAccessKind.SUPER_FIELD_FIELD, getter, setter);
        }
      } else {
        // Either the field is accessible directly, or a setter shadows the
        // setter access. If there was another instance member it would shadow
        // the field.
        assert(invariant(node, setter.isSetter,
            message: "Unexpected super setter '$setter'."));
        return new CompoundAccessSemantics(
            CompoundAccessKind.SUPER_FIELD_SETTER, getter, setter);
      }
    } else if (getter.isGetter) {
      if (setter.isMalformed) {
        return new CompoundAccessSemantics(
            CompoundAccessKind.UNRESOLVED_SUPER_SETTER, getter, setter);
      } else if (setter.isField) {
        return new CompoundAccessSemantics(
            CompoundAccessKind.SUPER_GETTER_FIELD, getter, setter);
      } else {
        assert(invariant(node, setter.isSetter,
            message: "Unexpected super setter '$setter'."));
        return new CompoundAccessSemantics(
            CompoundAccessKind.SUPER_GETTER_SETTER, getter, setter);
      }
    } else {
      assert(invariant(node, getter.isFunction,
          message: "Unexpected super getter '$getter'."));
      if (setter.isMalformed) {
        if (isIndex) {
          return new CompoundAccessSemantics(
              CompoundAccessKind.UNRESOLVED_SUPER_SETTER, getter, setter);
        } else {
          return new StaticAccess.superMethod(getter);
        }
      } else if (setter.isFunction) {
        assert(invariant(node, setter.name == '[]=',
            message: "Unexpected super setter '$setter'."));
        assert(invariant(node, getter.name == '[]',
            message: "Unexpected super getter '$getter'."));
        return new CompoundAccessSemantics(
            CompoundAccessKind.SUPER_GETTER_SETTER, getter, setter);
      } else {
        assert(invariant(node, setter.isSetter,
            message: "Unexpected super setter '$setter'."));
        return new CompoundAccessSemantics(
            CompoundAccessKind.SUPER_METHOD_SETTER, getter, setter);
      }
    }
  }

  /// Compute the [AccessSemantics] corresponding to a local access of [target].
  AccessSemantics computeLocalAccessSemantics(
      Spannable node, LocalElement target) {
    if (target.isParameter) {
      if (target.isFinal || target.isConst) {
        return new StaticAccess.finalParameter(target);
      } else {
        return new StaticAccess.parameter(target);
      }
    } else if (target.isVariable) {
      if (target.isFinal || target.isConst) {
        return new StaticAccess.finalLocalVariable(target);
      } else {
        return new StaticAccess.localVariable(target);
      }
    } else {
      assert(invariant(node, target.isFunction,
          message: "Unexpected local target '$target'."));
      return new StaticAccess.localFunction(target);
    }
  }

  /// Compute the [AccessSemantics] corresponding to a static or toplevel access
  /// of [target].
  AccessSemantics computeStaticOrTopLevelAccessSemantics(
      Spannable node, Element target) {
    target = target.declaration;
    if (target.isMalformed) {
      // This handles elements with parser errors.
      return new StaticAccess.unresolved(target);
    }
    if (target.isStatic) {
      if (target.isGetter) {
        return new StaticAccess.staticGetter(target);
      } else if (target.isSetter) {
        return new StaticAccess.staticSetter(target);
      } else if (target.isField) {
        if (target.isFinal || target.isConst) {
          return new StaticAccess.finalStaticField(target);
        } else {
          return new StaticAccess.staticField(target);
        }
      } else {
        assert(invariant(node, target.isFunction,
            message: "Unexpected static target '$target'."));
        return new StaticAccess.staticMethod(target);
      }
    } else {
      assert(invariant(node, target.isTopLevel,
          message: "Unexpected statically resolved target '$target'."));
      if (target.isGetter) {
        return new StaticAccess.topLevelGetter(target);
      } else if (target.isSetter) {
        return new StaticAccess.topLevelSetter(target);
      } else if (target.isField) {
        if (target.isFinal) {
          return new StaticAccess.finalTopLevelField(target);
        } else {
          return new StaticAccess.topLevelField(target);
        }
      } else {
        assert(invariant(node, target.isFunction,
            message: "Unexpected top level target '$target'."));
        return new StaticAccess.topLevelMethod(target);
      }
    }
  }

  /// Compute the [AccessSemantics] for accessing the name of [selector] on the
  /// super class.
  ///
  /// If no matching super member is found and error is reported and
  /// `noSuchMethod` on `super` is registered. Furthermore, if [alternateName]
  /// is provided, the [AccessSemantics] corresponding to the alternate name is
  /// returned. For instance, the access of a super setter for an unresolved
  /// getter:
  ///
  ///     class Super {
  ///       set name(_) {}
  ///     }
  ///     class Sub extends Super {
  ///       foo => super.name; // Access to the setter.
  ///     }
  ///
  AccessSemantics computeSuperAccessSemanticsForSelector(
      Spannable node, Selector selector,
      {Name alternateName}) {
    Name name = selector.memberName;
    // TODO(johnniwinther): Ensure correct behavior if currentClass is a
    // patch.
    Element target = currentClass.lookupSuperByName(name);
    // [target] may be null which means invoking noSuchMethod on super.
    if (target == null) {
      if (alternateName != null) {
        target = currentClass.lookupSuperByName(alternateName);
      }
      Element error;
      if (selector.isSetter) {
        error = reportAndCreateErroneousElement(
            node,
            name.text,
            MessageKind.UNDEFINED_SUPER_SETTER,
            {'className': currentClass.name, 'memberName': name});
      } else {
        error = reportAndCreateErroneousElement(
            node,
            name.text,
            MessageKind.NO_SUCH_SUPER_MEMBER,
            {'className': currentClass.name, 'memberName': name});
      }
      if (target == null) {
        // If a setter wasn't resolved, use the [ErroneousElement].
        target = error;
      }
      // We still need to register the invocation, because we might
      // call [:super.noSuchMethod:] which calls [JSInvocationMirror._invokeOn].
      registry.registerDynamicUse(new DynamicUse(selector, null));
      registry.registerFeature(Feature.SUPER_NO_SUCH_METHOD);
    }
    return computeSuperAccessSemantics(node, target);
  }

  /// Compute the [AccessSemantics] for accessing the name of [selector] on the
  /// super class.
  ///
  /// If no matching super member is found and error is reported and
  /// `noSuchMethod` on `super` is registered. Furthermore, if [alternateName]
  /// is provided, the [AccessSemantics] corresponding to the alternate name is
  /// returned. For instance, the access of a super setter for an unresolved
  /// getter:
  ///
  ///     class Super {
  ///       set name(_) {}
  ///     }
  ///     class Sub extends Super {
  ///       foo => super.name; // Access to the setter.
  ///     }
  ///
  AccessSemantics computeSuperAccessSemanticsForSelectors(
      Spannable node, Selector getterSelector, Selector setterSelector,
      {bool isIndex: false}) {
    bool getterError = false;
    bool setterError = false;

    // TODO(johnniwinther): Ensure correct behavior if currentClass is a
    // patch.
    Element getter = currentClass.lookupSuperByName(getterSelector.memberName);
    // [target] may be null which means invoking noSuchMethod on super.
    if (getter == null) {
      getter = reportAndCreateErroneousElement(
          node,
          getterSelector.name,
          MessageKind.NO_SUCH_SUPER_MEMBER,
          {'className': currentClass.name, 'memberName': getterSelector.name});
      getterError = true;
    }
    Element setter = currentClass.lookupSuperByName(setterSelector.memberName);
    // [target] may be null which means invoking noSuchMethod on super.
    if (setter == null) {
      setter = reportAndCreateErroneousElement(
          node,
          setterSelector.name,
          MessageKind.NO_SUCH_SUPER_MEMBER,
          {'className': currentClass.name, 'memberName': setterSelector.name});
      setterError = true;
    } else if (getter == setter) {
      if (setter.isFunction) {
        setter = reportAndCreateErroneousElement(
            node, setterSelector.name, MessageKind.ASSIGNING_METHOD_IN_SUPER, {
          'superclassName': setter.enclosingClass.name,
          'name': setterSelector.name
        });
        setterError = true;
      } else if (setter.isField && setter.isFinal) {
        setter = reportAndCreateErroneousElement(node, setterSelector.name,
            MessageKind.ASSIGNING_FINAL_FIELD_IN_SUPER, {
          'superclassName': setter.enclosingClass.name,
          'name': setterSelector.name
        });
        setterError = true;
      }
    }
    if (getterError) {
      // We still need to register the invocation, because we might
      // call [:super.noSuchMethod:] which calls [JSInvocationMirror._invokeOn].
      registry.registerDynamicUse(new DynamicUse(getterSelector, null));
    }
    if (setterError) {
      // We still need to register the invocation, because we might
      // call [:super.noSuchMethod:] which calls [JSInvocationMirror._invokeOn].
      registry.registerDynamicUse(new DynamicUse(setterSelector, null));
    }
    if (getterError || setterError) {
      registry.registerFeature(Feature.SUPER_NO_SUCH_METHOD);
    }
    return computeCompoundSuperAccessSemantics(node, getter, setter,
        isIndex: isIndex);
  }

  /// Resolve [node] as a subexpression that is _not_ the prefix of a member
  /// access. For instance `a` in `a + b`, as opposed to `a` in `a.b`.
  ResolutionResult visitExpression(Node node) {
    bool oldSendIsMemberAccess = sendIsMemberAccess;
    sendIsMemberAccess = false;
    ResolutionResult result = visit(node);
    sendIsMemberAccess = oldSendIsMemberAccess;
    return result;
  }

  /// Resolve [node] as a subexpression that _is_ the prefix of a member access.
  /// For instance `a` in `a.b`, as opposed to `a` in `a + b`.
  ResolutionResult visitExpressionPrefix(Node node) {
    int oldAllowedCategory = allowedCategory;
    bool oldSendIsMemberAccess = sendIsMemberAccess;
    allowedCategory |= ElementCategory.PREFIX | ElementCategory.SUPER;
    sendIsMemberAccess = true;
    ResolutionResult result = visit(node);
    sendIsMemberAccess = oldSendIsMemberAccess;
    allowedCategory = oldAllowedCategory;
    return result;
  }

  /// Handle a type test expression, like `a is T` and `a is! T`.
  ResolutionResult handleIs(Send node) {
    Node expression = node.receiver;
    visitExpression(expression);

    // TODO(johnniwinther): Use seen type tests to avoid registration of
    // mutation/access to unpromoted variables.

    Send notTypeNode = node.arguments.head.asSend();
    DartType type;
    SendStructure sendStructure;
    if (notTypeNode != null) {
      // `e is! T`.
      Node typeNode = notTypeNode.receiver;
      type = resolveTypeAnnotation(typeNode);
      sendStructure = new IsNotStructure(type);
    } else {
      // `e is T`.
      Node typeNode = node.arguments.head;
      type = resolveTypeAnnotation(typeNode);
      sendStructure = new IsStructure(type);
    }
    registry.registerTypeUse(new TypeUse.isCheck(type));
    registry.registerSendStructure(node, sendStructure);
    return const NoneResult();
  }

  /// Handle a type cast expression, like `a as T`.
  ResolutionResult handleAs(Send node) {
    Node expression = node.receiver;
    visitExpression(expression);

    Node typeNode = node.arguments.head;
    DartType type = resolveTypeAnnotation(typeNode);
    registry.registerTypeUse(new TypeUse.asCast(type));
    registry.registerSendStructure(node, new AsStructure(type));
    return const NoneResult();
  }

  /// Handle the unary expression of an unresolved unary operator [text], like
  /// the no longer supported `+a`.
  ResolutionResult handleUnresolvedUnary(Send node, String text) {
    Node expression = node.receiver;
    if (node.isSuperCall) {
      checkSuperAccess(node);
    } else {
      visitExpression(expression);
    }

    registry.registerSendStructure(node, const InvalidUnaryStructure());
    return const NoneResult();
  }

  /// Handle the unary expression of a user definable unary [operator], like
  /// `-a`, and `-super`.
  ResolutionResult handleUserDefinableUnary(Send node, UnaryOperator operator) {
    ResolutionResult result = const NoneResult();
    Node expression = node.receiver;
    Selector selector = operator.selector;
    // TODO(23998): Remove this when all information goes through the
    // [SendStructure].
    registry.setSelector(node, selector);

    AccessSemantics semantics;
    if (node.isSuperCall) {
      semantics = checkSuperAccess(node);
      if (semantics == null) {
        semantics = computeSuperAccessSemanticsForSelector(node, selector);
        // TODO(johnniwinther): Add information to [AccessSemantics] about
        // whether it is erroneous.
        if (semantics.kind == AccessKind.SUPER_METHOD) {
          registry.registerStaticUse(new StaticUse.superInvoke(
              semantics.element.declaration, selector.callStructure));
        }
        // TODO(23998): Remove this when all information goes through
        // the [SendStructure].
        registry.useElement(node, semantics.element);
      }
    } else {
      ResolutionResult expressionResult = visitExpression(expression);
      semantics = const DynamicAccess.expression();
      registry.registerDynamicUse(new DynamicUse(selector, null));

      if (expressionResult.isConstant) {
        bool isValidConstant;
        ConstantExpression expressionConstant = expressionResult.constant;
        DartType knownExpressionType =
            expressionConstant.getKnownType(coreTypes);
        switch (operator.kind) {
          case UnaryOperatorKind.COMPLEMENT:
            isValidConstant = knownExpressionType == coreTypes.intType;
            break;
          case UnaryOperatorKind.NEGATE:
            isValidConstant = knownExpressionType == coreTypes.intType ||
                knownExpressionType == coreTypes.doubleType;
            break;
          case UnaryOperatorKind.NOT:
            reporter.internalError(
                node, "Unexpected user definable unary operator: $operator");
        }
        if (isValidConstant) {
          // TODO(johnniwinther): Handle potentially invalid constant
          // expressions.
          ConstantExpression constant =
              new UnaryConstantExpression(operator, expressionConstant);
          registry.setConstant(node, constant);
          result = new ConstantResult(node, constant);
        }
      }
    }
    if (semantics != null) {
      registry.registerSendStructure(
          node, new UnaryStructure(semantics, operator));
    }
    return result;
  }

  /// Handle a not expression, like `!a`.
  ResolutionResult handleNot(Send node, UnaryOperator operator) {
    assert(invariant(node, operator.kind == UnaryOperatorKind.NOT));

    Node expression = node.receiver;
    ResolutionResult result = visitExpression(expression);
    registry.registerSendStructure(node, const NotStructure());

    if (result.isConstant) {
      ConstantExpression expressionConstant = result.constant;
      if (expressionConstant.getKnownType(coreTypes) == coreTypes.boolType) {
        // TODO(johnniwinther): Handle potentially invalid constant expressions.
        ConstantExpression constant =
            new UnaryConstantExpression(operator, expressionConstant);
        registry.setConstant(node, constant);
        return new ConstantResult(node, constant);
      }
    }

    return const NoneResult();
  }

  /// Handle a logical and expression, like `a && b`.
  ResolutionResult handleLogicalAnd(Send node) {
    Node left = node.receiver;
    Node right = node.arguments.head;
    ResolutionResult leftResult =
        doInPromotionScope(left, () => visitExpression(left));
    ResolutionResult rightResult =
        doInPromotionScope(right, () => visitExpression(right));
    registry.registerSendStructure(node, const LogicalAndStructure());

    if (leftResult.isConstant && rightResult.isConstant) {
      ConstantExpression leftConstant = leftResult.constant;
      ConstantExpression rightConstant = rightResult.constant;
      if (leftConstant.getKnownType(coreTypes) == coreTypes.boolType &&
          rightConstant.getKnownType(coreTypes) == coreTypes.boolType) {
        // TODO(johnniwinther): Handle potentially invalid constant expressions.
        ConstantExpression constant = new BinaryConstantExpression(
            leftConstant, BinaryOperator.LOGICAL_AND, rightConstant);
        registry.setConstant(node, constant);
        return new ConstantResult(node, constant);
      }
    }

    return const NoneResult();
  }

  /// Handle a logical or expression, like `a || b`.
  ResolutionResult handleLogicalOr(Send node) {
    Node left = node.receiver;
    Node right = node.arguments.head;
    ResolutionResult leftResult = visitExpression(left);
    ResolutionResult rightResult = visitExpression(right);
    registry.registerSendStructure(node, const LogicalOrStructure());

    if (leftResult.isConstant && rightResult.isConstant) {
      ConstantExpression leftConstant = leftResult.constant;
      ConstantExpression rightConstant = rightResult.constant;
      if (leftConstant.getKnownType(coreTypes) == coreTypes.boolType &&
          rightConstant.getKnownType(coreTypes) == coreTypes.boolType) {
        // TODO(johnniwinther): Handle potentially invalid constant expressions.
        ConstantExpression constant = new BinaryConstantExpression(
            leftConstant, BinaryOperator.LOGICAL_OR, rightConstant);
        registry.setConstant(node, constant);
        return new ConstantResult(node, constant);
      }
    }
    return const NoneResult();
  }

  /// Handle an if-null expression, like `a ?? b`.
  ResolutionResult handleIfNull(Send node) {
    Node left = node.receiver;
    Node right = node.arguments.head;
    visitExpression(left);
    visitExpression(right);
    registry.registerSendStructure(node, const IfNullStructure());
    return const NoneResult();
  }

  /// Handle the binary expression of an unresolved binary operator [text], like
  /// the no longer supported `a === b`.
  ResolutionResult handleUnresolvedBinary(Send node, String text) {
    Node left = node.receiver;
    Node right = node.arguments.head;
    if (node.isSuperCall) {
      checkSuperAccess(node);
    } else {
      visitExpression(left);
    }
    visitExpression(right);
    registry.registerSendStructure(node, const InvalidBinaryStructure());
    return const NoneResult();
  }

  /// Handle the binary expression of a user definable binary [operator], like
  /// `a + b`, `super + b`, `a == b` and `a != b`.
  ResolutionResult handleUserDefinableBinary(
      Send node, BinaryOperator operator) {
    ResolutionResult result = const NoneResult();
    Node left = node.receiver;
    Node right = node.arguments.head;
    AccessSemantics semantics;
    Selector selector;
    if (operator.kind == BinaryOperatorKind.INDEX) {
      selector = new Selector.index();
    } else {
      selector = new Selector.binaryOperator(operator.selectorName);
    }
    // TODO(23998): Remove this when all information goes through the
    // [SendStructure].
    registry.setSelector(node, selector);

    if (node.isSuperCall) {
      semantics = checkSuperAccess(node);
      if (semantics == null) {
        semantics = computeSuperAccessSemanticsForSelector(node, selector);
        // TODO(johnniwinther): Add information to [AccessSemantics] about
        // whether it is erroneous.
        if (semantics.kind == AccessKind.SUPER_METHOD) {
          registry.registerStaticUse(new StaticUse.superInvoke(
              semantics.element.declaration, selector.callStructure));
        }
        // TODO(23998): Remove this when all information goes through
        // the [SendStructure].
        registry.useElement(node, semantics.element);
      }
      visitExpression(right);
    } else {
      ResolutionResult leftResult = visitExpression(left);
      ResolutionResult rightResult = visitExpression(right);
      registry.registerDynamicUse(new DynamicUse(selector, null));
      semantics = const DynamicAccess.expression();

      if (leftResult.isConstant && rightResult.isConstant) {
        bool isValidConstant;
        ConstantExpression leftConstant = leftResult.constant;
        ConstantExpression rightConstant = rightResult.constant;
        DartType knownLeftType = leftConstant.getKnownType(coreTypes);
        DartType knownRightType = rightConstant.getKnownType(coreTypes);
        switch (operator.kind) {
          case BinaryOperatorKind.EQ:
          case BinaryOperatorKind.NOT_EQ:
            isValidConstant = (knownLeftType == coreTypes.intType ||
                    knownLeftType == coreTypes.doubleType ||
                    knownLeftType == coreTypes.stringType ||
                    knownLeftType == coreTypes.boolType ||
                    knownLeftType == coreTypes.nullType) &&
                (knownRightType == coreTypes.intType ||
                    knownRightType == coreTypes.doubleType ||
                    knownRightType == coreTypes.stringType ||
                    knownRightType == coreTypes.boolType ||
                    knownRightType == coreTypes.nullType);
            break;
          case BinaryOperatorKind.ADD:
            isValidConstant = (knownLeftType == coreTypes.intType ||
                    knownLeftType == coreTypes.doubleType ||
                    knownLeftType == coreTypes.stringType) &&
                (knownRightType == coreTypes.intType ||
                    knownRightType == coreTypes.doubleType ||
                    knownRightType == coreTypes.stringType);
            break;
          case BinaryOperatorKind.SUB:
          case BinaryOperatorKind.MUL:
          case BinaryOperatorKind.DIV:
          case BinaryOperatorKind.IDIV:
          case BinaryOperatorKind.MOD:
          case BinaryOperatorKind.GTEQ:
          case BinaryOperatorKind.GT:
          case BinaryOperatorKind.LTEQ:
          case BinaryOperatorKind.LT:
            isValidConstant = (knownLeftType == coreTypes.intType ||
                    knownLeftType == coreTypes.doubleType) &&
                (knownRightType == coreTypes.intType ||
                    knownRightType == coreTypes.doubleType);
            break;
          case BinaryOperatorKind.SHL:
          case BinaryOperatorKind.SHR:
          case BinaryOperatorKind.AND:
          case BinaryOperatorKind.OR:
          case BinaryOperatorKind.XOR:
            isValidConstant = knownLeftType == coreTypes.intType &&
                knownRightType == coreTypes.intType;
            break;
          case BinaryOperatorKind.INDEX:
            isValidConstant = false;
            break;
          case BinaryOperatorKind.LOGICAL_AND:
          case BinaryOperatorKind.LOGICAL_OR:
          case BinaryOperatorKind.IF_NULL:
            reporter.internalError(
                node, "Unexpected binary operator '${operator}'.");
            break;
        }
        if (isValidConstant) {
          // TODO(johnniwinther): Handle potentially invalid constant
          // expressions.
          ConstantExpression constant = new BinaryConstantExpression(
              leftResult.constant, operator, rightResult.constant);
          registry.setConstant(node, constant);
          result = new ConstantResult(node, constant);
        }
      }
    }

    if (semantics != null) {
      // TODO(johnniwinther): Support invalid super access as an
      // [AccessSemantics].
      SendStructure sendStructure;
      switch (operator.kind) {
        case BinaryOperatorKind.EQ:
          sendStructure = new EqualsStructure(semantics);
          break;
        case BinaryOperatorKind.NOT_EQ:
          sendStructure = new NotEqualsStructure(semantics);
          break;
        case BinaryOperatorKind.INDEX:
          sendStructure = new IndexStructure(semantics);
          break;
        case BinaryOperatorKind.ADD:
        case BinaryOperatorKind.SUB:
        case BinaryOperatorKind.MUL:
        case BinaryOperatorKind.DIV:
        case BinaryOperatorKind.IDIV:
        case BinaryOperatorKind.MOD:
        case BinaryOperatorKind.SHL:
        case BinaryOperatorKind.SHR:
        case BinaryOperatorKind.GTEQ:
        case BinaryOperatorKind.GT:
        case BinaryOperatorKind.LTEQ:
        case BinaryOperatorKind.LT:
        case BinaryOperatorKind.AND:
        case BinaryOperatorKind.OR:
        case BinaryOperatorKind.XOR:
          sendStructure = new BinaryStructure(semantics, operator);
          break;
        case BinaryOperatorKind.LOGICAL_AND:
        case BinaryOperatorKind.LOGICAL_OR:
        case BinaryOperatorKind.IF_NULL:
          reporter.internalError(
              node, "Unexpected binary operator '${operator}'.");
          break;
      }
      registry.registerSendStructure(node, sendStructure);
    }
    return result;
  }

  /// Handle an invocation of an expression, like `(){}()` or `(foo)()`.
  ResolutionResult handleExpressionInvoke(Send node) {
    assert(
        invariant(node, node.isCall, message: "Unexpected expression: $node"));
    Node expression = node.selector;
    visitExpression(expression);
    CallStructure callStructure =
        resolveArguments(node.argumentsNode).callStructure;
    Selector selector = callStructure.callSelector;
    // TODO(23998): Remove this when all information goes through the
    // [SendStructure].
    registry.setSelector(node, selector);
    registry.registerDynamicUse(new DynamicUse(selector, null));
    registry.registerSendStructure(
        node, new InvokeStructure(const DynamicAccess.expression(), selector));
    return const NoneResult();
  }

  /// Handle access of a property of [name] on `this`, like `this.name` and
  /// `this.name()`, or `name` and `name()` in instance context.
  ResolutionResult handleThisPropertyAccess(Send node, Name name) {
    AccessSemantics semantics = new DynamicAccess.thisProperty(name);
    return handleDynamicAccessSemantics(node, name, semantics);
  }

  /// Handle update of a property of [name] on `this`, like `this.name = b` and
  /// `this.name++`, or `name = b` and `name++` in instance context.
  ResolutionResult handleThisPropertyUpdate(
      SendSet node, Name name, Element element) {
    AccessSemantics semantics = new DynamicAccess.thisProperty(name);
    return handleDynamicUpdateSemantics(node, name, element, semantics);
  }

  /// Handle access on `this`, like `this()` and `this` when it is parsed as a
  /// [Send] node.
  ResolutionResult handleThisAccess(Send node) {
    if (node.isCall) {
      CallStructure callStructure =
          resolveArguments(node.argumentsNode).callStructure;
      Selector selector = callStructure.callSelector;
      // TODO(johnniwinther): Handle invalid this access as an
      // [AccessSemantics].
      AccessSemantics accessSemantics = checkThisAccess(node);
      if (accessSemantics == null) {
        accessSemantics = const DynamicAccess.thisAccess();
        registry.registerDynamicUse(new DynamicUse(selector, null));
      }
      registry.registerSendStructure(
          node, new InvokeStructure(accessSemantics, selector));
      // TODO(23998): Remove this when all information goes through
      // the [SendStructure].
      registry.setSelector(node, selector);
      return const NoneResult();
    } else {
      // TODO(johnniwinther): Handle get of `this` when it is a [Send] node.
      reporter.internalError(node, "Unexpected node '$node'.");
    }
    return const NoneResult();
  }

  /// Handle access of a super property, like `super.foo` and `super.foo()`.
  ResolutionResult handleSuperPropertyAccess(Send node, Name name) {
    Element target;
    Selector selector;
    CallStructure callStructure;
    if (node.isCall) {
      callStructure = resolveArguments(node.argumentsNode).callStructure;
      selector = new Selector.call(name, callStructure);
    } else {
      selector = new Selector.getter(name);
    }
    AccessSemantics semantics = checkSuperAccess(node);
    if (semantics == null) {
      semantics = computeSuperAccessSemanticsForSelector(node, selector,
          alternateName: name.setter);
    }
    if (node.isCall) {
      bool isIncompatibleInvoke = false;
      switch (semantics.kind) {
        case AccessKind.SUPER_METHOD:
          MethodElementX superMethod = semantics.element;
          superMethod.computeType(resolution);
          if (!callStructure.signatureApplies(superMethod.functionSignature)) {
            registry.registerFeature(Feature.THROW_NO_SUCH_METHOD);
            registry.registerDynamicUse(new DynamicUse(selector, null));
            registry.registerFeature(Feature.SUPER_NO_SUCH_METHOD);
            isIncompatibleInvoke = true;
          } else {
            registry.registerStaticUse(
                new StaticUse.superInvoke(semantics.element, callStructure));
          }
          break;
        case AccessKind.SUPER_FIELD:
        case AccessKind.SUPER_FINAL_FIELD:
        case AccessKind.SUPER_GETTER:
          registry.registerStaticUse(new StaticUse.superGet(semantics.element));
          selector = callStructure.callSelector;
          registry.registerDynamicUse(new DynamicUse(selector, null));
          break;
        case AccessKind.SUPER_SETTER:
        case AccessKind.UNRESOLVED_SUPER:
          // NoSuchMethod registered in [computeSuperSemantics].
          break;
        case AccessKind.INVALID:
          // 'super' is not allowed.
          break;
        default:
          reporter.internalError(
              node, "Unexpected super property access $semantics.");
          break;
      }
      registry.registerSendStructure(
          node,
          isIncompatibleInvoke
              ? new IncompatibleInvokeStructure(semantics, selector)
              : new InvokeStructure(semantics, selector));
    } else {
      switch (semantics.kind) {
        case AccessKind.SUPER_METHOD:
          // TODO(johnniwinther): Method this should be registered as a
          // closurization.
          registry
              .registerStaticUse(new StaticUse.superTearOff(semantics.element));
          break;
        case AccessKind.SUPER_FIELD:
        case AccessKind.SUPER_FINAL_FIELD:
        case AccessKind.SUPER_GETTER:
          registry.registerStaticUse(new StaticUse.superGet(semantics.element));
          break;
        case AccessKind.SUPER_SETTER:
        case AccessKind.UNRESOLVED_SUPER:
          // NoSuchMethod registered in [computeSuperSemantics].
          break;
        case AccessKind.INVALID:
          // 'super' is not allowed.
          break;
        default:
          reporter.internalError(
              node, "Unexpected super property access $semantics.");
          break;
      }
      registry.registerSendStructure(node, new GetStructure(semantics));
    }
    target = semantics.element;

    // TODO(23998): Remove these when all information goes through
    // the [SendStructure].
    registry.useElement(node, target);
    registry.setSelector(node, selector);
    return const NoneResult();
  }

  /// Handle a [Send] whose selector is an [Operator], like `a && b`, `a is T`,
  /// `a + b`, and `~a`.
  ResolutionResult handleOperatorSend(Send node) {
    String operatorText = node.selector.asOperator().source;
    if (operatorText == 'is') {
      return handleIs(node);
    } else if (operatorText == 'as') {
      return handleAs(node);
    } else if (node.arguments.isEmpty) {
      UnaryOperator operator = UnaryOperator.parse(operatorText);
      if (operator == null) {
        return handleUnresolvedUnary(node, operatorText);
      } else {
        switch (operator.kind) {
          case UnaryOperatorKind.NOT:
            return handleNot(node, operator);
          case UnaryOperatorKind.COMPLEMENT:
          case UnaryOperatorKind.NEGATE:
            assert(invariant(node, operator.isUserDefinable,
                message: "Unexpected unary operator '${operator}'."));
            return handleUserDefinableUnary(node, operator);
        }
      }
    } else {
      BinaryOperator operator = BinaryOperator.parse(operatorText);
      if (operator == null) {
        return handleUnresolvedBinary(node, operatorText);
      } else {
        switch (operator.kind) {
          case BinaryOperatorKind.LOGICAL_AND:
            return handleLogicalAnd(node);
          case BinaryOperatorKind.LOGICAL_OR:
            return handleLogicalOr(node);
          case BinaryOperatorKind.IF_NULL:
            return handleIfNull(node);
          case BinaryOperatorKind.EQ:
          case BinaryOperatorKind.NOT_EQ:
          case BinaryOperatorKind.INDEX:
          case BinaryOperatorKind.ADD:
          case BinaryOperatorKind.SUB:
          case BinaryOperatorKind.MUL:
          case BinaryOperatorKind.DIV:
          case BinaryOperatorKind.IDIV:
          case BinaryOperatorKind.MOD:
          case BinaryOperatorKind.SHL:
          case BinaryOperatorKind.SHR:
          case BinaryOperatorKind.GTEQ:
          case BinaryOperatorKind.GT:
          case BinaryOperatorKind.LTEQ:
          case BinaryOperatorKind.LT:
          case BinaryOperatorKind.AND:
          case BinaryOperatorKind.OR:
          case BinaryOperatorKind.XOR:
            return handleUserDefinableBinary(node, operator);
        }
      }
    }
  }

  /// Handle qualified access to an unresolved static class member, like `a.b`
  /// or `a.b()` where `a` is a class and `b` is unresolved.
  ResolutionResult handleUnresolvedStaticMemberAccess(
      Send node, Name name, ClassElement receiverClass) {
    // TODO(johnniwinther): Share code with [handleStaticInstanceMemberAccess]
    // and [handlePrivateStaticMemberAccess].
    registry.registerFeature(Feature.THROW_NO_SUCH_METHOD);
    // TODO(johnniwinther): Produce a different error if [name] is resolves to
    // a constructor.

    // TODO(johnniwinther): With the simplified [TreeElements] invariant,
    // try to resolve injected elements if [currentClass] is in the patch
    // library of [receiverClass].

    // TODO(karlklose): this should be reported by the caller of
    // [resolveSend] to select better warning messages for getters and
    // setters.
    ErroneousElement error = reportAndCreateErroneousElement(
        node,
        name.text,
        MessageKind.UNDEFINED_GETTER,
        {'className': receiverClass.name, 'memberName': name.text});
    // TODO(johnniwinther): Add an [AccessSemantics] for unresolved static
    // member access.
    return handleErroneousAccess(
        node, name, new StaticAccess.unresolved(error));
  }

  /// Handle qualified update to an unresolved static class member, like
  /// `a.b = c` or `a.b++` where `a` is a class and `b` is unresolved.
  ResolutionResult handleUnresolvedStaticMemberUpdate(
      SendSet node, Name name, ClassElement receiverClass) {
    // TODO(johnniwinther): Share code with [handleStaticInstanceMemberUpdate]
    // and [handlePrivateStaticMemberUpdate].
    registry.registerFeature(Feature.THROW_NO_SUCH_METHOD);
    // TODO(johnniwinther): Produce a different error if [name] is resolves to
    // a constructor.

    // TODO(johnniwinther): With the simplified [TreeElements] invariant,
    // try to resolve injected elements if [currentClass] is in the patch
    // library of [receiverClass].

    // TODO(johnniwinther): Produce a different error for complex update.
    ErroneousElement error = reportAndCreateErroneousElement(
        node,
        name.text,
        MessageKind.UNDEFINED_GETTER,
        {'className': receiverClass.name, 'memberName': name.text});
    // TODO(johnniwinther): Add an [AccessSemantics] for unresolved static
    // member access.
    return handleUpdate(node, name, new StaticAccess.unresolved(error));
  }

  /// Handle qualified access of an instance member, like `a.b` or `a.b()` where
  /// `a` is a class and `b` is a non-static member.
  ResolutionResult handleStaticInstanceMemberAccess(
      Send node, Name name, ClassElement receiverClass, Element member) {
    registry.registerFeature(Feature.THROW_NO_SUCH_METHOD);
    // TODO(johnniwinther): With the simplified [TreeElements] invariant,
    // try to resolve injected elements if [currentClass] is in the patch
    // library of [receiverClass].

    // TODO(karlklose): this should be reported by the caller of
    // [resolveSend] to select better warning messages for getters and
    // setters.
    ErroneousElement error = reportAndCreateErroneousElement(
        node,
        name.text,
        MessageKind.MEMBER_NOT_STATIC,
        {'className': receiverClass.name, 'memberName': name});

    // TODO(johnniwinther): Add an [AccessSemantics] for statically accessed
    // instance members.
    return handleErroneousAccess(
        node, name, new StaticAccess.unresolved(error));
  }

  /// Handle qualified update of an instance member, like `a.b = c` or `a.b++`
  /// where `a` is a class and `b` is a non-static member.
  ResolutionResult handleStaticInstanceMemberUpdate(
      SendSet node, Name name, ClassElement receiverClass, Element member) {
    registry.registerFeature(Feature.THROW_NO_SUCH_METHOD);
    // TODO(johnniwinther): With the simplified [TreeElements] invariant,
    // try to resolve injected elements if [currentClass] is in the patch
    // library of [receiverClass].

    // TODO(johnniwinther): Produce a different error for complex update.
    ErroneousElement error = reportAndCreateErroneousElement(
        node,
        name.text,
        MessageKind.MEMBER_NOT_STATIC,
        {'className': receiverClass.name, 'memberName': name});

    // TODO(johnniwinther): Add an [AccessSemantics] for statically accessed
    // instance members.
    return handleUpdate(node, name, new StaticAccess.unresolved(error));
  }

  /// Handle qualified access of an inaccessible private static class member,
  /// like `a._b` or `a._b()` where `a` is class, `_b` is static member of `a`
  /// but `a` is not defined in the current library.
  ResolutionResult handlePrivateStaticMemberAccess(
      Send node, Name name, ClassElement receiverClass, Element member) {
    registry.registerFeature(Feature.THROW_NO_SUCH_METHOD);
    ErroneousElement error = reportAndCreateErroneousElement(
        node,
        name.text,
        MessageKind.PRIVATE_ACCESS,
        {'libraryName': member.library.libraryOrScriptName, 'name': name});
    // TODO(johnniwinther): Add an [AccessSemantics] for unresolved static
    // member access.
    return handleErroneousAccess(
        node, name, new StaticAccess.unresolved(error));
  }

  /// Handle qualified update of an inaccessible private static class member,
  /// like `a._b = c` or `a._b++` where `a` is class, `_b` is static member of
  /// `a` but `a` is not defined in the current library.
  ResolutionResult handlePrivateStaticMemberUpdate(
      SendSet node, Name name, ClassElement receiverClass, Element member) {
    registry.registerFeature(Feature.THROW_NO_SUCH_METHOD);
    ErroneousElement error = reportAndCreateErroneousElement(
        node,
        name.text,
        MessageKind.PRIVATE_ACCESS,
        {'libraryName': member.library.libraryOrScriptName, 'name': name});
    // TODO(johnniwinther): Add an [AccessSemantics] for unresolved static
    // member access.
    return handleUpdate(node, name, new StaticAccess.unresolved(error));
  }

  /// Handle qualified access to a static member, like `a.b` or `a.b()` where
  /// `a` is a class and `b` is a static member of `a`.
  ResolutionResult handleStaticMemberAccess(
      Send node, Name memberName, ClassElement receiverClass) {
    String name = memberName.text;
    receiverClass.ensureResolved(resolution);
    if (node.isOperator) {
      // When the resolved receiver is a class, we can have two cases:
      //  1) a static send: C.foo, or
      //  2) an operator send, where the receiver is a class literal: 'C + 1'.
      // The following code that looks up the selector on the resolved
      // receiver will treat the second as the invocation of a static operator
      // if the resolved receiver is not null.
      return const NoneResult();
    }
    MembersCreator.computeClassMembersByName(
        compiler, receiverClass.declaration, name);
    Element member = receiverClass.lookupLocalMember(name);
    if (member == null) {
      return handleUnresolvedStaticMemberAccess(
          node, memberName, receiverClass);
    } else if (member.isAmbiguous) {
      return handleAmbiguousSend(node, memberName, member);
    } else if (member.isInstanceMember) {
      return handleStaticInstanceMemberAccess(
          node, memberName, receiverClass, member);
    } else if (memberName.isPrivate && memberName.library != member.library) {
      return handlePrivateStaticMemberAccess(
          node, memberName, receiverClass, member);
    } else {
      return handleStaticOrTopLevelAccess(node, memberName, member);
    }
  }

  /// Handle qualified update to a static member, like `a.b = c` or `a.b++`
  /// where `a` is a class and `b` is a static member of `a`.
  ResolutionResult handleStaticMemberUpdate(
      Send node, Name memberName, ClassElement receiverClass) {
    String name = memberName.text;
    receiverClass.ensureResolved(resolution);
    MembersCreator.computeClassMembersByName(
        compiler, receiverClass.declaration, name);
    Element member = receiverClass.lookupLocalMember(name);
    if (member == null) {
      return handleUnresolvedStaticMemberUpdate(
          node, memberName, receiverClass);
    } else if (member.isAmbiguous) {
      return handleAmbiguousUpdate(node, memberName, member);
    } else if (member.isInstanceMember) {
      return handleStaticInstanceMemberUpdate(
          node, memberName, receiverClass, member);
    } else if (memberName.isPrivate && memberName.library != member.library) {
      return handlePrivateStaticMemberUpdate(
          node, memberName, receiverClass, member);
    } else {
      return handleStaticOrTopLevelUpdate(node, memberName, member);
    }
  }

  /// Handle access to a type literal of type variable [element]. Like `T` or
  /// `T()` where 'T' is type variable.
  // TODO(johnniwinther): Remove [name] when [Selector] is not required for the
  // the [GetStructure].
  // TODO(johnniwinther): Remove [element] when it is no longer needed for
  // evaluating constants.
  ResolutionResult handleTypeVariableTypeLiteralAccess(
      Send node, Name name, TypeVariableElement element) {
    AccessSemantics semantics;
    if (!Elements.hasAccessToTypeVariables(enclosingElement)) {
      // TODO(johnniwinther): Add another access semantics for this.
      ErroneousElement error = reportAndCreateErroneousElement(
          node,
          name.text,
          MessageKind.TYPE_VARIABLE_WITHIN_STATIC_MEMBER,
          {'typeVariableName': name},
          isError: true);
      registry.registerFeature(Feature.COMPILE_TIME_ERROR);
      semantics = new StaticAccess.invalid(error);
      // TODO(johnniwinther): Clean up registration of elements and selectors
      // for this case.
    } else {
      semantics = new StaticAccess.typeParameterTypeLiteral(element);
    }

    registry.useElement(node, element);
    registry.registerTypeLiteral(node, element.type);

    if (node.isCall) {
      CallStructure callStructure =
          resolveArguments(node.argumentsNode).callStructure;
      Selector selector = callStructure.callSelector;
      // TODO(23998): Remove this when all information goes through
      // the [SendStructure].
      registry.setSelector(node, selector);

      registry.registerSendStructure(
          node, new InvokeStructure(semantics, selector));
    } else {
      // TODO(johnniwinther): Avoid the need for a [Selector] here.
      registry.registerSendStructure(node, new GetStructure(semantics));
    }
    return const NoneResult();
  }

  /// Handle access to a type literal of type variable [element]. Like `T = b`,
  /// `T++` or `T += b` where 'T' is type variable.
  ResolutionResult handleTypeVariableTypeLiteralUpdate(
      SendSet node, Name name, TypeVariableElement element) {
    AccessSemantics semantics;
    if (!Elements.hasAccessToTypeVariables(enclosingElement)) {
      // TODO(johnniwinther): Add another access semantics for this.
      ErroneousElement error = reportAndCreateErroneousElement(
          node,
          name.text,
          MessageKind.TYPE_VARIABLE_WITHIN_STATIC_MEMBER,
          {'typeVariableName': name},
          isError: true);
      registry.registerFeature(Feature.COMPILE_TIME_ERROR);
      semantics = new StaticAccess.invalid(error);
    } else {
      ErroneousElement error;
      if (node.isIfNullAssignment) {
        error = reportAndCreateErroneousElement(node.selector, name.text,
            MessageKind.IF_NULL_ASSIGNING_TYPE, const {});
        // TODO(23998): Remove these when all information goes through
        // the [SendStructure].
        registry.useElement(node.selector, element);
      } else {
        error = reportAndCreateErroneousElement(
            node.selector, name.text, MessageKind.ASSIGNING_TYPE, const {});
      }

      // TODO(23998): Remove this when all information goes through
      // the [SendStructure].
      registry.useElement(node, error);
      // TODO(johnniwinther): Register only on read?
      registry.registerTypeLiteral(node, element.type);
      registry.registerFeature(Feature.THROW_NO_SUCH_METHOD);
      semantics = new StaticAccess.typeParameterTypeLiteral(element);
    }
    return handleUpdate(node, name, semantics);
  }

  /// Handle access to a constant type literal of [type].
  // TODO(johnniwinther): Remove [name] when [Selector] is not required for the
  // the [GetStructure].
  // TODO(johnniwinther): Remove [element] when it is no longer needed for
  // evaluating constants.
  ResolutionResult handleConstantTypeLiteralAccess(Send node, Name name,
      TypeDeclarationElement element, DartType type, ConstantAccess semantics) {
    registry.useElement(node, element);
    registry.registerTypeLiteral(node, type);

    if (node.isCall) {
      CallStructure callStructure =
          resolveArguments(node.argumentsNode).callStructure;
      Selector selector = callStructure.callSelector;
      // TODO(23998): Remove this when all information goes through
      // the [SendStructure].
      registry.setSelector(node, selector);

      // The node itself is not a constant but we register the selector (the
      // identifier that refers to the class/typedef) as a constant.
      registry.useElement(node.selector, element);
      analyzeConstantDeferred(node.selector, enforceConst: false);

      registry.registerSendStructure(
          node, new InvokeStructure(semantics, selector));
      return const NoneResult();
    } else {
      analyzeConstantDeferred(node, enforceConst: false);

      registry.setConstant(node, semantics.constant);
      registry.registerSendStructure(node, new GetStructure(semantics));
      return new ConstantResult(node, semantics.constant);
    }
  }

  /// Handle access to a constant type literal of [type].
  // TODO(johnniwinther): Remove [name] when [Selector] is not required for the
  // the [GetStructure].
  // TODO(johnniwinther): Remove [element] when it is no longer needed for
  // evaluating constants.
  ResolutionResult handleConstantTypeLiteralUpdate(SendSet node, Name name,
      TypeDeclarationElement element, DartType type, ConstantAccess semantics) {
    // TODO(johnniwinther): Remove this when all constants are evaluated.
    compiler.resolver.constantCompiler.evaluate(semantics.constant);

    ErroneousElement error;
    if (node.isIfNullAssignment) {
      error = reportAndCreateErroneousElement(node.selector, name.text,
          MessageKind.IF_NULL_ASSIGNING_TYPE, const {});
      // TODO(23998): Remove these when all information goes through
      // the [SendStructure].
      registry.setConstant(node.selector, semantics.constant);
      registry.useElement(node.selector, element);
    } else {
      error = reportAndCreateErroneousElement(
          node.selector, name.text, MessageKind.ASSIGNING_TYPE, const {});
    }

    // TODO(23998): Remove this when all information goes through
    // the [SendStructure].
    registry.useElement(node, error);
    registry.registerTypeLiteral(node, type);
    registry.registerFeature(Feature.THROW_NO_SUCH_METHOD);

    return handleUpdate(node, name, semantics);
  }

  /// Handle access to a type literal of a typedef. Like `F` or
  /// `F()` where 'F' is typedef.
  ResolutionResult handleTypedefTypeLiteralAccess(
      Send node, Name name, TypedefElement typdef) {
    typdef.ensureResolved(resolution);
    DartType type = typdef.rawType;
    ConstantExpression constant = new TypeConstantExpression(type);
    AccessSemantics semantics = new ConstantAccess.typedefTypeLiteral(constant);
    return handleConstantTypeLiteralAccess(node, name, typdef, type, semantics);
  }

  /// Handle access to a type literal of a typedef. Like `F = b`, `F++` or
  /// `F += b` where 'F' is typedef.
  ResolutionResult handleTypedefTypeLiteralUpdate(
      SendSet node, Name name, TypedefElement typdef) {
    typdef.ensureResolved(resolution);
    DartType type = typdef.rawType;
    ConstantExpression constant = new TypeConstantExpression(type);
    AccessSemantics semantics = new ConstantAccess.typedefTypeLiteral(constant);
    return handleConstantTypeLiteralUpdate(node, name, typdef, type, semantics);
  }

  /// Handle access to a type literal of the type 'dynamic'. Like `dynamic` or
  /// `dynamic()`.
  ResolutionResult handleDynamicTypeLiteralAccess(Send node) {
    DartType type = const DynamicType();
    ConstantExpression constant = new TypeConstantExpression(
        // TODO(johnniwinther): Use [type] when evaluation of constants is done
        // directly on the constant expressions.
        node.isCall ? coreTypes.typeType : type);
    AccessSemantics semantics = new ConstantAccess.dynamicTypeLiteral(constant);
    return handleConstantTypeLiteralAccess(node, const PublicName('dynamic'),
        coreClasses.typeClass, type, semantics);
  }

  /// Handle update to a type literal of the type 'dynamic'. Like `dynamic++` or
  /// `dynamic = 0`.
  ResolutionResult handleDynamicTypeLiteralUpdate(SendSet node) {
    DartType type = const DynamicType();
    ConstantExpression constant =
        new TypeConstantExpression(const DynamicType());
    AccessSemantics semantics = new ConstantAccess.dynamicTypeLiteral(constant);
    return handleConstantTypeLiteralUpdate(node, const PublicName('dynamic'),
        coreClasses.typeClass, type, semantics);
  }

  /// Handle access to a type literal of a class. Like `C` or
  /// `C()` where 'C' is class.
  ResolutionResult handleClassTypeLiteralAccess(
      Send node, Name name, ClassElement cls) {
    cls.ensureResolved(resolution);
    DartType type = cls.rawType;
    ConstantExpression constant = new TypeConstantExpression(type);
    AccessSemantics semantics = new ConstantAccess.classTypeLiteral(constant);
    return handleConstantTypeLiteralAccess(node, name, cls, type, semantics);
  }

  /// Handle access to a type literal of a class. Like `C = b`, `C++` or
  /// `C += b` where 'C' is class.
  ResolutionResult handleClassTypeLiteralUpdate(
      SendSet node, Name name, ClassElement cls) {
    cls.ensureResolved(resolution);
    DartType type = cls.rawType;
    ConstantExpression constant = new TypeConstantExpression(type);
    AccessSemantics semantics = new ConstantAccess.classTypeLiteral(constant);
    return handleConstantTypeLiteralUpdate(node, name, cls, type, semantics);
  }

  /// Handle a [Send] that resolves to a [prefix]. Like `prefix` in
  /// `prefix.Class` or `prefix` in `prefix()`, the latter being a compile time
  /// error.
  ResolutionResult handleClassSend(Send node, Name name, ClassElement cls) {
    cls.ensureResolved(resolution);
    if (sendIsMemberAccess) {
      registry.useElement(node, cls);
      return new PrefixResult(null, cls);
    } else {
      // `C` or `C()` where 'C' is a class.
      return handleClassTypeLiteralAccess(node, name, cls);
    }
  }

  /// Compute a [DeferredPrefixStructure] for [node].
  ResolutionResult handleDeferredAccess(
      Send node, PrefixElement prefix, ResolutionResult result) {
    assert(invariant(node, prefix.isDeferred,
        message: "Prefix $prefix is not deferred."));
    SendStructure sendStructure = registry.getSendStructure(node);
    assert(invariant(node, sendStructure != null,
        message: "No SendStructure for $node."));
    registry.registerSendStructure(
        node, new DeferredPrefixStructure(prefix, sendStructure));
    if (result.isConstant) {
      ConstantExpression constant =
          new DeferredConstantExpression(result.constant, prefix);
      registry.setConstant(node, constant);
      result = new ConstantResult(node, constant);
    }
    return result;
  }

  /// Handle qualified [Send] where the receiver resolves to a [prefix],
  /// like `prefix.toplevelFunction()` or `prefix.Class.staticField` where
  /// `prefix` is a library prefix.
  ResolutionResult handleLibraryPrefixSend(
      Send node, Name name, PrefixElement prefix) {
    ResolutionResult result;
    Element member = prefix.lookupLocalMember(name.text);
    if (member == null) {
      registry.registerFeature(Feature.THROW_NO_SUCH_METHOD);
      Element error = reportAndCreateErroneousElement(
          node,
          name.text,
          MessageKind.NO_SUCH_LIBRARY_MEMBER,
          {'libraryName': prefix.name, 'memberName': name});
      result = handleUnresolvedAccess(node, name, error);
    } else {
      result = handleResolvedSend(node, name, member);
    }
    if (result.kind == ResultKind.PREFIX) {
      // [member] is a class prefix of a static access like `prefix.Class` of
      // `prefix.Class.foo`. No need to call [handleDeferredAccess]; it will
      // called on the parent `prefix.Class.foo` node.
      result = new PrefixResult(prefix, result.element);
    } else if (prefix.isDeferred &&
        (member == null || !member.isDeferredLoaderGetter)) {
      result = handleDeferredAccess(node, prefix, result);
    }
    return result;
  }

  /// Handle qualified [SendSet] where the receiver resolves to a [prefix],
  /// like `prefix.toplevelField = b` or `prefix.Class.staticField++` where
  /// `prefix` is a library prefix.
  ResolutionResult handleLibraryPrefixSendSet(
      SendSet node, Name name, PrefixElement prefix) {
    ResolutionResult result;
    Element member = prefix.lookupLocalMember(name.text);
    if (member == null) {
      registry.registerFeature(Feature.THROW_NO_SUCH_METHOD);
      Element error = reportAndCreateErroneousElement(
          node,
          name.text,
          MessageKind.NO_SUCH_LIBRARY_MEMBER,
          {'libraryName': prefix.name, 'memberName': name});
      return handleUpdate(node, name, new StaticAccess.unresolved(error));
    } else {
      result = handleResolvedSendSet(node, name, member);
    }
    if (result.kind == ResultKind.PREFIX) {
      // [member] is a class prefix of a static access like `prefix.Class` of
      // `prefix.Class.foo`. No need to call [handleDeferredAccess]; it will
      // called on the parent `prefix.Class.foo` node.
      result = new PrefixResult(prefix, result.element);
    } else if (prefix.isDeferred &&
        (member == null || !member.isDeferredLoaderGetter)) {
      result = handleDeferredAccess(node, prefix, result);
    }
    return result;
  }

  /// Handle a [Send] that resolves to a [prefix]. Like `prefix` in
  /// `prefix.Class` or `prefix` in `prefix()`, the latter being a compile time
  /// error.
  ResolutionResult handleLibraryPrefix(
      Send node, Name name, PrefixElement prefix) {
    if ((ElementCategory.PREFIX & allowedCategory) == 0) {
      ErroneousElement error = reportAndCreateErroneousElement(
          node, name.text, MessageKind.PREFIX_AS_EXPRESSION, {'prefix': name},
          isError: true);
      registry.registerFeature(Feature.COMPILE_TIME_ERROR);
      return handleErroneousAccess(node, name, new StaticAccess.invalid(error));
    }
    if (prefix.isDeferred) {
      // TODO(23998): Remove this when deferred access is detected
      // through a [SendStructure].
      registry.useElement(node.selector, prefix);
    }
    registry.useElement(node, prefix);
    return new PrefixResult(prefix, null);
  }

  /// Handle qualified [Send] where the receiver resolves to an [Element], like
  /// `a.b` where `a` is a prefix or a class.
  ResolutionResult handlePrefixSend(
      Send node, Name name, PrefixResult prefixResult) {
    Element element = prefixResult.element;
    if (element.isPrefix) {
      if (node.isConditional) {
        return handleLibraryPrefix(node, name, element);
      } else {
        return handleLibraryPrefixSend(node, name, element);
      }
    } else {
      assert(element.isClass);
      ResolutionResult result = handleStaticMemberAccess(node, name, element);
      if (prefixResult.isDeferred) {
        result = handleDeferredAccess(node, prefixResult.prefix, result);
      }
      return result;
    }
  }

  /// Handle qualified [SendSet] where the receiver resolves to an [Element],
  /// like `a.b = c` where `a` is a prefix or a class.
  ResolutionResult handlePrefixSendSet(
      SendSet node, Name name, PrefixResult prefixResult) {
    Element element = prefixResult.element;
    if (element.isPrefix) {
      if (node.isConditional) {
        return handleLibraryPrefix(node, name, element);
      } else {
        return handleLibraryPrefixSendSet(node, name, element);
      }
    } else {
      assert(element.isClass);
      ResolutionResult result = handleStaticMemberUpdate(node, name, element);
      if (prefixResult.isDeferred) {
        result = handleDeferredAccess(node, prefixResult.prefix, result);
      }
      return result;
    }
  }

  /// Handle dynamic access of [semantics].
  ResolutionResult handleDynamicAccessSemantics(
      Send node, Name name, AccessSemantics semantics) {
    SendStructure sendStructure;
    Selector selector;
    if (node.isCall) {
      CallStructure callStructure =
          resolveArguments(node.argumentsNode).callStructure;
      selector = new Selector.call(name, callStructure);
      registry.registerDynamicUse(new DynamicUse(selector, null));
      sendStructure = new InvokeStructure(semantics, selector);
    } else {
      assert(invariant(node, node.isPropertyAccess));
      selector = new Selector.getter(name);
      registry.registerDynamicUse(new DynamicUse(selector, null));
      sendStructure = new GetStructure(semantics);
    }
    registry.registerSendStructure(node, sendStructure);
    // TODO(23998): Remove this when all information goes through
    // the [SendStructure].
    registry.setSelector(node, selector);
    return const NoneResult();
  }

  /// Handle dynamic update of [semantics].
  ResolutionResult handleDynamicUpdateSemantics(
      SendSet node, Name name, Element element, AccessSemantics semantics) {
    Selector getterSelector = new Selector.getter(name);
    Selector setterSelector = new Selector.setter(name.setter);
    registry.registerDynamicUse(new DynamicUse(setterSelector, null));
    if (node.isComplex) {
      registry.registerDynamicUse(new DynamicUse(getterSelector, null));
    }

    // TODO(23998): Remove these when elements are only accessed through the
    // send structure.
    Element getter = element;
    Element setter = element;
    if (element != null && element.isAbstractField) {
      AbstractFieldElement abstractField = element;
      getter = abstractField.getter;
      setter = abstractField.setter;
    }
    if (setter != null) {
      registry.useElement(node, setter);
      if (getter != null && node.isComplex) {
        registry.useElement(node.selector, getter);
      }
    }

    return handleUpdate(node, name, semantics);
  }

  /// Handle `this` as a qualified property, like `a.this`.
  ResolutionResult handleQualifiedThisAccess(Send node, Name name) {
    ErroneousElement error = reportAndCreateErroneousElement(
        node.selector, name.text, MessageKind.THIS_PROPERTY, {},
        isError: true);
    registry.registerFeature(Feature.COMPILE_TIME_ERROR);
    AccessSemantics accessSemantics = new StaticAccess.invalid(error);
    return handleErroneousAccess(node, name, accessSemantics);
  }

  /// Handle a qualified [Send], that is where the receiver is non-null, like
  /// `a.b`, `a.b()`, `this.a()` and `super.a()`.
  ResolutionResult handleQualifiedSend(Send node) {
    Identifier selector = node.selector.asIdentifier();
    String text = selector.source;
    Name name = new Name(text, enclosingElement.library);
    if (text == 'this') {
      return handleQualifiedThisAccess(node, name);
    } else if (node.isSuperCall) {
      return handleSuperPropertyAccess(node, name);
    } else if (node.receiver.isThis()) {
      AccessSemantics semantics = checkThisAccess(node);
      if (semantics == null) {
        return handleThisPropertyAccess(node, name);
      } else {
        // TODO(johnniwinther): Handle invalid this access as an
        // [AccessSemantics].
        return handleErroneousAccess(node, name, semantics);
      }
    }
    ResolutionResult result = visitExpressionPrefix(node.receiver);
    if (result.kind == ResultKind.PREFIX) {
      return handlePrefixSend(node, name, result);
    } else if (node.isConditional) {
      return handleDynamicAccessSemantics(
          node, name, new DynamicAccess.ifNotNullProperty(name));
    } else {
      // Handle dynamic property access, like `a.b` or `a.b()` where `a` is not
      // a prefix or class.
      // TODO(johnniwinther): Use the `element` of [result].
      return handleDynamicAccessSemantics(
          node, name, new DynamicAccess.dynamicProperty(name));
    }
  }

  /// Handle a qualified [SendSet], that is where the receiver is non-null, like
  /// `a.b = c`, `a.b++`, and `a.b += c`.
  ResolutionResult handleQualifiedSendSet(SendSet node) {
    Identifier selector = node.selector.asIdentifier();
    String text = selector.source;
    Name name = new Name(text, enclosingElement.library);
    if (text == 'this') {
      return handleQualifiedThisAccess(node, name);
    } else if (node.receiver.isThis()) {
      AccessSemantics semantics = checkThisAccess(node);
      if (semantics == null) {
        return handleThisPropertyUpdate(node, name, null);
      } else {
        // TODO(johnniwinther): Handle invalid this access as an
        // [AccessSemantics].
        return handleUpdate(node, name, semantics);
      }
    }
    ResolutionResult result = visitExpressionPrefix(node.receiver);
    if (result.kind == ResultKind.PREFIX) {
      return handlePrefixSendSet(node, name, result);
    } else if (node.isConditional) {
      return handleDynamicUpdateSemantics(
          node, name, null, new DynamicAccess.ifNotNullProperty(name));
    } else {
      // Handle dynamic property access, like `a.b = c`, `a.b++` or `a.b += c`
      // where `a` is not a prefix or class.
      // TODO(johnniwinther): Use the `element` of [result].
      return handleDynamicUpdateSemantics(
          node, name, null, new DynamicAccess.dynamicProperty(name));
    }
  }

  /// Handle access unresolved access to [name] in a non-instance context.
  ResolutionResult handleUnresolvedAccess(
      Send node, Name name, Element element) {
    // TODO(johnniwinther): Support unresolved top level access as an
    // [AccessSemantics].
    AccessSemantics semantics = new StaticAccess.unresolved(element);
    return handleErroneousAccess(node, name, semantics);
  }

  /// Handle erroneous access of [element] of the given [semantics].
  ResolutionResult handleErroneousAccess(
      Send node, Name name, AccessSemantics semantics) {
    SendStructure sendStructure;
    Selector selector;
    if (node.isCall) {
      CallStructure callStructure =
          resolveArguments(node.argumentsNode).callStructure;
      selector = new Selector.call(name, callStructure);
      registry.registerDynamicUse(new DynamicUse(selector, null));
      sendStructure = new InvokeStructure(semantics, selector);
    } else {
      assert(invariant(node, node.isPropertyAccess));
      selector = new Selector.getter(name);
      registry.registerDynamicUse(new DynamicUse(selector, null));
      sendStructure = new GetStructure(semantics);
    }
    // TODO(23998): Remove this when all information goes through
    // the [SendStructure].
    registry.setSelector(node, selector);
    registry.useElement(node, semantics.element);
    registry.registerSendStructure(node, sendStructure);
    return const NoneResult();
  }

  /// Handle access to an ambiguous element, that is, a name imported twice.
  ResolutionResult handleAmbiguousSend(
      Send node, Name name, AmbiguousElement element) {
    ErroneousElement error = reportAndCreateErroneousElement(
        node, name.text, element.messageKind, element.messageArguments,
        infos: element.computeInfos(enclosingElement, reporter));
    registry.registerFeature(Feature.THROW_NO_SUCH_METHOD);

    // TODO(johnniwinther): Support ambiguous access as an [AccessSemantics].
    AccessSemantics semantics = new StaticAccess.unresolved(error);
    return handleErroneousAccess(node, name, semantics);
  }

  /// Handle update to an ambiguous element, that is, a name imported twice.
  ResolutionResult handleAmbiguousUpdate(
      SendSet node, Name name, AmbiguousElement element) {
    ErroneousElement error = reportAndCreateErroneousElement(
        node, name.text, element.messageKind, element.messageArguments,
        infos: element.computeInfos(enclosingElement, reporter));
    registry.registerFeature(Feature.THROW_NO_SUCH_METHOD);

    // TODO(johnniwinther): Support ambiguous access as an [AccessSemantics].
    AccessSemantics accessSemantics = new StaticAccess.unresolved(error);
    return handleUpdate(node, name, accessSemantics);
  }

  /// Report access of an instance [member] from a non-instance context.
  AccessSemantics reportStaticInstanceAccess(Send node, Name name) {
    ErroneousElement error = reportAndCreateErroneousElement(
        node, name.text, MessageKind.NO_INSTANCE_AVAILABLE, {'name': name},
        isError: true);
    // TODO(johnniwinther): Support static instance access as an
    // [AccessSemantics].
    registry.registerFeature(Feature.COMPILE_TIME_ERROR);
    return new StaticAccess.invalid(error);
  }

  /// Handle access of a parameter, local variable or local function.
  ResolutionResult handleLocalAccess(Send node, Name name, Element element) {
    ResolutionResult result = const NoneResult();
    AccessSemantics semantics = computeLocalAccessSemantics(node, element);
    Selector selector;
    if (node.isCall) {
      CallStructure callStructure =
          resolveArguments(node.argumentsNode).callStructure;
      selector = new Selector.call(name, callStructure);
      bool isIncompatibleInvoke = false;
      switch (semantics.kind) {
        case AccessKind.LOCAL_FUNCTION:
          LocalFunctionElementX function = semantics.element;
          function.computeType(resolution);
          if (!callStructure.signatureApplies(function.functionSignature)) {
            registry.registerFeature(Feature.THROW_NO_SUCH_METHOD);
            registry.registerDynamicUse(new DynamicUse(selector, null));
            isIncompatibleInvoke = true;
          }
          break;
        case AccessKind.PARAMETER:
        case AccessKind.FINAL_PARAMETER:
        case AccessKind.LOCAL_VARIABLE:
        case AccessKind.FINAL_LOCAL_VARIABLE:
          selector = callStructure.callSelector;
          registry.registerDynamicUse(new DynamicUse(selector, null));
          break;
        default:
          reporter.internalError(node, "Unexpected local access $semantics.");
          break;
      }
      registry.registerSendStructure(
          node,
          isIncompatibleInvoke
              ? new IncompatibleInvokeStructure(semantics, selector)
              : new InvokeStructure(semantics, selector));
    } else {
      switch (semantics.kind) {
        case AccessKind.LOCAL_VARIABLE:
        case AccessKind.LOCAL_FUNCTION:
          result = new ElementResult(element);
          break;
        case AccessKind.PARAMETER:
        case AccessKind.FINAL_PARAMETER:
          if (constantState == ConstantState.CONSTANT_INITIALIZER) {
            ParameterElement parameter = element;
            if (parameter.isNamed) {
              result = new ConstantResult(
                  node, new NamedArgumentReference(parameter.name),
                  element: element);
            } else {
              result = new ConstantResult(
                  node,
                  new PositionalArgumentReference(parameter
                      .functionDeclaration.parameters
                      .indexOf(parameter)),
                  element: element);
            }
          } else {
            result = new ElementResult(element);
          }
          break;
        case AccessKind.FINAL_LOCAL_VARIABLE:
          if (element.isConst) {
            result = new ConstantResult(
                node, new VariableConstantExpression(element),
                element: element);
          } else {
            result = new ElementResult(element);
          }
          break;
        default:
          reporter.internalError(node, "Unexpected local access $semantics.");
          break;
      }
      selector = new Selector.getter(name);
      registry.registerSendStructure(node, new GetStructure(semantics));
    }

    // TODO(23998): Remove these when all information goes through
    // the [SendStructure].
    registry.useElement(node, element);
    registry.setSelector(node, selector);

    registerPotentialAccessInClosure(node, element);

    return result;
  }

  /// Handle update of a parameter, local variable or local function.
  ResolutionResult handleLocalUpdate(Send node, Name name, Element element) {
    AccessSemantics semantics;
    ErroneousElement error;
    if (element.isParameter) {
      if (element.isFinal) {
        error = reportAndCreateErroneousElement(node.selector, name.text,
            MessageKind.UNDEFINED_STATIC_SETTER_BUT_GETTER, {'name': name});
        semantics = new StaticAccess.finalParameter(element);
      } else {
        semantics = new StaticAccess.parameter(element);
      }
    } else if (element.isVariable) {
      if (element.isFinal || element.isConst) {
        error = reportAndCreateErroneousElement(node.selector, name.text,
            MessageKind.UNDEFINED_STATIC_SETTER_BUT_GETTER, {'name': name});
        semantics = new StaticAccess.finalLocalVariable(element);
      } else {
        semantics = new StaticAccess.localVariable(element);
      }
    } else {
      assert(invariant(node, element.isFunction,
          message: "Unexpected local $element."));
      error = reportAndCreateErroneousElement(
          node.selector, name.text, MessageKind.ASSIGNING_METHOD, const {});
      semantics = new StaticAccess.localFunction(element);
    }
    if (isPotentiallyMutableTarget(element)) {
      registry.registerPotentialMutation(element, node);
      if (enclosingElement != element.enclosingElement) {
        registry.registerPotentialMutationInClosure(element, node);
      }
      for (Node scope in promotionScope) {
        registry.registerPotentialMutationIn(scope, element, node);
      }
    }

    ResolutionResult result = handleUpdate(node, name, semantics);
    if (error != null) {
      registry.registerFeature(Feature.THROW_NO_SUCH_METHOD);
      // TODO(23998): Remove this when all information goes through
      // the [SendStructure].
      registry.useElement(node, error);
    }
    return result;
  }

  /// Handle access of a static or top level [element].
  ResolutionResult handleStaticOrTopLevelAccess(
      Send node, Name name, Element element) {
    ResolutionResult result = const NoneResult();
    MemberElement member;
    if (element.isAbstractField) {
      AbstractFieldElement abstractField = element;
      if (abstractField.getter != null) {
        member = abstractField.getter;
      } else {
        member = abstractField.setter;
      }
    } else {
      member = element;
    }
    // TODO(johnniwinther): Needed to provoke a parsing and with it discovery
    // of parse errors to make [element] erroneous. Fix this!
    member.computeType(resolution);

    if (member == compiler.mirrorSystemGetNameFunction &&
        !compiler.mirrorUsageAnalyzerTask.hasMirrorUsage(enclosingElement)) {
      reporter
          .reportHintMessage(node.selector, MessageKind.STATIC_FUNCTION_BLOAT, {
        'class': compiler.mirrorSystemClass.name,
        'name': compiler.mirrorSystemGetNameFunction.name
      });
    }

    Selector selector;
    AccessSemantics semantics =
        computeStaticOrTopLevelAccessSemantics(node, member);
    if (node.isCall) {
      ArgumentsResult argumentsResult = resolveArguments(node.argumentsNode);
      CallStructure callStructure = argumentsResult.callStructure;
      selector = new Selector.call(name, callStructure);

      bool isIncompatibleInvoke = false;
      switch (semantics.kind) {
        case AccessKind.STATIC_METHOD:
        case AccessKind.TOPLEVEL_METHOD:
          MethodElement method = semantics.element;
          method.computeType(resolution);
          if (!callStructure.signatureApplies(method.functionSignature)) {
            registry.registerFeature(Feature.THROW_NO_SUCH_METHOD);
            registry.registerDynamicUse(new DynamicUse(selector, null));
            isIncompatibleInvoke = true;
          } else {
            registry.registerStaticUse(
                new StaticUse.staticInvoke(semantics.element, callStructure));
            handleForeignCall(node, semantics.element, callStructure);
            if (method == compiler.identicalFunction &&
                argumentsResult.isValidAsConstant) {
              result = new ConstantResult(
                  node,
                  new IdenticalConstantExpression(
                      argumentsResult.argumentResults[0].constant,
                      argumentsResult.argumentResults[1].constant));
            }
          }
          break;
        case AccessKind.STATIC_FIELD:
        case AccessKind.FINAL_STATIC_FIELD:
        case AccessKind.STATIC_GETTER:
        case AccessKind.TOPLEVEL_FIELD:
        case AccessKind.FINAL_TOPLEVEL_FIELD:
        case AccessKind.TOPLEVEL_GETTER:
          registry
              .registerStaticUse(new StaticUse.staticGet(semantics.element));
          selector = callStructure.callSelector;
          registry.registerDynamicUse(new DynamicUse(selector, null));
          break;
        case AccessKind.STATIC_SETTER:
        case AccessKind.TOPLEVEL_SETTER:
        case AccessKind.UNRESOLVED:
          registry.registerFeature(Feature.THROW_NO_SUCH_METHOD);
          member = reportAndCreateErroneousElement(node.selector, name.text,
              MessageKind.UNDEFINED_STATIC_GETTER_BUT_SETTER, {'name': name});
          break;
        default:
          reporter.internalError(
              node, "Unexpected statically resolved access $semantics.");
          break;
      }
      registry.registerSendStructure(
          node,
          isIncompatibleInvoke
              ? new IncompatibleInvokeStructure(semantics, selector)
              : new InvokeStructure(semantics, selector));
    } else {
      selector = new Selector.getter(name);
      switch (semantics.kind) {
        case AccessKind.STATIC_METHOD:
        case AccessKind.TOPLEVEL_METHOD:
          registry.registerStaticUse(
              new StaticUse.staticTearOff(semantics.element));
          break;
        case AccessKind.STATIC_FIELD:
        case AccessKind.FINAL_STATIC_FIELD:
        case AccessKind.STATIC_GETTER:
        case AccessKind.TOPLEVEL_FIELD:
        case AccessKind.FINAL_TOPLEVEL_FIELD:
        case AccessKind.TOPLEVEL_GETTER:
          registry
              .registerStaticUse(new StaticUse.staticGet(semantics.element));
          break;
        case AccessKind.STATIC_SETTER:
        case AccessKind.TOPLEVEL_SETTER:
        case AccessKind.UNRESOLVED:
          registry.registerFeature(Feature.THROW_NO_SUCH_METHOD);
          member = reportAndCreateErroneousElement(node.selector, name.text,
              MessageKind.UNDEFINED_STATIC_GETTER_BUT_SETTER, {'name': name});
          break;
        default:
          reporter.internalError(
              node, "Unexpected statically resolved access $semantics.");
          break;
      }
      registry.registerSendStructure(node, new GetStructure(semantics));
      if (member.isConst) {
        FieldElement field = member;
        result = new ConstantResult(node, new VariableConstantExpression(field),
            element: field);
      } else {
        result = new ElementResult(member);
      }
    }

    // TODO(23998): Remove these when all information goes through
    // the [SendStructure].
    registry.useElement(node, member);
    registry.setSelector(node, selector);

    return result;
  }

  /// Handle update of a static or top level [element].
  ResolutionResult handleStaticOrTopLevelUpdate(
      SendSet node, Name name, Element element) {
    AccessSemantics semantics;
    if (element.isAbstractField) {
      AbstractFieldElement abstractField = element;
      if (abstractField.setter == null) {
        ErroneousElement error = reportAndCreateErroneousElement(
            node.selector,
            name.text,
            MessageKind.UNDEFINED_STATIC_SETTER_BUT_GETTER,
            {'name': name});
        registry.registerFeature(Feature.THROW_NO_SUCH_METHOD);

        if (node.isComplex) {
          // `a++` or `a += b` where `a` has no setter.
          semantics = new CompoundAccessSemantics(
              element.isTopLevel
                  ? CompoundAccessKind.UNRESOLVED_TOPLEVEL_SETTER
                  : CompoundAccessKind.UNRESOLVED_STATIC_SETTER,
              abstractField.getter,
              error);
        } else {
          // `a = b` where `a` has no setter.
          semantics = element.isTopLevel
              ? new StaticAccess.topLevelGetter(abstractField.getter)
              : new StaticAccess.staticGetter(abstractField.getter);
        }
        registry
            .registerStaticUse(new StaticUse.staticGet(abstractField.getter));
      } else if (node.isComplex) {
        if (abstractField.getter == null) {
          ErroneousElement error = reportAndCreateErroneousElement(
              node.selector,
              name.text,
              MessageKind.UNDEFINED_STATIC_GETTER_BUT_SETTER,
              {'name': name});
          registry.registerFeature(Feature.THROW_NO_SUCH_METHOD);
          // `a++` or `a += b` where `a` has no getter.
          semantics = new CompoundAccessSemantics(
              element.isTopLevel
                  ? CompoundAccessKind.UNRESOLVED_TOPLEVEL_GETTER
                  : CompoundAccessKind.UNRESOLVED_STATIC_GETTER,
              error,
              abstractField.setter);
          registry
              .registerStaticUse(new StaticUse.staticSet(abstractField.setter));
        } else {
          // `a++` or `a += b` where `a` has both a getter and a setter.
          semantics = new CompoundAccessSemantics(
              element.isTopLevel
                  ? CompoundAccessKind.TOPLEVEL_GETTER_SETTER
                  : CompoundAccessKind.STATIC_GETTER_SETTER,
              abstractField.getter,
              abstractField.setter);
          registry
              .registerStaticUse(new StaticUse.staticGet(abstractField.getter));
          registry
              .registerStaticUse(new StaticUse.staticSet(abstractField.setter));
        }
      } else {
        // `a = b` where `a` has a setter.
        semantics = element.isTopLevel
            ? new StaticAccess.topLevelSetter(abstractField.setter)
            : new StaticAccess.staticSetter(abstractField.setter);
        registry
            .registerStaticUse(new StaticUse.staticSet(abstractField.setter));
      }
    } else {
      MemberElement member = element;
      // TODO(johnniwinther): Needed to provoke a parsing and with it discovery
      // of parse errors to make [element] erroneous. Fix this!
      member.computeType(resolution);
      if (member.isMalformed) {
        // [member] has parse errors.
        semantics = new StaticAccess.unresolved(member);
      } else if (member.isFunction) {
        // `a = b`, `a++` or `a += b` where `a` is a function.
        ErroneousElement error = reportAndCreateErroneousElement(
            node.selector, name.text, MessageKind.ASSIGNING_METHOD, const {});
        registry.registerFeature(Feature.THROW_NO_SUCH_METHOD);
        if (node.isComplex) {
          // `a++` or `a += b` where `a` is a function.
          registry.registerStaticUse(new StaticUse.staticTearOff(element));
        }
        semantics = member.isTopLevel
            ? new StaticAccess.topLevelMethod(member)
            : new StaticAccess.staticMethod(member);
      } else {
        // `a = b`, `a++` or `a += b` where `a` is a field.
        assert(invariant(node, member.isField,
            message: "Unexpected element: $member."));
        if (node.isComplex) {
          // `a++` or `a += b` where `a` is a field.
          registry.registerStaticUse(new StaticUse.staticGet(member));
        }
        if (member.isFinal || member.isConst) {
          ErroneousElement error = reportAndCreateErroneousElement(
              node.selector,
              name.text,
              MessageKind.UNDEFINED_STATIC_SETTER_BUT_GETTER,
              {'name': name});
          registry.registerFeature(Feature.THROW_NO_SUCH_METHOD);
          semantics = member.isTopLevel
              ? new StaticAccess.finalTopLevelField(member)
              : new StaticAccess.finalStaticField(member);
        } else {
          registry.registerStaticUse(new StaticUse.staticSet(member));
          semantics = member.isTopLevel
              ? new StaticAccess.topLevelField(member)
              : new StaticAccess.staticField(member);
        }
      }
    }
    return handleUpdate(node, name, semantics);
  }

  /// Handle access to resolved [element].
  ResolutionResult handleResolvedSend(Send node, Name name, Element element) {
    if (element.isAmbiguous) {
      return handleAmbiguousSend(node, name, element);
    }
    if (element.isMalformed) {
      // This handles elements with parser errors.
      assert(invariant(node, element is! ErroneousElement,
          message: "Unexpected erroneous element $element."));
      return handleErroneousAccess(
          node, name, new StaticAccess.unresolved(element));
    }
    if (element.isInstanceMember) {
      if (inInstanceContext) {
        // TODO(johnniwinther): Maybe use the found [element].
        return handleThisPropertyAccess(node, name);
      } else {
        return handleErroneousAccess(
            node, name, reportStaticInstanceAccess(node, name));
      }
    }
    if (element.isClass) {
      // `C`, `C()`, or 'C.b` where 'C' is a class.
      return handleClassSend(node, name, element);
    } else if (element.isTypedef) {
      // `F` or `F()` where 'F' is a typedef.
      return handleTypedefTypeLiteralAccess(node, name, element);
    } else if (element.isTypeVariable) {
      return handleTypeVariableTypeLiteralAccess(node, name, element);
    } else if (element.isPrefix) {
      return handleLibraryPrefix(node, name, element);
    } else if (element.isLocal) {
      return handleLocalAccess(node, name, element);
    } else if (element.isStatic || element.isTopLevel) {
      return handleStaticOrTopLevelAccess(node, name, element);
    }
    return reporter.internalError(node, "Unexpected resolved send: $element");
  }

  /// Handle update to resolved [element].
  ResolutionResult handleResolvedSendSet(
      SendSet node, Name name, Element element) {
    if (element.isAmbiguous) {
      return handleAmbiguousUpdate(node, name, element);
    }
    if (element.isMalformed) {
      // This handles elements with parser errors..
      assert(invariant(node, element is! ErroneousElement,
          message: "Unexpected erroneous element $element."));
      return handleUpdate(node, name, new StaticAccess.unresolved(element));
    }
    if (element.isInstanceMember) {
      if (inInstanceContext) {
        return handleThisPropertyUpdate(node, name, element);
      } else {
        return handleUpdate(node, name, reportStaticInstanceAccess(node, name));
      }
    }
    if (element.isClass) {
      // `C = b`, `C++`, or 'C += b` where 'C' is a class.
      return handleClassTypeLiteralUpdate(node, name, element);
    } else if (element.isTypedef) {
      // `C = b`, `C++`, or 'C += b` where 'F' is a typedef.
      return handleTypedefTypeLiteralUpdate(node, name, element);
    } else if (element.isTypeVariable) {
      // `T = b`, `T++`, or 'T += b` where 'T' is a type variable.
      return handleTypeVariableTypeLiteralUpdate(node, name, element);
    } else if (element.isPrefix) {
      // `p = b` where `p` is a prefix.
      ErroneousElement error = reportAndCreateErroneousElement(
          node, name.text, MessageKind.PREFIX_AS_EXPRESSION, {'prefix': name},
          isError: true);
      registry.registerFeature(Feature.COMPILE_TIME_ERROR);
      return handleUpdate(node, name, new StaticAccess.invalid(error));
    } else if (element.isLocal) {
      return handleLocalUpdate(node, name, element);
    } else if (element.isStatic || element.isTopLevel) {
      return handleStaticOrTopLevelUpdate(node, name, element);
    }
    return reporter.internalError(node, "Unexpected resolved send: $element");
  }

  /// Handle an unqualified [Send], that is where the `node.receiver` is null,
  /// like `a`, `a()`, `this()`, `assert()`, and `(){}()`.
  ResolutionResult handleUnqualifiedSend(Send node) {
    Identifier selector = node.selector.asIdentifier();
    if (selector == null) {
      // `(){}()` and `(foo)()`.
      return handleExpressionInvoke(node);
    }
    String text = selector.source;
    if (text == 'this') {
      // `this()`.
      return handleThisAccess(node);
    }
    // `name` or `name()`
    Name name = new Name(text, enclosingElement.library);
    Element element = lookupInScope(reporter, node, scope, text);
    if (element == null) {
      if (text == 'dynamic') {
        // `dynamic` or `dynamic()` where 'dynamic' is not declared in the
        // current scope.
        return handleDynamicTypeLiteralAccess(node);
      } else if (inInstanceContext) {
        // Implicitly `this.name`.
        return handleThisPropertyAccess(node, name);
      } else {
        // Create [ErroneousElement] for unresolved access.
        ErroneousElement error = reportCannotResolve(node, text);
        return handleUnresolvedAccess(node, name, error);
      }
    } else {
      return handleResolvedSend(node, name, element);
    }
  }

  /// Handle an unqualified [SendSet], that is where the `node.receiver` is
  /// null, like `a = b`, `a++`, and `a += b`.
  ResolutionResult handleUnqualifiedSendSet(SendSet node) {
    Identifier selector = node.selector.asIdentifier();
    String text = selector.source;
    Name name = new Name(text, enclosingElement.library);
    Element element = lookupInScope(reporter, node, scope, text);
    if (element == null) {
      if (text == 'dynamic') {
        // `dynamic = b`, `dynamic++`, or `dynamic += b` where 'dynamic' is not
        // declared in the current scope.
        return handleDynamicTypeLiteralUpdate(node);
      } else if (inInstanceContext) {
        // Left-hand side is implicitly `this.name`.
        return handleThisPropertyUpdate(node, name, null);
      } else {
        // Create [ErroneousElement] for unresolved access.
        ErroneousElement error = reportCannotResolve(node, text);
        return handleUpdate(node, name, new StaticAccess.unresolved(error));
      }
    } else {
      return handleResolvedSendSet(node, name, element);
    }
  }

  ResolutionResult visitSend(Send node) {
    if (node.isOperator) {
      // `a && b`, `a + b`, `-a`, or `a is T`.
      return handleOperatorSend(node);
    } else if (node.receiver != null) {
      // `a.b`.
      return handleQualifiedSend(node);
    } else {
      // `a`.
      return handleUnqualifiedSend(node);
    }
  }

  /// Register read access of [target] inside a closure.
  void registerPotentialAccessInClosure(Send node, Element target) {
    if (isPotentiallyMutableTarget(target)) {
      if (enclosingElement != target.enclosingElement) {
        for (Node scope in promotionScope) {
          registry.setAccessedByClosureIn(scope, target, node);
        }
      }
    }
  }

  // TODO(johnniwinther): Move this to the backend resolution callbacks.
  void handleForeignCall(
      Send node, Element target, CallStructure callStructure) {
    if (target != null && compiler.backend.isForeign(target)) {
      registry.registerForeignCall(node, target, callStructure, this);
    }
  }

  /// Callback for native enqueuer to parse a type.  Returns [:null:] on error.
  DartType resolveTypeFromString(Node node, String typeName) {
    Element element = lookupInScope(reporter, node, scope, typeName);
    if (element == null) return null;
    if (element is! ClassElement) return null;
    ClassElement cls = element;
    cls.ensureResolved(resolution);
    return cls.computeType(resolution);
  }

  /// Handle index operations like `a[b] = c`, `a[b] += c`, and `a[b]++`.
  ResolutionResult handleIndexSendSet(SendSet node) {
    String operatorText = node.assignmentOperator.source;
    Node receiver = node.receiver;
    Node index = node.arguments.head;
    visitExpression(receiver);
    visitExpression(index);
    AccessSemantics semantics = const DynamicAccess.expression();
    if (node.isPrefix || node.isPostfix) {
      // `a[b]++` or `++a[b]`.
      IncDecOperator operator = IncDecOperator.parse(operatorText);
      Selector getterSelector = new Selector.index();
      Selector setterSelector = new Selector.indexSet();
      Selector operatorSelector =
          new Selector.binaryOperator(operator.selectorName);

      // TODO(23998): Remove these when selectors are only accessed
      // through the send structure.
      registry.setGetterSelectorInComplexSendSet(node, getterSelector);
      registry.setSelector(node, setterSelector);
      registry.setOperatorSelectorInComplexSendSet(node, operatorSelector);

      registry.registerDynamicUse(new DynamicUse(getterSelector, null));
      registry.registerDynamicUse(new DynamicUse(setterSelector, null));
      registry.registerDynamicUse(new DynamicUse(operatorSelector, null));

      SendStructure sendStructure = node.isPrefix
          ? new IndexPrefixStructure(semantics, operator)
          : new IndexPostfixStructure(semantics, operator);
      registry.registerSendStructure(node, sendStructure);
      return const NoneResult();
    } else {
      Node rhs = node.arguments.tail.head;
      visitExpression(rhs);

      AssignmentOperator operator = AssignmentOperator.parse(operatorText);
      if (operator.kind == AssignmentOperatorKind.ASSIGN) {
        // `a[b] = c`.
        Selector setterSelector = new Selector.indexSet();

        // TODO(23998): Remove this when selectors are only accessed
        // through the send structure.
        registry.setSelector(node, setterSelector);
        registry.registerDynamicUse(new DynamicUse(setterSelector, null));

        SendStructure sendStructure = new IndexSetStructure(semantics);
        registry.registerSendStructure(node, sendStructure);
        return const NoneResult();
      } else {
        // `a[b] += c`.
        Selector getterSelector = new Selector.index();
        Selector setterSelector = new Selector.indexSet();
        Selector operatorSelector =
            new Selector.binaryOperator(operator.selectorName);

        // TODO(23998): Remove these when selectors are only accessed
        // through the send structure.
        registry.setGetterSelectorInComplexSendSet(node, getterSelector);
        registry.setSelector(node, setterSelector);
        registry.setOperatorSelectorInComplexSendSet(node, operatorSelector);

        registry.registerDynamicUse(new DynamicUse(getterSelector, null));
        registry.registerDynamicUse(new DynamicUse(setterSelector, null));
        registry.registerDynamicUse(new DynamicUse(operatorSelector, null));

        SendStructure sendStructure;
        if (operator.kind == AssignmentOperatorKind.IF_NULL) {
          sendStructure = new IndexSetIfNullStructure(semantics);
        } else {
          sendStructure = new CompoundIndexSetStructure(semantics, operator);
        }
        registry.registerSendStructure(node, sendStructure);
        return const NoneResult();
      }
    }
  }

  /// Handle super index operations like `super[a] = b`, `super[a] += b`, and
  /// `super[a]++`.
  // TODO(johnniwinther): Share code with [handleIndexSendSet].
  ResolutionResult handleSuperIndexSendSet(SendSet node) {
    String operatorText = node.assignmentOperator.source;
    Node index = node.arguments.head;
    visitExpression(index);

    AccessSemantics semantics = checkSuperAccess(node);
    if (node.isPrefix || node.isPostfix) {
      // `super[a]++` or `++super[a]`.
      IncDecOperator operator = IncDecOperator.parse(operatorText);
      Selector getterSelector = new Selector.index();
      Selector setterSelector = new Selector.indexSet();
      Selector operatorSelector =
          new Selector.binaryOperator(operator.selectorName);

      // TODO(23998): Remove these when selectors are only accessed
      // through the send structure.
      registry.setGetterSelectorInComplexSendSet(node, getterSelector);
      registry.setSelector(node, setterSelector);
      registry.setOperatorSelectorInComplexSendSet(node, operatorSelector);

      if (semantics == null) {
        semantics = computeSuperAccessSemanticsForSelectors(
            node, getterSelector, setterSelector,
            isIndex: true);

        if (!semantics.getter.isError) {
          registry.registerStaticUse(new StaticUse.superInvoke(
              semantics.getter, getterSelector.callStructure));
        }
        if (!semantics.setter.isError) {
          registry.registerStaticUse(new StaticUse.superInvoke(
              semantics.setter, setterSelector.callStructure));
        }

        // TODO(23998): Remove these when elements are only accessed
        // through the send structure.
        registry.useElement(node, semantics.setter);
        registry.useElement(node.selector, semantics.getter);
      }
      registry.registerDynamicUse(new DynamicUse(operatorSelector, null));

      SendStructure sendStructure = node.isPrefix
          ? new IndexPrefixStructure(semantics, operator)
          : new IndexPostfixStructure(semantics, operator);
      registry.registerSendStructure(node, sendStructure);
      return const NoneResult();
    } else {
      Node rhs = node.arguments.tail.head;
      visitExpression(rhs);

      AssignmentOperator operator = AssignmentOperator.parse(operatorText);
      if (operator.kind == AssignmentOperatorKind.ASSIGN) {
        // `super[a] = b`.
        Selector setterSelector = new Selector.indexSet();
        if (semantics == null) {
          semantics =
              computeSuperAccessSemanticsForSelector(node, setterSelector);

          // TODO(23998): Remove these when elements are only accessed
          // through the send structure.
          registry.useElement(node, semantics.setter);
        }

        // TODO(23998): Remove this when selectors are only accessed
        // through the send structure.
        registry.setSelector(node, setterSelector);
        if (!semantics.setter.isError) {
          registry.registerStaticUse(new StaticUse.superInvoke(
              semantics.setter, setterSelector.callStructure));
        }

        SendStructure sendStructure = new IndexSetStructure(semantics);
        registry.registerSendStructure(node, sendStructure);
        return const NoneResult();
      } else {
        // `super[a] += b`.
        Selector getterSelector = new Selector.index();
        Selector setterSelector = new Selector.indexSet();
        Selector operatorSelector =
            new Selector.binaryOperator(operator.selectorName);
        if (semantics == null) {
          semantics = computeSuperAccessSemanticsForSelectors(
              node, getterSelector, setterSelector,
              isIndex: true);

          if (!semantics.getter.isError) {
            registry.registerStaticUse(new StaticUse.superInvoke(
                semantics.getter, getterSelector.callStructure));
          }
          if (!semantics.setter.isError) {
            registry.registerStaticUse(new StaticUse.superInvoke(
                semantics.setter, setterSelector.callStructure));
          }

          // TODO(23998): Remove these when elements are only accessed
          // through the send structure.
          registry.useElement(node, semantics.setter);
          registry.useElement(node.selector, semantics.getter);
        }

        // TODO(23998): Remove these when selectors are only accessed
        // through the send structure.
        registry.setGetterSelectorInComplexSendSet(node, getterSelector);
        registry.setSelector(node, setterSelector);
        registry.setOperatorSelectorInComplexSendSet(node, operatorSelector);

        registry.registerDynamicUse(new DynamicUse(operatorSelector, null));

        SendStructure sendStructure;
        if (operator.kind == AssignmentOperatorKind.IF_NULL) {
          sendStructure = new IndexSetIfNullStructure(semantics);
        } else {
          sendStructure = new CompoundIndexSetStructure(semantics, operator);
        }
        registry.registerSendStructure(node, sendStructure);
        return const NoneResult();
      }
    }
  }

  /// Handle super index operations like `super.a = b`, `super.a += b`, and
  /// `super.a++`.
  // TODO(johnniwinther): Share code with [handleSuperIndexSendSet].
  ResolutionResult handleSuperSendSet(SendSet node) {
    Identifier selector = node.selector.asIdentifier();
    String text = selector.source;
    Name name = new Name(text, enclosingElement.library);
    String operatorText = node.assignmentOperator.source;
    Selector getterSelector = new Selector.getter(name);
    Selector setterSelector = new Selector.setter(name);

    void registerStaticUses(AccessSemantics semantics) {
      switch (semantics.kind) {
        case AccessKind.SUPER_METHOD:
          registry
              .registerStaticUse(new StaticUse.superTearOff(semantics.element));
          break;
        case AccessKind.SUPER_GETTER:
          registry.registerStaticUse(new StaticUse.superGet(semantics.getter));
          break;
        case AccessKind.SUPER_SETTER:
          registry.registerStaticUse(
              new StaticUse.superSetterSet(semantics.setter));
          break;
        case AccessKind.SUPER_FIELD:
          registry.registerStaticUse(new StaticUse.superGet(semantics.element));
          registry.registerStaticUse(
              new StaticUse.superFieldSet(semantics.element));
          break;
        case AccessKind.SUPER_FINAL_FIELD:
          registry.registerStaticUse(new StaticUse.superGet(semantics.element));
          break;
        case AccessKind.COMPOUND:
          CompoundAccessSemantics compoundSemantics = semantics;
          switch (compoundSemantics.compoundAccessKind) {
            case CompoundAccessKind.SUPER_GETTER_FIELD:
            case CompoundAccessKind.SUPER_FIELD_FIELD:
              registry
                  .registerStaticUse(new StaticUse.superGet(semantics.getter));
              registry.registerStaticUse(
                  new StaticUse.superFieldSet(semantics.setter));
              break;
            case CompoundAccessKind.SUPER_FIELD_SETTER:
            case CompoundAccessKind.SUPER_GETTER_SETTER:
              registry
                  .registerStaticUse(new StaticUse.superGet(semantics.getter));
              registry.registerStaticUse(
                  new StaticUse.superSetterSet(semantics.setter));
              break;
            case CompoundAccessKind.SUPER_METHOD_SETTER:
              registry.registerStaticUse(
                  new StaticUse.superSetterSet(semantics.setter));
              break;
            case CompoundAccessKind.UNRESOLVED_SUPER_GETTER:
              registry.registerStaticUse(
                  new StaticUse.superSetterSet(semantics.setter));
              break;
            case CompoundAccessKind.UNRESOLVED_SUPER_SETTER:
              registry
                  .registerStaticUse(new StaticUse.superGet(semantics.getter));
              break;
            default:
              break;
          }
          break;
        default:
          break;
      }
    }

    AccessSemantics semantics = checkSuperAccess(node);
    if (node.isPrefix || node.isPostfix) {
      // `super.a++` or `++super.a`.
      if (semantics == null) {
        semantics = computeSuperAccessSemanticsForSelectors(
            node, getterSelector, setterSelector);
        registerStaticUses(semantics);
      }
      return handleUpdate(node, name, semantics);
    } else {
      AssignmentOperator operator = AssignmentOperator.parse(operatorText);
      if (operator.kind == AssignmentOperatorKind.ASSIGN) {
        // `super.a = b`.
        if (semantics == null) {
          semantics = computeSuperAccessSemanticsForSelector(
              node, setterSelector,
              alternateName: name);
          switch (semantics.kind) {
            case AccessKind.SUPER_FINAL_FIELD:
              reporter.reportWarningMessage(
                  node, MessageKind.ASSIGNING_FINAL_FIELD_IN_SUPER, {
                'name': name,
                'superclassName': semantics.setter.enclosingClass.name
              });
              // TODO(johnniwinther): This shouldn't be needed.
              registry.registerDynamicUse(new DynamicUse(setterSelector, null));
              registry.registerFeature(Feature.SUPER_NO_SUCH_METHOD);
              break;
            case AccessKind.SUPER_METHOD:
              reporter.reportWarningMessage(
                  node, MessageKind.ASSIGNING_METHOD_IN_SUPER, {
                'name': name,
                'superclassName': semantics.setter.enclosingClass.name
              });
              // TODO(johnniwinther): This shouldn't be needed.
              registry.registerDynamicUse(new DynamicUse(setterSelector, null));
              registry.registerFeature(Feature.SUPER_NO_SUCH_METHOD);
              break;
            case AccessKind.SUPER_FIELD:
              registry.registerStaticUse(
                  new StaticUse.superFieldSet(semantics.setter));
              break;
            case AccessKind.SUPER_SETTER:
              registry.registerStaticUse(
                  new StaticUse.superSetterSet(semantics.setter));
              break;
            default:
              break;
          }
        }
        return handleUpdate(node, name, semantics);
      } else {
        // `super.a += b`.
        if (semantics == null) {
          semantics = computeSuperAccessSemanticsForSelectors(
              node, getterSelector, setterSelector);
          registerStaticUses(semantics);
        }
        return handleUpdate(node, name, semantics);
      }
    }
  }

  /// Handle update of an entity defined by [semantics]. For instance `a = b`,
  /// `a++` or `a += b` where [semantics] describe `a`.
  ResolutionResult handleUpdate(
      SendSet node, Name name, AccessSemantics semantics) {
    SendStructure sendStructure;
    String operatorText = node.assignmentOperator.source;
    Selector getterSelector = new Selector.getter(name);
    Selector setterSelector = new Selector.setter(name);
    if (node.isPrefix || node.isPostfix) {
      // `e++` or `++e`.
      IncDecOperator operator = IncDecOperator.parse(operatorText);
      Selector operatorSelector =
          new Selector.binaryOperator(operator.selectorName);

      // TODO(23998): Remove these when selectors are only accessed
      // through the send structure.
      registry.setGetterSelectorInComplexSendSet(node, getterSelector);
      registry.setSelector(node, setterSelector);
      registry.setOperatorSelectorInComplexSendSet(node, operatorSelector);

      // TODO(23998): Remove these when elements are only accessed
      // through the send structure.
      registry.useElement(node, semantics.setter);
      registry.useElement(node.selector, semantics.getter);

      registry.registerDynamicUse(new DynamicUse(operatorSelector, null));

      SendStructure sendStructure = node.isPrefix
          ? new PrefixStructure(semantics, operator)
          : new PostfixStructure(semantics, operator);
      registry.registerSendStructure(node, sendStructure);
      registry.registerFeature(Feature.INC_DEC_OPERATION);
    } else {
      Node rhs = node.arguments.head;
      visitExpression(rhs);

      AssignmentOperator operator = AssignmentOperator.parse(operatorText);
      if (operator.kind == AssignmentOperatorKind.ASSIGN) {
        // `e1 = e2`.

        // TODO(23998): Remove these when elements are only accessed
        // through the send structure.
        registry.useElement(node, semantics.setter);

        // TODO(23998): Remove this when selectors are only accessed
        // through the send structure.
        registry.setSelector(node, setterSelector);

        SendStructure sendStructure = new SetStructure(semantics);
        registry.registerSendStructure(node, sendStructure);
      } else {
        // `e1 += e2`.
        Selector operatorSelector =
            new Selector.binaryOperator(operator.selectorName);

        // TODO(23998): Remove these when elements are only accessed
        // through the send structure.
        registry.useElement(node, semantics.setter);
        registry.useElement(node.selector, semantics.getter);

        // TODO(23998): Remove these when selectors are only accessed
        // through the send structure.
        registry.setGetterSelectorInComplexSendSet(node, getterSelector);
        registry.setSelector(node, setterSelector);
        registry.setOperatorSelectorInComplexSendSet(node, operatorSelector);

        registry.registerDynamicUse(new DynamicUse(operatorSelector, null));

        SendStructure sendStructure;
        if (operator.kind == AssignmentOperatorKind.IF_NULL) {
          sendStructure = new SetIfNullStructure(semantics);
        } else {
          sendStructure = new CompoundStructure(semantics, operator);
        }
        registry.registerSendStructure(node, sendStructure);
      }
    }
    return new ResolutionResult.forElement(semantics.setter);
  }

  ResolutionResult visitSendSet(SendSet node) {
    if (node.isIndex) {
      // `a[b] = c`
      if (node.isSuperCall) {
        // `super[b] = c`
        return handleSuperIndexSendSet(node);
      } else {
        return handleIndexSendSet(node);
      }
    } else if (node.isSuperCall) {
      // `super.a = c`
      return handleSuperSendSet(node);
    } else if (node.receiver == null) {
      // `a = c`
      return handleUnqualifiedSendSet(node);
    } else {
      // `a.b = c`
      return handleQualifiedSendSet(node);
    }
  }

  ConstantResult visitLiteralInt(LiteralInt node) {
    ConstantExpression constant = new IntConstantExpression(node.value);
    registry.registerConstantLiteral(constant);
    registry.setConstant(node, constant);
    return new ConstantResult(node, constant);
  }

  ConstantResult visitLiteralDouble(LiteralDouble node) {
    ConstantExpression constant = new DoubleConstantExpression(node.value);
    registry.registerConstantLiteral(constant);
    registry.setConstant(node, constant);
    return new ConstantResult(node, constant);
  }

  ConstantResult visitLiteralBool(LiteralBool node) {
    ConstantExpression constant = new BoolConstantExpression(node.value);
    registry.registerConstantLiteral(constant);
    registry.setConstant(node, constant);
    return new ConstantResult(node, constant);
  }

  ResolutionResult visitLiteralString(LiteralString node) {
    if (node.dartString != null) {
      // [dartString] might be null on parser errors.
      ConstantExpression constant =
          new StringConstantExpression(node.dartString.slowToString());
      registry.registerConstantLiteral(constant);
      registry.setConstant(node, constant);
      return new ConstantResult(node, constant);
    }
    return const NoneResult();
  }

  ConstantResult visitLiteralNull(LiteralNull node) {
    ConstantExpression constant = new NullConstantExpression();
    registry.registerConstantLiteral(constant);
    registry.setConstant(node, constant);
    return new ConstantResult(node, constant);
  }

  ConstantResult visitLiteralSymbol(LiteralSymbol node) {
    String name = node.slowNameString;
    // TODO(johnniwinther): Use [registerConstantLiteral] instead.
    registry.registerConstSymbol(name);
    if (!validateSymbol(node, name, reportError: false)) {
      reporter.reportErrorMessage(
          node, MessageKind.UNSUPPORTED_LITERAL_SYMBOL, {'value': name});
    }
    analyzeConstantDeferred(node);
    ConstantExpression constant = new SymbolConstantExpression(name);
    registry.setConstant(node, constant);
    return new ConstantResult(node, constant);
  }

  ResolutionResult visitStringJuxtaposition(StringJuxtaposition node) {
    registry.registerFeature(Feature.STRING_JUXTAPOSITION);
    ResolutionResult first = visit(node.first);
    ResolutionResult second = visit(node.second);
    if (first.isConstant && second.isConstant) {
      ConstantExpression constant = new ConcatenateConstantExpression(
          <ConstantExpression>[first.constant, second.constant]);
      registry.setConstant(node, constant);
      return new ConstantResult(node, constant);
    }
    return const NoneResult();
  }

  ResolutionResult visitNodeList(NodeList node) {
    for (Link<Node> link = node.nodes; !link.isEmpty; link = link.tail) {
      visit(link.head);
    }
    return const NoneResult();
  }

  ResolutionResult visitRethrow(Rethrow node) {
    if (!inCatchBlock && node.throwToken.stringValue == 'rethrow') {
      reporter.reportErrorMessage(node, MessageKind.RETHROW_OUTSIDE_CATCH);
    }
    return const NoneResult();
  }

  ResolutionResult visitReturn(Return node) {
    Node expression = node.expression;
    if (expression != null) {
      if (enclosingElement.isGenerativeConstructor) {
        // It is a compile-time error if a return statement of the form
        // `return e;` appears in a generative constructor.  (Dart Language
        // Specification 13.12.)
        reporter.reportErrorMessage(
            expression, MessageKind.RETURN_IN_GENERATIVE_CONSTRUCTOR);
      } else if (!node.isArrowBody && currentAsyncMarker.isYielding) {
        reporter.reportErrorMessage(node, MessageKind.RETURN_IN_GENERATOR,
            {'modifier': currentAsyncMarker});
      }
    }
    visit(node.expression);
    return const NoneResult();
  }

  ResolutionResult visitYield(Yield node) {
    if (!compiler.backend.supportsAsyncAwait) {
      compiler.reporter.reportErrorMessage(node.yieldToken,
          MessageKind.ASYNC_AWAIT_NOT_SUPPORTED);
    } else {
      if (!currentAsyncMarker.isYielding) {
        reporter.reportErrorMessage(node, MessageKind.INVALID_YIELD);
      }
      if (currentAsyncMarker.isAsync) {
        coreClasses.streamClass.ensureResolved(resolution);
      } else {
        coreClasses.iterableClass.ensureResolved(resolution);
      }
    }
    visit(node.expression);
    return const NoneResult();
  }

  ResolutionResult visitRedirectingFactoryBody(RedirectingFactoryBody node) {
    if (!enclosingElement.isFactoryConstructor) {
      reporter.reportErrorMessage(
          node, MessageKind.FACTORY_REDIRECTION_IN_NON_FACTORY);
      reporter.reportHintMessage(
          enclosingElement, MessageKind.MISSING_FACTORY_KEYWORD);
    }

    ConstructorElementX constructor = enclosingElement;
    bool isConstConstructor = constructor.isConst;
    bool isValidAsConstant = isConstConstructor;
    ConstructorResult result =
        resolveRedirectingFactory(node, inConstContext: isConstConstructor);
    ConstructorElement redirectionTarget = result.element;
    constructor.immediateRedirectionTarget = redirectionTarget;

    Node constructorReference = node.constructorReference;
    if (result.isDeferred) {
      constructor.redirectionDeferredPrefix = result.prefix;
    }

    registry.setRedirectingTargetConstructor(node, redirectionTarget);
    switch (result.kind) {
      case ConstructorResultKind.GENERATIVE:
      case ConstructorResultKind.FACTORY:
        // Register a post process to check for cycles in the redirection chain
        // and set the actual generative constructor at the end of the chain.
        addDeferredAction(constructor, () {
          compiler.resolver.resolveRedirectionChain(constructor, node);
        });
        break;
      case ConstructorResultKind.ABSTRACT:
      case ConstructorResultKind.INVALID_TYPE:
      case ConstructorResultKind.UNRESOLVED_CONSTRUCTOR:
      case ConstructorResultKind.NON_CONSTANT:
        isValidAsConstant = false;
        constructor.setEffectiveTarget(result.element, result.type,
            isMalformed: true);
        break;
    }
    if (Elements.isUnresolved(redirectionTarget)) {
      registry.registerFeature(Feature.THROW_NO_SUCH_METHOD);
      return const NoneResult();
    } else {
      if (isConstConstructor && !redirectionTarget.isConst) {
        reporter.reportErrorMessage(node, MessageKind.CONSTRUCTOR_IS_NOT_CONST);
        isValidAsConstant = false;
      }
      if (redirectionTarget == constructor) {
        reporter.reportErrorMessage(
            node, MessageKind.CYCLIC_REDIRECTING_FACTORY);
        // TODO(johnniwinther): Create constant constructor for this case and
        // let evaluation detect the cyclicity.
        isValidAsConstant = false;
      }
    }

    // Check that the target constructor is type compatible with the
    // redirecting constructor.
    ClassElement targetClass = redirectionTarget.enclosingClass;
    InterfaceType type = registry.getType(node);
    FunctionType targetConstructorType = redirectionTarget
        .computeType(resolution)
        .subst(type.typeArguments, targetClass.typeVariables);
    FunctionType constructorType = constructor.computeType(resolution);
    bool isSubtype =
        compiler.types.isSubtype(targetConstructorType, constructorType);
    if (!isSubtype) {
      reporter.reportWarningMessage(node, MessageKind.NOT_ASSIGNABLE,
          {'fromType': targetConstructorType, 'toType': constructorType});
      // TODO(johnniwinther): Handle this (potentially) erroneous case.
      isValidAsConstant = false;
    }

    redirectionTarget.computeType(resolution);
    FunctionSignature targetSignature = redirectionTarget.functionSignature;
    constructor.computeType(resolution);
    FunctionSignature constructorSignature = constructor.functionSignature;
    if (!targetSignature.isCompatibleWith(constructorSignature)) {
      assert(!isSubtype);
      registry.registerFeature(Feature.THROW_NO_SUCH_METHOD);
      isValidAsConstant = false;
    }

    registry.registerStaticUse(
        new StaticUse.constructorRedirect(redirectionTarget));
    // TODO(johnniwinther): Register the effective target type as part of the
    // static use instead.
    registry.registerTypeUse(new TypeUse.instantiation(redirectionTarget
        .enclosingClass.thisType
        .subst(type.typeArguments, targetClass.typeVariables)));
    if (enclosingElement == compiler.symbolConstructor) {
      registry.registerFeature(Feature.SYMBOL_CONSTRUCTOR);
    }
    if (isValidAsConstant) {
      List<String> names = <String>[];
      List<ConstantExpression> arguments = <ConstantExpression>[];
      int index = 0;
      constructorSignature.forEachParameter((ParameterElement parameter) {
        if (parameter.isNamed) {
          String name = parameter.name;
          names.add(name);
          arguments.add(new NamedArgumentReference(name));
        } else {
          arguments.add(new PositionalArgumentReference(index));
        }
        index++;
      });
      CallStructure callStructure =
          new CallStructure(constructorSignature.parameterCount, names);
      constructor.constantConstructor =
          new RedirectingFactoryConstantConstructor(
              new ConstructedConstantExpression(
                  type, redirectionTarget, callStructure, arguments));
    }
    return const NoneResult();
  }

  ResolutionResult visitThrow(Throw node) {
    registry.registerFeature(Feature.THROW_EXPRESSION);
    visit(node.expression);
    return const NoneResult();
  }

  ResolutionResult visitAwait(Await node) {
    if (!compiler.backend.supportsAsyncAwait) {
      compiler.reporter.reportErrorMessage(node.awaitToken,
          MessageKind.ASYNC_AWAIT_NOT_SUPPORTED);
    } else {
      if (!currentAsyncMarker.isAsync) {
        reporter.reportErrorMessage(node, MessageKind.INVALID_AWAIT);
      }
      coreClasses.futureClass.ensureResolved(resolution);
    }
    visit(node.expression);
    return const NoneResult();
  }

  ResolutionResult visitVariableDefinitions(VariableDefinitions node) {
    DartType type;
    if (node.type != null) {
      type = resolveTypeAnnotation(node.type);
    } else {
      type = const DynamicType();
    }
    VariableList variables = new VariableList.node(node, type);
    VariableDefinitionsVisitor visitor =
        new VariableDefinitionsVisitor(compiler, node, this, variables);

    Modifiers modifiers = node.modifiers;
    void reportExtraModifier(String modifier) {
      Node modifierNode;
      for (Link<Node> nodes = modifiers.nodes.nodes;
          !nodes.isEmpty;
          nodes = nodes.tail) {
        if (modifier == nodes.head.asIdentifier().source) {
          modifierNode = nodes.head;
          break;
        }
      }
      assert(modifierNode != null);
      reporter.reportErrorMessage(modifierNode, MessageKind.EXTRANEOUS_MODIFIER,
          {'modifier': modifier});
    }
    if (modifiers.isFinal && (modifiers.isConst || modifiers.isVar)) {
      reportExtraModifier('final');
    }
    if (modifiers.isVar && (modifiers.isConst || node.type != null)) {
      reportExtraModifier('var');
    }
    if (enclosingElement.isFunction || enclosingElement.isConstructor) {
      if (modifiers.isAbstract) {
        reportExtraModifier('abstract');
      }
      if (modifiers.isStatic) {
        reportExtraModifier('static');
      }
    }
    if (node.metadata != null) {
      variables.metadataInternal =
          compiler.resolver.resolveMetadata(enclosingElement, node);
    }
    visitor.visit(node.definitions);
    return const NoneResult();
  }

  ResolutionResult visitWhile(While node) {
    visit(node.condition);
    visitLoopBodyIn(node, node.body, new BlockScope(scope));
    return const NoneResult();
  }

  ResolutionResult visitParenthesizedExpression(ParenthesizedExpression node) {
    bool oldSendIsMemberAccess = sendIsMemberAccess;
    sendIsMemberAccess = false;
    var oldCategory = allowedCategory;
    allowedCategory = ElementCategory.VARIABLE |
        ElementCategory.FUNCTION |
        ElementCategory.IMPLIES_TYPE;
    ResolutionResult result = visit(node.expression);
    allowedCategory = oldCategory;
    sendIsMemberAccess = oldSendIsMemberAccess;
    if (result.kind == ResultKind.CONSTANT) {
      return result;
    }
    return const NoneResult();
  }

  ResolutionResult visitNewExpression(NewExpression node) {
    ConstructorResult result = resolveConstructor(node);
    ConstructorElement constructor = result.element;
    ArgumentsResult argumentsResult;
    if (node.isConst) {
      argumentsResult =
          inConstantContext(() => resolveArguments(node.send.argumentsNode));
    } else {
      argumentsResult = resolveArguments(node.send.argumentsNode);
    }
    // TODO(johnniwinther): Avoid the need for a [Selector].
    Selector selector = resolveSelector(node.send, constructor);
    CallStructure callStructure = selector.callStructure;
    registry.useElement(node.send, constructor);

    DartType type = result.type;
    ConstructorAccessKind kind;
    NewStructure newStructure;
    bool isInvalid = false;
    switch (result.kind) {
      case ConstructorResultKind.GENERATIVE:
        // Ensure that the signature of [constructor] has been computed.
        constructor.computeType(resolution);
        if (!callStructure.signatureApplies(constructor.functionSignature)) {
          isInvalid = true;
          kind = ConstructorAccessKind.INCOMPATIBLE;
          registry.registerFeature(Feature.THROW_NO_SUCH_METHOD);
        } else {
          kind = ConstructorAccessKind.GENERATIVE;
        }
        break;
      case ConstructorResultKind.FACTORY:
        // Ensure that the signature of [constructor] has been computed.
        constructor.computeType(resolution);
        if (!callStructure.signatureApplies(constructor.functionSignature)) {
          // The effective target might still be valid(!) so the is not an
          // invalid case in itself. For instance
          //
          //    class A {
          //       factory A() = A.a;
          //       A.a(a);
          //    }
          //    m() => new A(0); // This creates a warning but works at runtime.
          //
          registry.registerFeature(Feature.THROW_NO_SUCH_METHOD);
        }
        kind = ConstructorAccessKind.FACTORY;
        break;
      case ConstructorResultKind.ABSTRACT:
        isInvalid = true;
        kind = ConstructorAccessKind.ABSTRACT;
        break;
      case ConstructorResultKind.INVALID_TYPE:
        isInvalid = true;
        kind = ConstructorAccessKind.UNRESOLVED_TYPE;
        break;
      case ConstructorResultKind.UNRESOLVED_CONSTRUCTOR:
        // TODO(johnniwinther): Unify codepaths to only have one return.
        registry.registerNewStructure(
            node,
            new NewInvokeStructure(
                new ConstructorAccessSemantics(
                    ConstructorAccessKind.UNRESOLVED_CONSTRUCTOR,
                    constructor,
                    type),
                selector));
        return new ResolutionResult.forElement(constructor);
      case ConstructorResultKind.NON_CONSTANT:
        registry.registerNewStructure(
            node,
            new NewInvokeStructure(
                new ConstructorAccessSemantics(
                    ConstructorAccessKind.NON_CONSTANT_CONSTRUCTOR,
                    constructor,
                    type),
                selector));
        return new ResolutionResult.forElement(constructor);
    }

    if (!isInvalid) {
      // [constructor] might be the implementation element
      // and only declaration elements may be registered.
      registry.registerStaticUse(new StaticUse.constructorInvoke(
          constructor.declaration, callStructure));
      // TODO(johniwinther): Avoid registration of `type` in face of redirecting
      // factory constructors.
      registry.registerTypeUse(new TypeUse.instantiation(type));
    }

    ResolutionResult resolutionResult = const NoneResult();
    if (node.isConst) {
      bool isValidAsConstant = !isInvalid && constructor.isConst;

      if (constructor == compiler.symbolConstructor) {
        Node argumentNode = node.send.arguments.head;
        ConstantExpression constant = compiler.resolver.constantCompiler
            .compileNode(argumentNode, registry.mapping);
        ConstantValue name = compiler.constants.getConstantValue(constant);
        if (!name.isString) {
          DartType type = name.getType(coreTypes);
          reporter.reportErrorMessage(
              argumentNode, MessageKind.STRING_EXPECTED, {'type': type});
        } else {
          StringConstantValue stringConstant = name;
          String nameString = stringConstant.toDartString().slowToString();
          if (validateSymbol(argumentNode, nameString)) {
            registry.registerConstSymbol(nameString);
          }
        }
      } else if (constructor == compiler.mirrorsUsedConstructor) {
        compiler.mirrorUsageAnalyzerTask.validate(node, registry.mapping);
      }

      analyzeConstantDeferred(node);

      if (type.containsTypeVariables) {
        reporter.reportErrorMessage(
            node.send.selector, MessageKind.TYPE_VARIABLE_IN_CONSTANT);
        isValidAsConstant = false;
        isInvalid = true;
      }

      if (result.isDeferred) {
        isValidAsConstant = false;
      }

      // Callback hook for when the compile-time constant evaluator has
      // analyzed the constant.
      // TODO(johnniwinther): Remove this when all constants are computed
      // in resolution.
      Function onAnalyzed;
      if (isValidAsConstant &&
          argumentsResult.isValidAsConstant &&
          // TODO(johnniwinther): Remove this when all constants are computed
          // in resolution.
          !constructor.isFromEnvironmentConstructor) {
        CallStructure callStructure = argumentsResult.callStructure;
        List<ConstantExpression> arguments = argumentsResult.constantArguments;

        ConstructedConstantExpression constant =
            new ConstructedConstantExpression(
                type, constructor, callStructure, arguments);
        registry.registerNewStructure(node,
            new ConstInvokeStructure(ConstantInvokeKind.CONSTRUCTED, constant));
        resolutionResult = new ConstantResult(node, constant);
      } else if (isInvalid) {
        // Known to be non-constant.
        kind == ConstructorAccessKind.NON_CONSTANT_CONSTRUCTOR;
        registry.registerNewStructure(
            node,
            new NewInvokeStructure(
                new ConstructorAccessSemantics(kind, constructor, type),
                selector));
      } else {
        // Might be valid but we don't know for sure. The compile-time constant
        // evaluator will compute the actual constant as a deferred action.
        LateConstInvokeStructure structure =
            new LateConstInvokeStructure(registry.mapping);
        // TODO(johnniwinther): Avoid registering the
        // [LateConstInvokeStructure]; it might not be necessary.
        registry.registerNewStructure(node, structure);
        onAnalyzed = () {
          registry.registerNewStructure(node, structure.resolve(node));
        };
      }

      analyzeConstantDeferred(node, onAnalyzed: onAnalyzed);
    } else {
      // Not constant.
      if (constructor == compiler.symbolConstructor &&
          !compiler.mirrorUsageAnalyzerTask.hasMirrorUsage(enclosingElement)) {
        reporter.reportHintMessage(node.newToken, MessageKind.NON_CONST_BLOAT,
            {'name': coreClasses.symbolClass.name});
      }
      registry.registerNewStructure(
          node,
          new NewInvokeStructure(
              new ConstructorAccessSemantics(kind, constructor, type),
              selector));
    }

    return resolutionResult;
  }

  void checkConstMapKeysDontOverrideEquals(
      Spannable spannable, MapConstantValue map) {
    for (ConstantValue key in map.keys) {
      if (!key.isObject) continue;
      ObjectConstantValue objectConstant = key;
      DartType keyType = objectConstant.type;
      ClassElement cls = keyType.element;
      if (cls == coreClasses.stringClass) continue;
      Element equals = cls.lookupMember('==');
      if (equals.enclosingClass != coreClasses.objectClass) {
        reporter.reportErrorMessage(spannable,
            MessageKind.CONST_MAP_KEY_OVERRIDES_EQUALS, {'type': keyType});
      }
    }
  }

  void analyzeConstant(Node node, {enforceConst: true}) {
    ConstantExpression constant = compiler.resolver.constantCompiler
        .compileNode(node, registry.mapping, enforceConst: enforceConst);

    if (constant == null) {
      assert(invariant(node, compiler.compilationFailed));
      return;
    }

    ConstantValue value = compiler.constants.getConstantValue(constant);
    if (value.isMap) {
      checkConstMapKeysDontOverrideEquals(node, value);
    }
  }

  void analyzeConstantDeferred(Node node,
      {bool enforceConst: true, void onAnalyzed()}) {
    addDeferredAction(enclosingElement, () {
      analyzeConstant(node, enforceConst: enforceConst);
      if (onAnalyzed != null) {
        onAnalyzed();
      }
    });
  }

  bool validateSymbol(Node node, String name, {bool reportError: true}) {
    if (name.isEmpty) return true;
    if (name.startsWith('_')) {
      if (reportError) {
        reporter.reportErrorMessage(
            node, MessageKind.PRIVATE_IDENTIFIER, {'value': name});
      }
      return false;
    }
    if (!symbolValidationPattern.hasMatch(name)) {
      if (reportError) {
        reporter.reportErrorMessage(
            node, MessageKind.INVALID_SYMBOL, {'value': name});
      }
      return false;
    }
    return true;
  }

  /**
   * Try to resolve the constructor that is referred to by [node].
   * Note: this function may return an ErroneousFunctionElement instead of
   * [:null:], if there is no corresponding constructor, class or library.
   */
  ConstructorResult resolveConstructor(NewExpression node) {
    return node.accept(
        new ConstructorResolver(compiler, this, inConstContext: node.isConst));
  }

  ConstructorResult resolveRedirectingFactory(RedirectingFactoryBody node,
      {bool inConstContext: false}) {
    return node.accept(new ConstructorResolver(compiler, this,
        inConstContext: inConstContext));
  }

  DartType resolveTypeAnnotation(TypeAnnotation node,
      {bool malformedIsError: false, bool deferredIsMalformed: true}) {
    DartType type = typeResolver.resolveTypeAnnotation(this, node,
        malformedIsError: malformedIsError,
        deferredIsMalformed: deferredIsMalformed);
    if (inCheckContext) {
      registry.registerTypeUse(new TypeUse.checkedModeCheck(type));
    }
    return type;
  }

  ResolutionResult visitLiteralList(LiteralList node) {
    bool isValidAsConstant = true;
    sendIsMemberAccess = false;

    NodeList arguments = node.typeArguments;
    DartType typeArgument;
    if (arguments != null) {
      Link<Node> nodes = arguments.nodes;
      if (nodes.isEmpty) {
        // The syntax [: <>[] :] is not allowed.
        reporter.reportErrorMessage(
            arguments, MessageKind.MISSING_TYPE_ARGUMENT);
        isValidAsConstant = false;
      } else {
        typeArgument = resolveTypeAnnotation(nodes.head);
        for (nodes = nodes.tail; !nodes.isEmpty; nodes = nodes.tail) {
          reporter.reportWarningMessage(
              nodes.head, MessageKind.ADDITIONAL_TYPE_ARGUMENT);
          resolveTypeAnnotation(nodes.head);
        }
      }
    }
    DartType listType;
    if (typeArgument != null) {
      if (node.isConst && typeArgument.containsTypeVariables) {
        reporter.reportErrorMessage(
            arguments.nodes.head, MessageKind.TYPE_VARIABLE_IN_CONSTANT);
        isValidAsConstant = false;
      }
      listType = coreTypes.listType(typeArgument);
    } else {
      listType = coreTypes.listType();
    }
    registry.registerLiteralList(node, listType,
        isConstant: node.isConst, isEmpty: node.elements.isEmpty);
    if (node.isConst) {
      List<ConstantExpression> constantExpressions = <ConstantExpression>[];
      inConstantContext(() {
        for (Node element in node.elements) {
          ResolutionResult elementResult = visit(element);
          if (isValidAsConstant && elementResult.isConstant) {
            constantExpressions.add(elementResult.constant);
          } else {
            isValidAsConstant = false;
          }
        }
      });
      analyzeConstantDeferred(node);
      sendIsMemberAccess = false;
      if (isValidAsConstant) {
        ConstantExpression constant =
            new ListConstantExpression(listType, constantExpressions);
        registry.setConstant(node, constant);
        return new ConstantResult(node, constant);
      }
    } else {
      visit(node.elements);
      sendIsMemberAccess = false;
    }
    return const NoneResult();
  }

  ResolutionResult visitConditional(Conditional node) {
    ResolutionResult conditionResult =
        doInPromotionScope(node.condition, () => visit(node.condition));
    ResolutionResult thenResult = doInPromotionScope(
        node.thenExpression, () => visit(node.thenExpression));
    ResolutionResult elseResult = visit(node.elseExpression);
    if (conditionResult.isConstant &&
        thenResult.isConstant &&
        elseResult.isConstant) {
      ConstantExpression constant = new ConditionalConstantExpression(
          conditionResult.constant, thenResult.constant, elseResult.constant);
      registry.setConstant(node, constant);
      return new ConstantResult(node, constant);
    }
    return const NoneResult();
  }

  ResolutionResult visitStringInterpolation(StringInterpolation node) {
    // TODO(johnniwinther): This should be a consequence of the registration
    // of [registerStringInterpolation].
    registry.registerTypeUse(new TypeUse.instantiation(coreTypes.stringType));
    registry.registerFeature(Feature.STRING_INTERPOLATION);
    registerImplicitInvocation(Selectors.toString_);

    bool isValidAsConstant = true;
    List<ConstantExpression> parts = <ConstantExpression>[];

    void resolvePart(Node subnode) {
      ResolutionResult result = visit(subnode);
      if (isValidAsConstant && result.isConstant) {
        parts.add(result.constant);
      } else {
        isValidAsConstant = false;
      }
    }

    resolvePart(node.string);
    for (StringInterpolationPart part in node.parts) {
      resolvePart(part.expression);
      resolvePart(part.string);
    }

    if (isValidAsConstant) {
      ConstantExpression constant = new ConcatenateConstantExpression(parts);
      registry.setConstant(node, constant);
      return new ConstantResult(node, constant);
    }
    return const NoneResult();
  }

  ResolutionResult visitBreakStatement(BreakStatement node) {
    JumpTarget target;
    if (node.target == null) {
      target = statementScope.currentBreakTarget();
      if (target == null) {
        reporter.reportErrorMessage(node, MessageKind.NO_BREAK_TARGET);
        return const NoneResult();
      }
      target.isBreakTarget = true;
    } else {
      String labelName = node.target.source;
      LabelDefinition label = statementScope.lookupLabel(labelName);
      if (label == null) {
        reporter.reportErrorMessage(
            node.target, MessageKind.UNBOUND_LABEL, {'labelName': labelName});
        return const NoneResult();
      }
      target = label.target;
      if (!target.statement.isValidBreakTarget()) {
        reporter.reportErrorMessage(node.target, MessageKind.INVALID_BREAK);
        return const NoneResult();
      }
      label.setBreakTarget();
      registry.useLabel(node, label);
    }
    registry.registerTargetOf(node, target);
    return const NoneResult();
  }

  ResolutionResult visitContinueStatement(ContinueStatement node) {
    JumpTarget target;
    if (node.target == null) {
      target = statementScope.currentContinueTarget();
      if (target == null) {
        reporter.reportErrorMessage(node, MessageKind.NO_CONTINUE_TARGET);
        return const NoneResult();
      }
      target.isContinueTarget = true;
    } else {
      String labelName = node.target.source;
      LabelDefinition label = statementScope.lookupLabel(labelName);
      if (label == null) {
        reporter.reportErrorMessage(
            node.target, MessageKind.UNBOUND_LABEL, {'labelName': labelName});
        return const NoneResult();
      }
      target = label.target;
      if (!target.statement.isValidContinueTarget()) {
        reporter.reportErrorMessage(node.target, MessageKind.INVALID_CONTINUE);
      }
      label.setContinueTarget();
      registry.useLabel(node, label);
    }
    registry.registerTargetOf(node, target);
    return const NoneResult();
  }

  registerImplicitInvocation(Selector selector) {
    registry.registerDynamicUse(new DynamicUse(selector, null));
  }

  ResolutionResult visitAsyncForIn(AsyncForIn node) {
    if (!compiler.backend.supportsAsyncAwait) {
      compiler.reporter.reportErrorMessage(node.awaitToken,
          MessageKind.ASYNC_AWAIT_NOT_SUPPORTED);
    } else {
      if (!currentAsyncMarker.isAsync) {
        reporter.reportErrorMessage(
            node.awaitToken, MessageKind.INVALID_AWAIT_FOR_IN);
      }
      registry.registerFeature(Feature.ASYNC_FOR_IN);
      registry.registerDynamicUse(
          new DynamicUse(Selectors.current, null));
      registry.registerDynamicUse(
          new DynamicUse(Selectors.moveNext, null));
    }
<<<<<<< HEAD
=======
    registry.registerFeature(Feature.ASYNC_FOR_IN);
    registry.registerDynamicUse(new DynamicUse(Selectors.current, null));
    registry.registerDynamicUse(new DynamicUse(Selectors.moveNext, null));

>>>>>>> 33d9d7e4
    visit(node.expression);

    Scope blockScope = new BlockScope(scope);
    visitForInDeclaredIdentifierIn(node.declaredIdentifier, node, blockScope);
    visitLoopBodyIn(node, node.body, blockScope);
    return const NoneResult();
  }

  ResolutionResult visitSyncForIn(SyncForIn node) {
    registry.registerFeature(Feature.SYNC_FOR_IN);
    registry.registerDynamicUse(new DynamicUse(Selectors.iterator, null));
    registry.registerDynamicUse(new DynamicUse(Selectors.current, null));
    registry.registerDynamicUse(new DynamicUse(Selectors.moveNext, null));

    visit(node.expression);

    Scope blockScope = new BlockScope(scope);
    visitForInDeclaredIdentifierIn(node.declaredIdentifier, node, blockScope);
    visitLoopBodyIn(node, node.body, blockScope);
    return const NoneResult();
  }

  void visitForInDeclaredIdentifierIn(
      Node declaration, ForIn node, Scope blockScope) {
    LibraryElement library = enclosingElement.library;

    bool oldAllowFinalWithoutInitializer = inLoopVariable;
    inLoopVariable = true;
    visitIn(declaration, blockScope);
    inLoopVariable = oldAllowFinalWithoutInitializer;

    Send send = declaration.asSend();
    VariableDefinitions variableDefinitions =
        declaration.asVariableDefinitions();
    Element loopVariable;
    Selector loopVariableSelector;
    if (send != null) {
      loopVariable = registry.getDefinition(send);
      Identifier identifier = send.selector.asIdentifier();
      if (identifier == null) {
        reporter.reportErrorMessage(send.selector, MessageKind.INVALID_FOR_IN);
      } else {
        loopVariableSelector =
            new Selector.setter(new Name(identifier.source, library));
      }
      if (send.receiver != null) {
        reporter.reportErrorMessage(send.receiver, MessageKind.INVALID_FOR_IN);
      }
    } else if (variableDefinitions != null) {
      Link<Node> nodes = variableDefinitions.definitions.nodes;
      if (!nodes.tail.isEmpty) {
        reporter.reportErrorMessage(
            nodes.tail.head, MessageKind.INVALID_FOR_IN);
      }
      Node first = nodes.head;
      Identifier identifier = first.asIdentifier();
      if (identifier == null) {
        reporter.reportErrorMessage(first, MessageKind.INVALID_FOR_IN);
      } else {
        loopVariableSelector =
            new Selector.setter(new Name(identifier.source, library));
        loopVariable = registry.getDefinition(identifier);
      }
    } else {
      reporter.reportErrorMessage(declaration, MessageKind.INVALID_FOR_IN);
    }
    if (loopVariableSelector != null) {
      registry.setSelector(declaration, loopVariableSelector);
      if (loopVariable == null || loopVariable.isInstanceMember) {
        registry.registerDynamicUse(new DynamicUse(loopVariableSelector, null));
      } else if (loopVariable.isStatic || loopVariable.isTopLevel) {
        registry.registerStaticUse(
            new StaticUse.staticSet(loopVariable.declaration));
      }
    } else {
      // The selector may only be null if we reported an error.
      assert(invariant(declaration, compiler.compilationFailed));
    }
    if (loopVariable != null) {
      // loopVariable may be null if it could not be resolved.
      registry.setForInVariable(node, loopVariable);
    }
  }

  visitLabel(Label node) {
    // Labels are handled by their containing statements/cases.
  }

  ResolutionResult visitLabeledStatement(LabeledStatement node) {
    Statement body = node.statement;
    JumpTarget targetElement = getOrDefineTarget(body);
    Map<String, LabelDefinition> labelElements = <String, LabelDefinition>{};
    for (Label label in node.labels) {
      String labelName = label.labelName;
      if (labelElements.containsKey(labelName)) continue;
      LabelDefinition element = targetElement.addLabel(label, labelName);
      labelElements[labelName] = element;
    }
    statementScope.enterLabelScope(labelElements);
    visit(node.statement);
    statementScope.exitLabelScope();
    labelElements.forEach((String labelName, LabelDefinition element) {
      if (element.isTarget) {
        registry.defineLabel(element.label, element);
      } else {
        reporter.reportWarningMessage(
            element.label, MessageKind.UNUSED_LABEL, {'labelName': labelName});
      }
    });
    if (!targetElement.isTarget) {
      registry.undefineTarget(body);
    }
    return const NoneResult();
  }

  ResolutionResult visitLiteralMap(LiteralMap node) {
    bool isValidAsConstant = true;
    sendIsMemberAccess = false;

    NodeList arguments = node.typeArguments;
    DartType keyTypeArgument;
    DartType valueTypeArgument;
    if (arguments != null) {
      Link<Node> nodes = arguments.nodes;
      if (nodes.isEmpty) {
        // The syntax [: <>{} :] is not allowed.
        reporter.reportErrorMessage(
            arguments, MessageKind.MISSING_TYPE_ARGUMENT);
        isValidAsConstant = false;
      } else {
        keyTypeArgument = resolveTypeAnnotation(nodes.head);
        nodes = nodes.tail;
        if (nodes.isEmpty) {
          reporter.reportWarningMessage(
              arguments, MessageKind.MISSING_TYPE_ARGUMENT);
        } else {
          valueTypeArgument = resolveTypeAnnotation(nodes.head);
          for (nodes = nodes.tail; !nodes.isEmpty; nodes = nodes.tail) {
            reporter.reportWarningMessage(
                nodes.head, MessageKind.ADDITIONAL_TYPE_ARGUMENT);
            resolveTypeAnnotation(nodes.head);
          }
        }
      }
    }
    DartType mapType;
    if (valueTypeArgument != null) {
      mapType = coreTypes.mapType(keyTypeArgument, valueTypeArgument);
    } else {
      mapType = coreTypes.mapType();
    }
    if (node.isConst && mapType.containsTypeVariables) {
      reporter.reportErrorMessage(
          arguments, MessageKind.TYPE_VARIABLE_IN_CONSTANT);
      isValidAsConstant = false;
    }
    registry.registerMapLiteral(node, mapType,
        isConstant: node.isConst, isEmpty: node.entries.isEmpty);

    if (node.isConst) {
      List<ConstantExpression> keyExpressions = <ConstantExpression>[];
      List<ConstantExpression> valueExpressions = <ConstantExpression>[];
      inConstantContext(() {
        for (LiteralMapEntry entry in node.entries) {
          ResolutionResult keyResult = visit(entry.key);
          ResolutionResult valueResult = visit(entry.value);
          if (isValidAsConstant &&
              keyResult.isConstant &&
              valueResult.isConstant) {
            keyExpressions.add(keyResult.constant);
            valueExpressions.add(valueResult.constant);
          } else {
            isValidAsConstant = false;
          }
        }
      });
      analyzeConstantDeferred(node);
      sendIsMemberAccess = false;
      if (isValidAsConstant) {
        ConstantExpression constant = new MapConstantExpression(
            mapType, keyExpressions, valueExpressions);
        registry.setConstant(node, constant);
        return new ConstantResult(node, constant);
      }
    } else {
      node.visitChildren(this);
      sendIsMemberAccess = false;
    }
    return const NoneResult();
  }

  ResolutionResult visitLiteralMapEntry(LiteralMapEntry node) {
    node.visitChildren(this);
    return const NoneResult();
  }

  ResolutionResult visitNamedArgument(NamedArgument node) {
    return visit(node.expression);
  }

  DartType typeOfConstant(ConstantValue constant) {
    if (constant.isInt) return coreTypes.intType;
    if (constant.isBool) return coreTypes.boolType;
    if (constant.isDouble) return coreTypes.doubleType;
    if (constant.isString) return coreTypes.stringType;
    if (constant.isNull) return coreTypes.nullType;
    if (constant.isFunction) return coreTypes.functionType;
    assert(constant.isObject);
    ObjectConstantValue objectConstant = constant;
    return objectConstant.type;
  }

  bool overridesEquals(DartType type) {
    ClassElement cls = type.element;
    Element equals = cls.lookupMember('==');
    return equals.enclosingClass != coreClasses.objectClass;
  }

  void checkCaseExpressions(SwitchStatement node) {
    CaseMatch firstCase = null;
    DartType firstCaseType = null;
    DiagnosticMessage error;
    List<DiagnosticMessage> infos = <DiagnosticMessage>[];

    for (Link<Node> cases = node.cases.nodes;
        !cases.isEmpty;
        cases = cases.tail) {
      SwitchCase switchCase = cases.head;

      for (Node labelOrCase in switchCase.labelsAndCases) {
        CaseMatch caseMatch = labelOrCase.asCaseMatch();
        if (caseMatch == null) continue;

        // Analyze the constant.
        ConstantExpression constant =
            registry.getConstant(caseMatch.expression);
        assert(invariant(node, constant != null,
            message: 'No constant computed for $node'));

        ConstantValue value = compiler.constants.getConstantValue(constant);
        DartType caseType = value.getType(coreTypes); //typeOfConstant(value);

        if (firstCaseType == null) {
          firstCase = caseMatch;
          firstCaseType = caseType;

          // We only report the bad type on the first class element. All others
          // get a "type differs" error.
          if (caseType == coreTypes.doubleType) {
            reporter.reportErrorMessage(
                node,
                MessageKind.SWITCH_CASE_VALUE_OVERRIDES_EQUALS,
                {'type': "double"});
          } else if (caseType == coreTypes.functionType) {
            reporter.reportErrorMessage(
                node, MessageKind.SWITCH_CASE_FORBIDDEN, {'type': "Function"});
          } else if (value.isObject && overridesEquals(caseType)) {
            reporter.reportErrorMessage(
                firstCase.expression,
                MessageKind.SWITCH_CASE_VALUE_OVERRIDES_EQUALS,
                {'type': caseType});
          }
        } else {
          if (caseType != firstCaseType) {
            if (error == null) {
              error = reporter.createMessage(
                  node,
                  MessageKind.SWITCH_CASE_TYPES_NOT_EQUAL,
                  {'type': firstCaseType});
              infos.add(reporter.createMessage(
                  firstCase.expression,
                  MessageKind.SWITCH_CASE_TYPES_NOT_EQUAL_CASE,
                  {'type': firstCaseType}));
            }
            infos.add(reporter.createMessage(
                caseMatch.expression,
                MessageKind.SWITCH_CASE_TYPES_NOT_EQUAL_CASE,
                {'type': caseType}));
          }
        }
      }
    }
    if (error != null) {
      reporter.reportError(error, infos);
    }
  }

  ResolutionResult visitSwitchStatement(SwitchStatement node) {
    node.expression.accept(this);

    JumpTarget breakElement = getOrDefineTarget(node);
    Map<String, LabelDefinition> continueLabels = <String, LabelDefinition>{};
    Link<Node> cases = node.cases.nodes;
    while (!cases.isEmpty) {
      SwitchCase switchCase = cases.head;
      for (Node labelOrCase in switchCase.labelsAndCases) {
        CaseMatch caseMatch = labelOrCase.asCaseMatch();
        if (caseMatch != null) {
          analyzeConstantDeferred(caseMatch.expression);
          continue;
        }
        Label label = labelOrCase;
        String labelName = label.labelName;

        LabelDefinition existingElement = continueLabels[labelName];
        if (existingElement != null) {
          // It's an error if the same label occurs twice in the same switch.
          reporter.reportError(
              reporter.createMessage(
                  label, MessageKind.DUPLICATE_LABEL, {'labelName': labelName}),
              <DiagnosticMessage>[
                reporter.createMessage(existingElement.label,
                    MessageKind.EXISTING_LABEL, {'labelName': labelName}),
              ]);
        } else {
          // It's only a warning if it shadows another label.
          existingElement = statementScope.lookupLabel(labelName);
          if (existingElement != null) {
            reporter.reportWarning(
                reporter.createMessage(label, MessageKind.DUPLICATE_LABEL,
                    {'labelName': labelName}),
                <DiagnosticMessage>[
                  reporter.createMessage(existingElement.label,
                      MessageKind.EXISTING_LABEL, {'labelName': labelName}),
                ]);
          }
        }

        JumpTarget targetElement = getOrDefineTarget(switchCase);
        LabelDefinition labelElement = targetElement.addLabel(label, labelName);
        registry.defineLabel(label, labelElement);
        continueLabels[labelName] = labelElement;
      }
      cases = cases.tail;
      // Test that only the last case, if any, is a default case.
      if (switchCase.defaultKeyword != null && !cases.isEmpty) {
        reporter.reportErrorMessage(
            switchCase, MessageKind.INVALID_CASE_DEFAULT);
      }
    }

    addDeferredAction(enclosingElement, () {
      checkCaseExpressions(node);
    });

    statementScope.enterSwitch(breakElement, continueLabels);
    node.cases.accept(this);
    statementScope.exitSwitch();

    // Clean-up unused labels.
    continueLabels.forEach((String key, LabelDefinition label) {
      if (!label.isContinueTarget) {
        JumpTarget targetElement = label.target;
        SwitchCase switchCase = targetElement.statement;
        registry.undefineTarget(switchCase);
        registry.undefineLabel(label.label);
      }
    });
    // TODO(15575): We should warn if we can detect a fall through
    // error.
    registry.registerFeature(Feature.FALL_THROUGH_ERROR);
    return const NoneResult();
  }

  ResolutionResult visitSwitchCase(SwitchCase node) {
    node.labelsAndCases.accept(this);
    visitIn(node.statements, new BlockScope(scope));
    return const NoneResult();
  }

  ResolutionResult visitCaseMatch(CaseMatch node) {
    visit(node.expression);
    return const NoneResult();
  }

  ResolutionResult visitTryStatement(TryStatement node) {
    // TODO(karlklose): also track the information about mutated variables,
    // catch, and finally-block.
    registry.registerTryStatement();

    visit(node.tryBlock);
    if (node.catchBlocks.isEmpty && node.finallyBlock == null) {
      reporter.reportErrorMessage(
          node.getEndToken().next, MessageKind.NO_CATCH_NOR_FINALLY);
    }
    visit(node.catchBlocks);
    visit(node.finallyBlock);
    return const NoneResult();
  }

  ResolutionResult visitCatchBlock(CatchBlock node) {
    registry.registerFeature(Feature.CATCH_STATEMENT);
    // Check that if catch part is present, then
    // it has one or two formal parameters.
    VariableDefinitions exceptionDefinition;
    VariableDefinitions stackTraceDefinition;
    if (node.formals != null) {
      Link<Node> formalsToProcess = node.formals.nodes;
      if (formalsToProcess.isEmpty) {
        reporter.reportErrorMessage(node, MessageKind.EMPTY_CATCH_DECLARATION);
      } else {
        exceptionDefinition = formalsToProcess.head.asVariableDefinitions();
        formalsToProcess = formalsToProcess.tail;
        if (!formalsToProcess.isEmpty) {
          stackTraceDefinition = formalsToProcess.head.asVariableDefinitions();
          formalsToProcess = formalsToProcess.tail;
          if (!formalsToProcess.isEmpty) {
            for (Node extra in formalsToProcess) {
              reporter.reportErrorMessage(
                  extra, MessageKind.EXTRA_CATCH_DECLARATION);
            }
          }
          registry.registerFeature(Feature.STACK_TRACE_IN_CATCH);
        }
      }

      // Check that the formals aren't optional and that they have no
      // modifiers or type.
      for (Link<Node> link = node.formals.nodes;
          !link.isEmpty;
          link = link.tail) {
        // If the formal parameter is a node list, it means that it is a
        // sequence of optional parameters.
        NodeList nodeList = link.head.asNodeList();
        if (nodeList != null) {
          reporter.reportErrorMessage(
              nodeList, MessageKind.OPTIONAL_PARAMETER_IN_CATCH);
        } else {
          VariableDefinitions declaration = link.head;
          for (Node modifier in declaration.modifiers.nodes) {
            reporter.reportErrorMessage(
                modifier, MessageKind.PARAMETER_WITH_MODIFIER_IN_CATCH);
          }
          TypeAnnotation type = declaration.type;
          if (type != null) {
            reporter.reportErrorMessage(
                type, MessageKind.PARAMETER_WITH_TYPE_IN_CATCH);
          }
        }
      }
    }

    Scope blockScope = new BlockScope(scope);
    TypeResult exceptionTypeResult = visitIn(node.type, blockScope);
    visitIn(node.formals, blockScope);
    var oldInCatchBlock = inCatchBlock;
    inCatchBlock = true;
    visitIn(node.block, blockScope);
    inCatchBlock = oldInCatchBlock;

    if (exceptionTypeResult != null) {
      DartType exceptionType = exceptionTypeResult.type;
      if (exceptionDefinition != null) {
        Node exceptionVariable = exceptionDefinition.definitions.nodes.head;
        VariableElementX exceptionElement =
            registry.getDefinition(exceptionVariable);
        exceptionElement.variables.type = exceptionType;
      }
      registry.registerTypeUse(new TypeUse.catchType(exceptionType));
    }
    if (stackTraceDefinition != null) {
      Node stackTraceVariable = stackTraceDefinition.definitions.nodes.head;
      VariableElementX stackTraceElement =
          registry.getDefinition(stackTraceVariable);
      InterfaceType stackTraceType = coreTypes.stackTraceType;
      stackTraceElement.variables.type = stackTraceType;
    }
    return const NoneResult();
  }
}

/// Looks up [name] in [scope] and unwraps the result.
Element lookupInScope(
    DiagnosticReporter reporter, Node node, Scope scope, String name) {
  return Elements.unwrap(scope.lookup(name), reporter, node);
}<|MERGE_RESOLUTION|>--- conflicted
+++ resolved
@@ -3540,18 +3540,13 @@
   }
 
   ResolutionResult visitYield(Yield node) {
-    if (!compiler.backend.supportsAsyncAwait) {
-      compiler.reporter.reportErrorMessage(node.yieldToken,
-          MessageKind.ASYNC_AWAIT_NOT_SUPPORTED);
-    } else {
-      if (!currentAsyncMarker.isYielding) {
-        reporter.reportErrorMessage(node, MessageKind.INVALID_YIELD);
-      }
-      if (currentAsyncMarker.isAsync) {
-        coreClasses.streamClass.ensureResolved(resolution);
-      } else {
-        coreClasses.iterableClass.ensureResolved(resolution);
-      }
+    if (!currentAsyncMarker.isYielding) {
+      reporter.reportErrorMessage(node, MessageKind.INVALID_YIELD);
+    }
+    if (currentAsyncMarker.isAsync) {
+      coreClasses.streamClass.ensureResolved(resolution);
+    } else {
+      coreClasses.iterableClass.ensureResolved(resolution);
     }
     visit(node.expression);
     return const NoneResult();
@@ -3682,15 +3677,10 @@
   }
 
   ResolutionResult visitAwait(Await node) {
-    if (!compiler.backend.supportsAsyncAwait) {
-      compiler.reporter.reportErrorMessage(node.awaitToken,
-          MessageKind.ASYNC_AWAIT_NOT_SUPPORTED);
-    } else {
-      if (!currentAsyncMarker.isAsync) {
-        reporter.reportErrorMessage(node, MessageKind.INVALID_AWAIT);
-      }
-      coreClasses.futureClass.ensureResolved(resolution);
-    }
+    if (!currentAsyncMarker.isAsync) {
+      reporter.reportErrorMessage(node, MessageKind.INVALID_AWAIT);
+    }
+    coreClasses.futureClass.ensureResolved(resolution);
     visit(node.expression);
     return const NoneResult();
   }
@@ -4210,27 +4200,14 @@
   }
 
   ResolutionResult visitAsyncForIn(AsyncForIn node) {
-    if (!compiler.backend.supportsAsyncAwait) {
-      compiler.reporter.reportErrorMessage(node.awaitToken,
-          MessageKind.ASYNC_AWAIT_NOT_SUPPORTED);
-    } else {
-      if (!currentAsyncMarker.isAsync) {
-        reporter.reportErrorMessage(
-            node.awaitToken, MessageKind.INVALID_AWAIT_FOR_IN);
-      }
-      registry.registerFeature(Feature.ASYNC_FOR_IN);
-      registry.registerDynamicUse(
-          new DynamicUse(Selectors.current, null));
-      registry.registerDynamicUse(
-          new DynamicUse(Selectors.moveNext, null));
-    }
-<<<<<<< HEAD
-=======
+    if (!currentAsyncMarker.isAsync) {
+      reporter.reportErrorMessage(
+          node.awaitToken, MessageKind.INVALID_AWAIT_FOR_IN);
+    }
     registry.registerFeature(Feature.ASYNC_FOR_IN);
     registry.registerDynamicUse(new DynamicUse(Selectors.current, null));
     registry.registerDynamicUse(new DynamicUse(Selectors.moveNext, null));
 
->>>>>>> 33d9d7e4
     visit(node.expression);
 
     Scope blockScope = new BlockScope(scope);
