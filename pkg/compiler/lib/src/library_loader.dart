--- conflicted
+++ resolved
@@ -37,9 +37,6 @@
     Link,
     LinkBuilder;
 
-typedef Future<Iterable<LibraryElement>> ReuseLibrariesFunction(
-    Iterable<LibraryElement> libraries);
-
 /**
  * [CompilerTask] for loading libraries and setting up the import/export scopes.
  *
@@ -166,10 +163,6 @@
 
   /// Asynchronous version of [reset].
   Future resetAsync(Future<bool> reuseLibrary(LibraryElement library));
-
-  /// Similar to [resetAsync] but [reuseLibrary] maps all libraries to a list
-  /// of libraries that can be reused.
-  Future<Null> resetLibraries(ReuseLibrariesFunction reuseLibraries);
 }
 
 /// Handle for creating synthesized/patch libraries during library loading.
@@ -339,29 +332,9 @@
               () => libraryCanonicalUriMap.values.map(wrapper).toList());
 
       return Future.wait(reusedLibrariesFuture).then(
-          (Iterable<LibraryElement> reusedLibraries) {
+          (List<LibraryElement> reusedLibraries) {
             resetImplementation(reusedLibraries.where((e) => e != null));
           });
-    });
-  }
-
-  Future<Null> resetLibraries(
-      Future<Iterable<LibraryElement>> reuseLibraries(
-          Iterable<LibraryElement> libraries)) {
-    assert(currentHandler == null);
-    return compiler.reuseLibraryTask.measure(() {
-      return new Future<Iterable<LibraryElement>>(() {
-        // Wrap in Future to shield against errors in user code.
-        return reuseLibraries(libraryCanonicalUriMap.values);
-      }).catchError((exception, StackTrace trace) {
-        compiler.diagnoseCrashInUserCode(
-            'Uncaught exception in reuseLibraries', exception, trace);
-        throw exception; // Async rethrow.
-      }).then((Iterable<LibraryElement> reusedLibraries) {
-        measure(() {
-          resetImplementation(reusedLibraries);
-        });
-      });
     });
   }
 
@@ -671,9 +644,6 @@
         if (script == null) return null;
         LibraryElement element =
             createLibrarySync(handler, script, resolvedUri);
-<<<<<<< HEAD
-        if (script.isSynthesized) return null;
-=======
         CompilationUnitElementX compilationUnit = element.entryCompilationUnit;
         if (compilationUnit.partTag != null) {
           if (skipFileWithPartOfTag) {
@@ -701,7 +671,6 @@
             reporter.reportError(error, [info]);
           }
         }
->>>>>>> 900e4288
         return processLibraryTags(handler, element).then((_) {
           reporter.withCurrentElement(element, () {
             handler.registerLibraryExports(element);
