<<<<<<< HEAD
## 0.34.0
* Support for `declarations-casts` has been removed and the `implicit-casts`
  option now has the combined semantics of both options. This means that users
  that disable `implicit-casts` might now see errors that were not previously
  being reported.
* Minor changes to the AnalysisSession and AnalysisDriver APIs to make it easier
  for clients to transition away from using the task model.
* Minor changes to the linter API to make it easier for lint rules to define
  their own lint codes.
* Add a version of getAncestor that matches by type without a closure.
* Add an AST structure for set literals.
* Bug fixes: #35162, #35230, #34733, #34741, #33553, #35090, #32815, #34387,
  #34495, #35043, #33553, #34906, #34489.
=======
## 0.33.6+1-dev
* Added a note to the `UriResolver` documentation alerting clients of an
  upcoming breaking change.
>>>>>>> 4eeebc46

## 0.33.6
* Deprecated `AstNode.getAncestor` and introduced
  `AstNode.thisOrAncestorMatching` as its replacement.

## 0.33.5
* Add AnalysisSession.getResolvedLibrary()/ByElement() APIs.

## 0.33.4
* Add a hint when either Future or Stream are imported from dart:core in a package that is expected to work with an SDK before 2.1 where they were required to be imported from dart:async.
* Add a new "deprecated" maturity for lints
* Don't report DEPRECATED_MEMBER_USE for deprecated mixins, top-level variables, and class fields.
* Various bug fixes.

## 0.33.3+2
* Update SDK requirement to 2.1.0-dev.5.0.  From now on, the analyzer may import
  Future from dart:core. (#35158)

## 0.33.3+1
* Fix missing import of dart:async. (#35158)

## 0.33.3
* Backport Parsed/ResolvedLibraryResultImpl and ElementDeclarationResult.

## 0.33.2
* Protect against self-referencing classes in InheritanceManager2. (#34333)
* Introduce API so that the linter can be migrated away from Element.context.

## 0.33.1
* Fix circular typedef stack overflow. (#33599)
* Check that the implemented member is a valid override of the member from
  the super constraint. (#34693)
* Begin replacing InheritanceManager with InheritanceManager2 and
  deprecate older members.
* Performance fixups with Analysis Driver.
* Verify the superconstraint signature invoked by a mixin. (#34896)
* In_matchInterfaceSubtypeOf, account for mixins having null. (#34907)

## 0.33.0
* Support handling 'class C with M', with extends missing.
* Report ABSTRACT_SUPER_MEMBER_REFERENCE as an error.
* Further support and bugfixes for Dart 2.1-style mixin declarations.
* Fixes for int2double support.
* Performance improvements for analysis and summary generation.
* Allow "yield" as a label, and "operator" as a static method name (#33672,
  #33673)

## 0.33.0-alpha.0
* Switch to using the parser from front_end.
* Start implementing the new mixin syntax.

## 0.32.4
* Updated SDK constraint to <3.0.0.
* Updated to be compatible with Dart 2 void usage semantics.
* Deprecate the `AnalysisOptions.strongMode` flag. This is now hard-coded to
  always return true.

## 0.32.3
* Pull fix in kernel package where non-executable util.dart was moved out of bin/.

## 0.32.2

* Improved const evaluation analysis (new errors for `const A(B())` if `B` is non-const).
* Parser recovery improvements.

## 0.32.1

* The Parser() class now by default will parse with optional new or const. This
  affects many APIs, for instance, `analyzer.dart`'s `parseCompilationUnit()`.
* Add the ability to specify a pathContext when creating a ContextRoot (not part
  of the officially supported API, but needed by some clients).
* AnalysisSession now exports resourceProvider.
* Function type parameters are now invariant. (#29014)
* New logic to find source files generated by package:build when that build
  system is detected.
* Data stored by FileDataStore is now checked using CRC32.
* Add ability for the angular plugin to set ErrorVerifier.enclosingClass.

## 0.32.0

* Allow annotations on enum constants.
* Analyzer fully supports being run on the VM with --preview-dart-2.
* Fix heap usage regression by not storing bytes in the file cache.
* Add AnalysisSessionHelper.getTopLevelPropertyAccessor().
* Don't infer types when there's an irreconcilable type mismatch (#32305)
* Many fasta parser improvements.
* Use @isTest and @isTestGroup to understand executable element as a
  test/group.  To use, add `@isTest` annotations (from package:meta)
  to the methods in their package which define a test.
```dart
@isTest
void myMagicTest(String name, FutureOr Function() body) {
  test(name, body);
}
```
  When subscribed to [notifications for outlines of a test file](https://htmlpreview.github.io/?https://github.com/dart-lang/sdk/blob/master/pkg/analysis_server/doc/api.html#notification_analysis.outline),
  they will include elements for UNIT_TEST_GROUP and UNIT_TEST_TEST.
* Improve guess for type name identifier. (#32765)
* Fix LineInfo.getOffsetOfLineAfter().
* Remove some flutter specific analysis code.
* Fix resolution tests when run locally.

## 0.31.2-alpha.2

* Refactoring to make element model logic sharable with
  linker. (#32525, #32674)
* Gracefully handle an invalid packages file. (#32560)
* Fix silent inconsistency in top level inference. (#32394)
* Fix test to determine whether a library is in the SDK. (#32707)
* Fix for type inference from instance creation arguments.
* Make GenericFunctionTypeElementForLink implement
  GenericFunctionTypeElementImpl (#32708)
* Check for missing required libraries dart:core and dart:async. (#32686)
* Add callable object support. (#32156, #32157, #32426)
* Avoid putting libraries of all analyzed units in the current
  session. (too expensive)
* Deprecate the option to enable using a URI in a part-of directive.
* Support implicit call() invocation in top-level inference. (#32740)
* Don't emit errors for lint rule names.
* Allow empty flutter: sections in pubspec files.
* Remove the special casing of 'packages' files from the analyzer and analysis
  server.
* Initial implementation of API to build analysis contexts (replacing
  ContextLocator.locateContexts).
* Fix regression in Analyzer callable function support. (#32769)
* Several performance enhancements, including:
  * Add a shared cache of FileState contents (making flutter repo analysis
    ~12% faster).
  * Replace SourceFactory.resolveUri() with resolveRelativeUri() in
    resynthesizer.  (10% faster flutter repo analysis)
  * Optimize computing exported namespaces in FileState.
  * Optimize computing exported namespaces in prelinker. (8% faster
    flutter repo analysis)
  * Add NodeLintRule and UnitLintRule that replace AstVisitor in lints.
    (6% faster flutter repo analysis)
* Remove fuzzy arrow support from analyzer. (#31637)
* More fixes for running the analyzer with Dart 2.
* Add isXYZ accessors to ParameterElementForLink_VariableSetter. (#32896)
* Demote IMPORT_DUPLICATED_LIBRARY_NAMED to a warning.
* Deprecated/removed some unused classes and libraries from the public API.
* Instantiate bounds to bounds.
* Use package:path instead of AbsolutePathContext.
* Check that argument is assignable to parameter in call() (#27098)
* preview-dart-2 is now the default for the command line analyzer, also
  implying strong.  Use --no-strong and --no-preview-dart-2 to handle
  Dart 1 code.
* Export SyntheticBeginToken and SyntheticToken from the analyzer for
  angular_analyzer_plugin.
* Improve error messages for annotations involving undefined names (#27788)
* Add support for getting parse results synchronously.
* Change linter subscriptions from functions to AstVisitor(s).

## 0.31.2-alpha.1

* Don't expect type arguments for class type parameters of static methods.
  (#32396)
* Beginnings of changes to make analyzer code --preview-dart-2 safe, though
  this version is not vetted for that.
* Infer type arguments in constructor redirections (#30855)
* Report errors on "as void" and "is void".
* Fix instantiating typedefs to bounds (#32114)
* preview-dart-2 implies strong-mode now and other preview-dart-2 fixes.
* Store method invocation arguments in summaries when needed for inference (partial fix for #32394)
* Fix top-level inference and implicit creation (#32397)
* Do not hint when only a responsive asset exists (#32250)
* Do not hint when using a deprecated parameter in the defining function
  (#32468)
* Fix parsing of super expressions (#32393)
* Disable conflicting generics test in the task model (#32421)
* Change how we find analysis roots (#31343, #31344)
* Fix problem with AST re-writing interacting poorly with inference (#32342)
* Disallow if a class inconsistently implements a generic interface.
* Infer void for operator[]= return in task mode for DDC (#32241)
* Finish and improve mixin type inference in the analyzer (#32146, #32353, #32372)
* Many enhancements to getElementDeclarations() (#29510, #32495)
* Remove hint when there's no return from a Future<void> and async method.
* Add a code range to ElementDeclaration (#29510)
* Many, many fasta parser changes and improvements.
* Add missing void annotation (#32161)
* Add more null-aware hints (#32239)
* Fix implicit new/const computation (#32221)
* Treat invocations on dynamic as unknown, except for return type of == (#32173)
* Fix crash in generic function type argument of unresolved class (#32162)
* Fix path formatting on windows (#32095)
* front_end implementation of mixin type inference (#31984)
* analysis_options no longer breaks some properties (#31345)

## 0.31.2-alpha.0

* front_end handling of callable classes (#32064)
* Improve fasta parser error reporting.
* Check for unresolved imports to improve handling of optional new/const (#32150).
* Changes to front_end handling of callable classes.
* Normalize Windows drive letters to uppercase for analysis (#32095, #32042, #28895).
* Relax void errors: no error assigning void to void variable.
* Keep unresolved import/export directives for task based analysis
  (dart-lang/angular#801).
* Promote `TOP_LEVEL_CYCLE` to an error.
* Code cleanups.

## 0.31.1

* Update to reflect that `_InternalLinkedHashMap` is not a subtype of `HashMap`
  in sdk 2.0.0-dev.22.0.

## 0.31.0+1

* Update SDK constraint to require Dart v2-dev release.

## 0.31.0

* **NOTE** This release was pulled from the package site due to an invalid SDK
  constraint that was fixed in `0.31.0+1`.

* A number of updates, including support for the new Function syntax.

## 0.30.0-alpha.0
* Changed the API for creating BazelWorkspace.  It should now be constructed using BazelWorkspace.find().  Note that this might return `null` in the event that the given path is not part of a BazelWorkspace.
* Added an AST structure to support asserts in constructor initializers (AssertInitializer).  AstVisitor classes must now implement visitAssertInitializer().
* Changed the API for creating PartOfDirective.  It now accepts a StringLiteral URI, to accommodate "part of" declarations with a URI string rather than a library name.
* Removed AST constructors.  AST nodes should now be created using `astFactory`, located in `package:analyzer/dart/ast/standard_ast_factory.dart`.

## 0.29.0-alpha.0
* Removed `Element.docRange`.

## 0.28.2-alpha.0
* Corresponds with the analyzer/server in the `1.20.0-dev.1.0` SDK.

## 0.28.0-alpha.2
* Fixed PubSummaryManager linking when a listed package does not have the unlinked bundle.

## 0.27.4-alpha.19
* Added support for running the dev compiler in the browser.

## 0.27.4-alpha.18
* Support for references to operators in doc comments (#26929).

## 0.27.4-alpha.17
* Support for trailing commas in parameter and argument lists (#26647).
* Strong mode breaking change: can now infer generic type arguments from the constructor invocation arguments (#25220).

## 0.27.4-alpha.16
* (Internal) Corresponds with the analyzer/server in the `1.18.0-dev.4.0` SDK.

## 0.27.4-alpha.9
* Restore EmbedderUriResolver API.

## 0.27.4-alpha.8
* Ignore processing performance improvements.
* EmbedderUriResolver API updates.

## 0.27.4

* Added support for 'analysis_options.yaml' files as an alternative to '.analysis_options' files.

## 0.27.1
* Moved the public and private API's for the element model into their proper places.
* Added back support for auto-processing of plugins.

## 0.27.0
* Support for DEP 37 (Assert with optional message).
* Lexical support for DEP 40 (Interface libraries). This does not include any semantic checking to ensure that the
  implementation libraries are compatible with the interface library.
* Cleaned up the initialization of plugins. Clients are now required to initialize plugins, possibly using the utility
  method AnalysisEngine.processRequiredPlugins().
* Removed the old task model and code that supported it. None of the removed code was intended to be public API, but
  might be in use anyway.
* Removed previously deprecated API's (marked with the @deprecated annotation).

## 0.26.4
* Options processing API updated to accept untyped options maps (#25126).

## 0.26.3
* (Internal) Support for `_embedder.yaml` discovery and processing.

## 0.26.2
* Add code generation utilities for use in both analyzer and analysis server.

## 0.26.1+17
* (Internal) Introduced context configuration logic (`configureContext()` extracted from server).

## 0.26.1+16
* (Internal) Options validation plugin API update.

## 0.26.1+15
* (Internal) Provisional options validation plugin API.

## 0.26.1+13
* (Internal) Plugin processing fixes.

## 0.26.1+11
* Fixes to address lint registry memory leaking.

## 0.26.1+10
* New `AnalysisContext` API for associating configuration data with contexts
  (`setConfigurationData()` and `getConfigurationData()`).

## 0.26.1+9
* `OptionsProcessor` extension point API changed to pass associated
  `AnalysisContext` instance into the `optionsProcessed` call-back.

## 0.26.1+6
* Provisional (internal) plugin manifest parsing.

## 0.26.1+5
* Plugin configuration `ErrorHandler` typedef API fix.

## 0.26.1+4
* Provisional (internal) support for plugin configuration via `.analysis_options`.

## 0.26.1+2

* Extension point for WorkManagerFactory(s).
* Resolve enum documentation comments.
* Fix display of parameter lists in servers Element structure (issue 24194)
* Band-aid fix for issue #24191.

## 0.26.1+1

* Removed a warning about importing unnamed libraries
* Fix handling of empty URIs in `.packages` files (issue 24126)

## 0.26.1

* Fix line starts in multiline comments (issue 23919).
* Various small fixes to Windows path handling.
* Update LineInfo computation during incremental resolution.
* Make exclude list apply to contexts (issue 23941).
* Fix type propagation for asynchronous for-in statements.
* Fix ToStringVisitor for external functions (issue 23968).
* Fix sorting of compilation unit members.
* Add forwarding for DefaultFormalParameter metadata.
* Fix most implementations of UriResolver.restoreAbsolute.
* Disable dart2js hints by default.
* Support older SDKs (Dart 1.11).

## 0.26.0

* Add hook for listening to implicitly analyzed files
* Add a PathFilter and AnalysisOptionsProvider utility classes to aid
  clients in excluding files from analysis when directed to do so by an
  options file.
* API change: `UriResolver.resolveUri(..)` now takes an optional `actualUri`.
* Change `ResolutionCopier.visitAwaitExpression` to copy *Type fields.
* Fix highlight range for missing enum constant in switch (issue 23904).
* Fix analyzer's treatment of `ClassName?.staticMember` to match spec.
* Implement DEP 34 (less restricted mixins).
* Fix some implementations of `UriResolver.resolveUri(..)` that did not
  properly handle the new `actualUri` argument.

## 0.25.2

* Requires Dart SDK 1.12-dev or greater
* Enable null-aware operators (DEP 9) by default.
* Generic method support in the element model.

## 0.25.2-alpha.1

* `dart:sdk` extension `.sdkext` changed to `_sdkext` (to play nicer with pub).

## 0.25.2-alpha.0

* Initial support for analyzing `dart:sdk` extensions from `.sdkext`.

## 0.25.1

* (Internal) code reorganization to address analysis warnings due to SDK reorg.
* First steps towards `.packages` support.

## 0.25.0

* Commandline interface moved to dedicated `analyzer_cli` package. Files moved:
  * `bin/analyzer.dart`
  * `lib/options.dart`
  * `lib/src/analyzer_impl.dart`
  * `lib/src/error_formatter.dart`
* Removed dependency on the `args` package.

## 0.22.1

* Changes in the async/await support.


## 0.22.0

  New API:

* `Source.uri` added.

  Breaking changes:

* `DartSdk.fromEncoding` replaced with `fromFileUri`.
* `Source.resolveRelative` replaced with `resolveRelativeUri`.<|MERGE_RESOLUTION|>--- conflicted
+++ resolved
@@ -1,4 +1,3 @@
-<<<<<<< HEAD
 ## 0.34.0
 * Support for `declarations-casts` has been removed and the `implicit-casts`
   option now has the combined semantics of both options. This means that users
@@ -12,11 +11,10 @@
 * Add an AST structure for set literals.
 * Bug fixes: #35162, #35230, #34733, #34741, #33553, #35090, #32815, #34387,
   #34495, #35043, #33553, #34906, #34489.
-=======
+
 ## 0.33.6+1-dev
 * Added a note to the `UriResolver` documentation alerting clients of an
   upcoming breaking change.
->>>>>>> 4eeebc46
 
 ## 0.33.6
 * Deprecated `AstNode.getAncestor` and introduced
