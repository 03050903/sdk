// Copyright (c) 2014, the Dart project authors.  Please see the AUTHORS file
// for details. All rights reserved. Use of this source code is governed by a
// BSD-style license that can be found in the LICENSE file.

library test.domain.completion;

import 'dart:async';

import 'package:analysis_server/completion/completion_core.dart'
    show CompletionRequest;
import 'package:analysis_server/src/analysis_server.dart';
import 'package:analysis_server/src/channel/channel.dart';
import 'package:analysis_server/src/constants.dart';
import 'package:analysis_server/src/domain_analysis.dart';
import 'package:analysis_server/src/domain_completion.dart';
import 'package:analysis_server/src/protocol.dart';
import 'package:analysis_server/src/services/completion/completion_manager.dart';
import 'package:analysis_server/src/services/completion/dart_completion_manager.dart';
import 'package:analysis_server/src/services/index/index.dart' show Index;
import 'package:analysis_server/src/services/index/local_memory_index.dart';
import 'package:analysis_server/src/services/search/search_engine.dart';
import 'package:analysis_server/src/source/optimizing_pub_package_map_provider.dart';
import 'package:analyzer/file_system/file_system.dart';
import 'package:analyzer/instrumentation/instrumentation.dart';
import 'package:analyzer/src/generated/engine.dart';
import 'package:analyzer/src/generated/sdk.dart';
import 'package:analyzer/src/generated/source.dart';
import 'package:test_reflective_loader/test_reflective_loader.dart';
import 'package:unittest/unittest.dart';

import 'analysis_abstract.dart';
import 'mock_sdk.dart';
import 'mocks.dart';

main() {
  groupSep = ' | ';
  defineReflectiveTests(CompletionManagerTest);
  defineReflectiveTests(CompletionTest);
  defineReflectiveTests(_NoSearchEngine);
}

@reflectiveTest
class CompletionManagerTest extends AbstractAnalysisTest {
  AnalysisDomainHandler analysisDomain;
  Test_CompletionDomainHandler completionDomain;
  Request request;
  int requestCount = 0;
  String testFile2 = '/project/bin/test2.dart';

  AnalysisServer createAnalysisServer(Index index) {
    return new Test_AnalysisServer(super.serverChannel, super.resourceProvider,
        super.packageMapProvider, index, new AnalysisServerOptions(),
        new MockSdk(), InstrumentationService.NULL_SERVICE);
  }

  @override
  Index createIndex() {
    return createLocalMemoryIndex();
  }

  void sendRequest(String path) {
    String id = (++requestCount).toString();
    request = new CompletionGetSuggestionsParams(path, 0).toRequest(id);
    Response response = handler.handleRequest(request);
    expect(response, isResponseSuccess(id));
  }

  @override
  void setUp() {
    super.setUp();
    createProject();
    analysisDomain = handler;
    completionDomain = new Test_CompletionDomainHandler(server);
    handler = completionDomain;
    addTestFile('^library A; cl');
    addFile(testFile2, 'library B; cl');
  }

  void tearDown() {
    super.tearDown();
    analysisDomain = null;
    completionDomain = null;
  }

  /**
   * Assert different managers are used for different sources
   */
  test_2_requests_different_sources() {
    expect(completionDomain.manager, isNull);
    sendRequest(testFile);
    expect(completionDomain.manager, isNotNull);
    MockCompletionManager expectedManager = completionDomain.manager;
    expect(expectedManager.disposeCallCount, 0);
    expect(completionDomain.mockContext.mockStream.listenCount, 1);
    expect(completionDomain.mockContext.mockStream.cancelCount, 0);
    return pumpEventQueue().then((_) {
      expect(completionDomain.manager, expectedManager);
      expect(completionDomain.mockManager.computeCallCount, 1);
      sendRequest(testFile2);
      expect(completionDomain.manager, isNotNull);
      expect(completionDomain.manager, isNot(expectedManager));
      expect(expectedManager.disposeCallCount, 1);
      expectedManager = completionDomain.manager;
      expect(completionDomain.mockContext.mockStream.listenCount, 2);
      expect(completionDomain.mockContext.mockStream.cancelCount, 1);
      return pumpEventQueue();
    }).then((_) {
      expect(completionDomain.manager, expectedManager);
      expect(completionDomain.mockContext.mockStream.listenCount, 2);
      expect(completionDomain.mockContext.mockStream.cancelCount, 1);
      expect(completionDomain.mockManager.computeCallCount, 1);
    });
  }

  /**
   * Assert same manager is used for multiple requests on same source
   */
  test_2_requests_same_source() {
    expect(completionDomain.manager, isNull);
    sendRequest(testFile);
    expect(completionDomain.manager, isNotNull);
    expect(completionDomain.manager.source, isNotNull);
    CompletionManager expectedManager = completionDomain.manager;
    expect(completionDomain.mockContext.mockStream.listenCount, 1);
    expect(completionDomain.mockContext.mockStream.cancelCount, 0);
    return pumpEventQueue().then((_) {
      expect(completionDomain.manager, expectedManager);
      expect(completionDomain.mockManager.computeCallCount, 1);
      sendRequest(testFile);
      expect(completionDomain.manager, expectedManager);
      expect(completionDomain.mockContext.mockStream.listenCount, 1);
      expect(completionDomain.mockContext.mockStream.cancelCount, 0);
      return pumpEventQueue();
    }).then((_) {
      expect(completionDomain.manager, expectedManager);
      expect(completionDomain.mockContext.mockStream.listenCount, 1);
      expect(completionDomain.mockContext.mockStream.cancelCount, 0);
      expect(completionDomain.mockManager.computeCallCount, 2);
    });
  }

  /**
   * Assert manager is NOT cleared when context NOT associated with manager changes.
   */
  test_contextsChanged_different() {
    sendRequest(testFile);
    CompletionManager expectedManager;
    return pumpEventQueue().then((_) {
      expect(completionDomain.manager, isNotNull);
      expectedManager = completionDomain.manager;
      completionDomain.contextsChangedRaw(
          new ContextsChangedEvent(changed: [new MockContext()]));
      return pumpEventQueue();
    }).then((_) {
      expect(completionDomain.manager, expectedManager);
    });
  }

  /**
   * Assert manager is cleared when context associated with manager changes.
   */
  test_contextsChanged_same() {
    sendRequest(testFile);
    return pumpEventQueue().then((_) {
      expect(completionDomain.manager, isNotNull);
      completionDomain.contextsChangedRaw(
          new ContextsChangedEvent(changed: [completionDomain.mockContext]));
      return pumpEventQueue();
    }).then((_) {
      expect(completionDomain.manager, isNull);
    });
  }

  /**
   * Assert manager is cleared when analysis roots are set
   */
  test_setAnalysisRoots() {
    sendRequest(testFile);
    return pumpEventQueue().then((_) {
      expect(completionDomain.manager, isNotNull);
      request = new AnalysisSetAnalysisRootsParams([], []).toRequest('7');
      Response response = analysisDomain.handleRequest(request);
      expect(response, isResponseSuccess('7'));
      return pumpEventQueue();
    }).then((_) {
      expect(completionDomain.manager, isNull);
    });
  }

  /**
   * Assert manager is cleared when source NOT associated with manager is changed.
   */
  test_sourcesChanged_different_source_changed() {
    sendRequest(testFile);
    return pumpEventQueue().then((_) {
      expect(completionDomain.manager, isNotNull);
      ContextSourcePair contextSource = server.getContextSourcePair(testFile2);
      ChangeSet changeSet = new ChangeSet();
      changeSet.changedSource(contextSource.source);
      completionDomain.sourcesChanged(new SourcesChangedEvent(changeSet));
      expect(completionDomain.manager, isNull);
    });
  }

  /**
   * Assert manager is NOT cleared when source associated with manager is changed.
   */
  test_sourcesChanged_same_source_changed() {
    sendRequest(testFile);
    return pumpEventQueue().then((_) {
      expect(completionDomain.manager, isNotNull);
      CompletionManager expectedManager = completionDomain.manager;
      ChangeSet changeSet = new ChangeSet();
      changeSet.changedSource(completionDomain.manager.source);
      completionDomain.sourcesChanged(new SourcesChangedEvent(changeSet));
      expect(completionDomain.manager, expectedManager);
    });
  }

  /**
   * Assert manager is cleared when source is deleted
   */
  test_sourcesChanged_source_deleted() {
    sendRequest(testFile);
    return pumpEventQueue().then((_) {
      expect(completionDomain.manager, isNotNull);
      ChangeSet changeSet = new ChangeSet();
      changeSet.deletedSource(completionDomain.manager.source);
      completionDomain.sourcesChanged(new SourcesChangedEvent(changeSet));
      expect(completionDomain.manager, isNull);
    });
  }

  /**
   * Assert manager is cleared when source is removed
   */
  test_sourcesChanged_source_removed() {
    sendRequest(testFile);
    return pumpEventQueue().then((_) {
      expect(completionDomain.manager, isNotNull);
      ChangeSet changeSet = new ChangeSet();
      changeSet.removedSource(completionDomain.manager.source);
      completionDomain.sourcesChanged(new SourcesChangedEvent(changeSet));
      expect(completionDomain.manager, isNull);
    });
  }
}

@reflectiveTest
class CompletionTest extends AbstractAnalysisTest {
  String completionId;
  int completionOffset;
  int replacementOffset;
  int replacementLength;
  List<CompletionSuggestion> suggestions = [];
  bool suggestionsDone = false;

  String addTestFile(String content, {offset}) {
    completionOffset = content.indexOf('^');
    if (offset != null) {
      expect(completionOffset, -1, reason: 'cannot supply offset and ^');
      completionOffset = offset;
      return super.addTestFile(content);
    }
    expect(completionOffset, isNot(equals(-1)), reason: 'missing ^');
    int nextOffset = content.indexOf('^', completionOffset + 1);
    expect(nextOffset, equals(-1), reason: 'too many ^');
    return super.addTestFile(content.substring(0, completionOffset) +
        content.substring(completionOffset + 1));
  }

  void assertHasResult(CompletionSuggestionKind kind, String completion,
      [int relevance = DART_RELEVANCE_DEFAULT, bool isDeprecated = false,
      bool isPotential = false]) {
    var cs;
    suggestions.forEach((s) {
      if (s.completion == completion) {
        if (cs == null) {
          cs = s;
        } else {
          fail('expected exactly one $completion but found > 1');
        }
      }
    });
    if (cs == null) {
      var completions = suggestions.map((s) => s.completion).toList();
      fail('expected "$completion" but found\n $completions');
    }
    expect(cs.kind, equals(kind));
    expect(cs.relevance, equals(relevance));
    expect(cs.selectionOffset, equals(completion.length));
    expect(cs.selectionLength, equals(0));
    expect(cs.isDeprecated, equals(isDeprecated));
    expect(cs.isPotential, equals(isPotential));
  }

  void assertNoResult(String completion) {
    if (suggestions.any((cs) => cs.completion == completion)) {
      fail('did not expect completion: $completion');
    }
  }

  void assertValidId(String id) {
    expect(id, isNotNull);
    expect(id.isNotEmpty, isTrue);
  }

  @override
  Index createIndex() {
    return createLocalMemoryIndex();
  }

  Future getSuggestions() {
    return waitForTasksFinished().then((_) {
      Request request = new CompletionGetSuggestionsParams(
          testFile, completionOffset).toRequest('0');
      Response response = handleSuccessfulRequest(request);
      completionId = response.id;
      assertValidId(completionId);
      return pumpEventQueue().then((_) {
        expect(suggestionsDone, isTrue);
      });
    });
  }

  void processNotification(Notification notification) {
    if (notification.event == COMPLETION_RESULTS) {
      var params = new CompletionResultsParams.fromNotification(notification);
      String id = params.id;
      assertValidId(id);
      if (id == completionId) {
        expect(suggestionsDone, isFalse);
        replacementOffset = params.replacementOffset;
        replacementLength = params.replacementLength;
        suggestionsDone = params.isLast;
        expect(suggestionsDone, isNotNull);
        suggestions = params.results;
      }
    }
  }

  @override
  void setUp() {
    super.setUp();
    createProject();
    handler = new CompletionDomainHandler(server);
  }

  test_html() {
    testFile = '/project/web/test.html';
    addTestFile('''
      <html>^</html>
    ''');
    return getSuggestions().then((_) {
      expect(replacementOffset, equals(completionOffset));
      expect(replacementLength, equals(0));
      expect(suggestions, hasLength(0));
    });
  }

  test_imports() {
    addTestFile('''
      import 'dart:html';
      main() {^}
    ''');
    return getSuggestions().then((_) {
      expect(replacementOffset, equals(completionOffset));
      expect(replacementLength, equals(0));
      assertHasResult(CompletionSuggestionKind.INVOCATION, 'Object');
      assertHasResult(CompletionSuggestionKind.INVOCATION, 'HtmlElement');
      assertNoResult('test');
    });
  }

  test_imports_prefixed() {
    addTestFile('''
      import 'dart:html' as foo;
      main() {^}
    ''');
    return getSuggestions().then((_) {
      expect(replacementOffset, equals(completionOffset));
      expect(replacementLength, equals(0));
      assertHasResult(CompletionSuggestionKind.INVOCATION, 'Object');
      assertHasResult(CompletionSuggestionKind.INVOCATION, 'foo');
      assertNoResult('HtmlElement');
      assertNoResult('test');
    });
  }

  test_invocation() {
    addTestFile('class A {b() {}} main() {A a; a.^}');
    return getSuggestions().then((_) {
      expect(replacementOffset, equals(completionOffset));
      expect(replacementLength, equals(0));
      assertHasResult(CompletionSuggestionKind.INVOCATION, 'b');
    });
  }

  test_invocation_withTrailingStmt() {
    addTestFile('class A {b() {}} main() {A a; a.^ int x = 7;}');
    return getSuggestions().then((_) {
      expect(replacementOffset, equals(completionOffset));
      expect(replacementLength, equals(0));
      assertHasResult(CompletionSuggestionKind.INVOCATION, 'b');
    });
  }

  test_keyword() {
    addTestFile('library A; cl^');
    return getSuggestions().then((_) {
      expect(replacementOffset, equals(completionOffset - 2));
      expect(replacementLength, equals(2));
      assertHasResult(
          CompletionSuggestionKind.KEYWORD, 'export', DART_RELEVANCE_HIGH);
      assertHasResult(
          CompletionSuggestionKind.KEYWORD, 'class', DART_RELEVANCE_HIGH);
    });
  }

  test_local_named_constructor() {
    addTestFile('class A {A.c(); x() {new A.^}}');
    return getSuggestions().then((_) {
      expect(replacementOffset, equals(completionOffset));
      expect(replacementLength, equals(0));
      assertHasResult(CompletionSuggestionKind.INVOCATION, 'c');
      assertNoResult('A');
    });
  }

  test_locals() {
    addTestFile('class A {var a; x() {var b;^}} class DateTime { }');
    return getSuggestions().then((_) {
      expect(replacementOffset, equals(completionOffset));
      expect(replacementLength, equals(0));
      assertHasResult(CompletionSuggestionKind.INVOCATION, 'A');
      assertHasResult(
          CompletionSuggestionKind.INVOCATION, 'a', DART_RELEVANCE_LOCAL_FIELD);
      assertHasResult(CompletionSuggestionKind.INVOCATION, 'b',
          DART_RELEVANCE_LOCAL_VARIABLE);
      assertHasResult(CompletionSuggestionKind.INVOCATION, 'x',
          DART_RELEVANCE_LOCAL_METHOD);
      assertHasResult(CompletionSuggestionKind.INVOCATION, 'DateTime');
    });
  }

  test_offset_past_eof() {
    addTestFile('main() { }', offset: 300);
    return getSuggestions().then((_) {
      expect(replacementOffset, equals(300));
      expect(replacementLength, equals(0));
      expect(suggestionsDone, true);
      expect(suggestions.length, 0);
    });
  }

  test_overrides() {
    addFile('/libA.dart', 'class A {m() {}}');
    addTestFile('''
import '/libA.dart';
class B extends A {m() {^}}
''');
    return getSuggestions().then((_) {
      expect(replacementOffset, equals(completionOffset));
      expect(replacementLength, equals(0));
      assertHasResult(CompletionSuggestionKind.INVOCATION, 'm',
          DART_RELEVANCE_LOCAL_METHOD);
    });
  }

  test_partFile() {
    addFile('/project/bin/testA.dart', '''
      library libA;
      part "$testFile";
      import 'dart:html';
      class A { }
    ''');
    addTestFile('''
      part of libA;
      main() {^}''');
    return getSuggestions().then((_) {
      expect(replacementOffset, equals(completionOffset));
      expect(replacementLength, equals(0));
      assertHasResult(CompletionSuggestionKind.INVOCATION, 'Object');
      assertHasResult(CompletionSuggestionKind.INVOCATION, 'HtmlElement');
      assertHasResult(CompletionSuggestionKind.INVOCATION, 'A');
      assertNoResult('test');
    });
  }

  test_partFile2() {
    addFile('/testA.dart', '''
      part of libA;
      class A { }''');
    addTestFile('''
      library libA;
      part "/testA.dart";
      import 'dart:html';
      main() {^}
    ''');
    return getSuggestions().then((_) {
      expect(replacementOffset, equals(completionOffset));
      expect(replacementLength, equals(0));
      assertHasResult(CompletionSuggestionKind.INVOCATION, 'Object');
      assertHasResult(CompletionSuggestionKind.INVOCATION, 'HtmlElement');
      assertHasResult(CompletionSuggestionKind.INVOCATION, 'A');
      assertNoResult('test');
    });
  }

  test_simple() {
    addTestFile('''
      void main() {
        ^
      }
    ''');
    return getSuggestions().then((_) {
      expect(replacementOffset, equals(completionOffset));
      expect(replacementLength, equals(0));
      assertHasResult(CompletionSuggestionKind.INVOCATION, 'Object');
      assertNoResult('HtmlElement');
      assertNoResult('test');
    });
  }

  test_topLevel() {
    addTestFile('''
      typedef foo();
      var test = '';
      main() {tes^t}
    ''');
    return getSuggestions().then((_) {
      expect(replacementOffset, equals(completionOffset - 3));
      expect(replacementLength, equals(4));
      // Suggestions based upon imported elements are partially filtered
      //assertHasResult(CompletionSuggestionKind.INVOCATION, 'Object');
      assertHasResult(CompletionSuggestionKind.INVOCATION, 'test',
          DART_RELEVANCE_LOCAL_TOP_LEVEL_VARIABLE);
      assertNoResult('HtmlElement');
    });
  }
}

class MockCache extends CompletionCache {
  MockCache(AnalysisContext context, Source source) : super(context, source);
}

class MockCompletionManager implements CompletionManager {
  final AnalysisContext context;
  final Source source;
  final SearchEngine searchEngine;
  StreamController<CompletionResult> controller;
  int computeCallCount = 0;
  int disposeCallCount = 0;

  MockCompletionManager(this.context, this.source, this.searchEngine);

  @override
  Future<bool> computeCache() {
    return new Future.value(true);
  }

  @override
  void computeSuggestions(CompletionRequest request) {
    ++computeCallCount;
    CompletionResult result = new CompletionResult(0, 0, [], true);
    controller.add(result);
  }

  @override
  void dispose() {
    ++disposeCallCount;
  }

  @override
  Stream<CompletionResult> results(CompletionRequest request) {
    controller = new StreamController<CompletionResult>(onListen: () {
      scheduleMicrotask(() {
        computeSuggestions(request);
      });
    });
    return controller.stream;
  }
}

/**
 * Mock [AnaysisContext] for tracking usage of onSourcesChanged.
 */
class MockContext implements AnalysisContext {
  static final SourceFactory DEFAULT_SOURCE_FACTORY = new SourceFactory([]);

  MockStream<SourcesChangedEvent> mockStream;

  SourceFactory sourceFactory = DEFAULT_SOURCE_FACTORY;

  MockContext() {
    mockStream = new MockStream<SourcesChangedEvent>();
  }

  @override
  Stream<SourcesChangedEvent> get onSourcesChanged => mockStream;

  @override
  bool exists(Source source) {
    return source != null && source.exists();
  }

  @override
  TimestampedData<String> getContents(Source source) {
    return source.contents;
  }

  noSuchMethod(Invocation invocation) => super.noSuchMethod(invocation);
}

/**
 * Mock stream for tracking calls to listen and subscription.cancel.
 */
class MockStream<E> implements Stream<E> {
  MockSubscription<E> mockSubscription = new MockSubscription<E>();
  int listenCount = 0;

  int get cancelCount => mockSubscription.cancelCount;

  @override
  StreamSubscription<E> listen(void onData(E event),
      {Function onError, void onDone(), bool cancelOnError}) {
    ++listenCount;
    return mockSubscription;
  }

  noSuchMethod(Invocation invocation) => super.noSuchMethod(invocation);
}

/**
 * Mock subscription for tracking calls to subscription.cancel.
 */
class MockSubscription<E> implements StreamSubscription<E> {
  int cancelCount = 0;

  Future cancel() {
    ++cancelCount;
    return new Future.value(true);
  }

  noSuchMethod(Invocation invocation) => super.noSuchMethod(invocation);
}

class Test_AnalysisServer extends AnalysisServer {
  final MockContext mockContext = new MockContext();

  Test_AnalysisServer(ServerCommunicationChannel channel,
<<<<<<< HEAD
      ResourceProvider resourceProvider, OptimizingPubPackageMapProvider packageMapProvider,
      Index index, AnalysisServerOptions analysisServerOptions,
      DartSdk defaultSdk, InstrumentationService instrumentationService)
=======
      ResourceProvider resourceProvider,
      OptimizingPubPackageMapProvider packageMapProvider, Index index,
      AnalysisServerOptions analysisServerOptions, DartSdk defaultSdk,
      InstrumentationService instrumentationService)
>>>>>>> 005befeb
      : super(channel, resourceProvider, packageMapProvider, index,
          analysisServerOptions, defaultSdk, instrumentationService);

  @override
  AnalysisContext getAnalysisContext(String path) {
    return mockContext;
  }

  @override
  ContextSourcePair getContextSourcePair(String path) {
    ContextSourcePair pair = super.getContextSourcePair(path);
    return new ContextSourcePair(mockContext, pair.source);
  }
}

/**
 * A [CompletionDomainHandler] subclass that returns a mock completion manager
 * so that the domain handler cache management can be tested.
 */
class Test_CompletionDomainHandler extends CompletionDomainHandler {
  Test_CompletionDomainHandler(Test_AnalysisServer server) : super(server);

  MockContext get mockContext => (server as Test_AnalysisServer).mockContext;

  MockCompletionManager get mockManager => manager;

  void contextsChanged(ContextsChangedEvent event) {
    contextsChangedRaw(new ContextsChangedEvent(
        added: event.added.length > 0 ? [mockContext] : [],
        changed: event.changed.length > 0 ? [mockContext] : [],
        removed: event.removed.length > 0 ? [mockContext] : []));
  }

  void contextsChangedRaw(ContextsChangedEvent newEvent) {
    super.contextsChanged(newEvent);
  }

  CompletionManager createCompletionManager(
      AnalysisContext context, Source source, SearchEngine searchEngine) {
    return new MockCompletionManager(mockContext, source, searchEngine);
  }
}

@reflectiveTest
class _NoSearchEngine extends AbstractAnalysisTest {
  @override
  void setUp() {
    super.setUp();
    createProject();
    handler = new CompletionDomainHandler(server);
  }

  test_noSearchEngine() async {
    addTestFile('''
main() {
  ^
}
    ''');
    await waitForTasksFinished();
    Request request =
        new CompletionGetSuggestionsParams(testFile, 0).toRequest('0');
    Response response = handler.handleRequest(request);
    expect(response.error, isNotNull);
    expect(response.error.code, RequestErrorCode.NO_INDEX_GENERATED);
  }
}<|MERGE_RESOLUTION|>--- conflicted
+++ resolved
@@ -649,16 +649,10 @@
   final MockContext mockContext = new MockContext();
 
   Test_AnalysisServer(ServerCommunicationChannel channel,
-<<<<<<< HEAD
-      ResourceProvider resourceProvider, OptimizingPubPackageMapProvider packageMapProvider,
-      Index index, AnalysisServerOptions analysisServerOptions,
-      DartSdk defaultSdk, InstrumentationService instrumentationService)
-=======
       ResourceProvider resourceProvider,
       OptimizingPubPackageMapProvider packageMapProvider, Index index,
       AnalysisServerOptions analysisServerOptions, DartSdk defaultSdk,
       InstrumentationService instrumentationService)
->>>>>>> 005befeb
       : super(channel, resourceProvider, packageMapProvider, index,
           analysisServerOptions, defaultSdk, instrumentationService);
 
