// Copyright (c) 2014, the Dart project authors.  Please see the AUTHORS file
// for details. All rights reserved. Use of this source code is governed by a
// BSD-style license that can be found in the LICENSE file.

library analysis.server;

import 'dart:async';
import 'dart:collection';
import 'dart:core';
import 'dart:io' as io;
import 'dart:math' show max;

import 'package:analysis_server/plugin/protocol/protocol.dart'
    hide AnalysisOptions, Element;
import 'package:analysis_server/src/analysis_logger.dart';
import 'package:analysis_server/src/channel/channel.dart';
import 'package:analysis_server/src/computer/computer_highlights.dart';
import 'package:analysis_server/src/computer/computer_highlights2.dart';
import 'package:analysis_server/src/computer/computer_outline.dart';
import 'package:analysis_server/src/computer/new_notifications.dart';
import 'package:analysis_server/src/context_manager.dart';
import 'package:analysis_server/src/domains/analysis/navigation.dart';
import 'package:analysis_server/src/domains/analysis/navigation_dart.dart';
import 'package:analysis_server/src/domains/analysis/occurrences.dart';
import 'package:analysis_server/src/domains/analysis/occurrences_dart.dart';
import 'package:analysis_server/src/operation/operation.dart';
import 'package:analysis_server/src/operation/operation_analysis.dart';
import 'package:analysis_server/src/operation/operation_queue.dart';
import 'package:analysis_server/src/plugin/notification_manager.dart';
import 'package:analysis_server/src/plugin/server_plugin.dart';
import 'package:analysis_server/src/protocol_server.dart' as server;
import 'package:analysis_server/src/server/diagnostic_server.dart';
import 'package:analysis_server/src/services/correction/namespace.dart';
import 'package:analysis_server/src/services/index/index.dart';
import 'package:analysis_server/src/services/search/search_engine.dart';
import 'package:analysis_server/src/services/search/search_engine_internal.dart';
import 'package:analysis_server/src/services/search/search_engine_internal2.dart';
import 'package:analysis_server/src/single_context_manager.dart';
import 'package:analysis_server/src/utilities/null_string_sink.dart';
import 'package:analyzer/dart/ast/ast.dart';
import 'package:analyzer/dart/ast/standard_resolution_map.dart';
import 'package:analyzer/dart/element/element.dart';
import 'package:analyzer/exception/exception.dart';
import 'package:analyzer/file_system/file_system.dart';
import 'package:analyzer/file_system/physical_file_system.dart';
import 'package:analyzer/instrumentation/instrumentation.dart';
import 'package:analyzer/plugin/resolver_provider.dart';
import 'package:analyzer/source/pub_package_map_provider.dart';
import 'package:analyzer/src/context/builder.dart';
import 'package:analyzer/src/dart/analysis/ast_provider_context.dart';
import 'package:analyzer/src/dart/analysis/ast_provider_driver.dart';
import 'package:analyzer/src/dart/analysis/byte_store.dart';
import 'package:analyzer/src/dart/analysis/driver.dart' as nd;
import 'package:analyzer/src/dart/analysis/file_byte_store.dart';
import 'package:analyzer/src/dart/analysis/file_state.dart' as nd;
import 'package:analyzer/src/dart/analysis/status.dart' as nd;
import 'package:analyzer/src/dart/ast/utilities.dart';
import 'package:analyzer/src/dart/element/ast_provider.dart';
import 'package:analyzer/src/generated/engine.dart';
import 'package:analyzer/src/generated/sdk.dart';
import 'package:analyzer/src/generated/source.dart';
import 'package:analyzer/src/generated/source_io.dart';
import 'package:analyzer/src/generated/utilities_general.dart';
import 'package:analyzer/src/task/dart.dart';
import 'package:analyzer/src/util/glob.dart';
import 'package:analyzer/task/dart.dart';
import 'package:plugin/plugin.dart';

typedef void OptionUpdater(AnalysisOptionsImpl options);

/**
 * Enum representing reasons why analysis might be done for a given file.
 */
class AnalysisDoneReason {
  /**
   * Analysis of the file completed successfully.
   */
  static const AnalysisDoneReason COMPLETE =
      const AnalysisDoneReason._('COMPLETE');

  /**
   * Analysis of the file was aborted because the context was removed.
   */
  static const AnalysisDoneReason CONTEXT_REMOVED =
      const AnalysisDoneReason._('CONTEXT_REMOVED');

  /**
   * Textual description of this [AnalysisDoneReason].
   */
  final String text;

  const AnalysisDoneReason._(this.text);
}

/**
 * Instances of the class [AnalysisServer] implement a server that listens on a
 * [CommunicationChannel] for analysis requests and process them.
 */
class AnalysisServer {
  /**
   * The version of the analysis server. The value should be replaced
   * automatically during the build.
   */
  static final String VERSION = '1.18.0';

  /**
   * The number of milliseconds to perform operations before inserting
   * a 1 millisecond delay so that the VM and dart:io can deliver content
   * to stdin. This should be removed once the underlying problem is fixed.
   */
  static int performOperationDelayFrequency = 25;

  /**
   * The options of this server instance.
   */
  AnalysisServerOptions options;

  /**
   * The channel from which requests are received and to which responses should
   * be sent.
   */
  final ServerCommunicationChannel channel;

  /**
   * The object used to manage sending a subset of notifications to the client.
   * The subset of notifications are those to which plugins may contribute.
   * This field is `null` when the new plugin support is disabled.
   */
  final NotificationManager notificationManager;

  /**
   * The [ResourceProvider] using which paths are converted into [Resource]s.
   */
  final ResourceProvider resourceProvider;

  /**
   * The [Index] for this server, may be `null` if indexing is disabled.
   */
  final Index index;

  /**
   * The [SearchEngine] for this server, may be `null` if indexing is disabled.
   */
  SearchEngine searchEngine;

  /**
   * The plugin associated with this analysis server.
   */
  final ServerPlugin serverPlugin;

  /**
   * A list of the globs used to determine which files should be analyzed. The
   * list is lazily created and should be accessed using [analyzedFilesGlobs].
   */
  List<Glob> _analyzedFilesGlobs = null;

  /**
   * The [ContextManager] that handles the mapping from analysis roots to
   * context directories.
   */
  ContextManager contextManager;

  /**
   * A flag indicating whether the server is running.  When false, contexts
   * will no longer be added to [contextWorkQueue], and [performOperation] will
   * discard any tasks it finds on [contextWorkQueue].
   */
  bool running;

  /**
   * A flag indicating the value of the 'analyzing' parameter sent in the last
   * status message to the client.
   */
  bool statusAnalyzing = false;

  /**
   * A list of the request handlers used to handle the requests sent to this
   * server.
   */
  List<RequestHandler> handlers;

  /**
   * The object used to manage the SDK's known to this server.
   */
  DartSdkManager sdkManager;

  /**
   * The instrumentation service that is to be used by this analysis server.
   */
  final InstrumentationService instrumentationService;

  /**
   * A queue of the operations to perform in this server.
   */
  ServerOperationQueue operationQueue;

  /**
   * True if there is a pending future which will execute [performOperation].
   */
  bool performOperationPending = false;

  /**
   * A set of the [ServerService]s to send notifications for.
   */
  Set<ServerService> serverServices = new HashSet<ServerService>();

  /**
   * A set of the [GeneralAnalysisService]s to send notifications for.
   */
  Set<GeneralAnalysisService> generalAnalysisServices =
      new HashSet<GeneralAnalysisService>();

  /**
   * A table mapping [AnalysisService]s to the file paths for which these
   * notifications should be sent.
   */
  Map<AnalysisService, Set<String>> analysisServices =
      new HashMap<AnalysisService, Set<String>>();

  /**
   * A table mapping [AnalysisContext]s to the completers that should be
   * completed when analysis of this context is finished.
   */
  Map<AnalysisContext, Completer<AnalysisDoneReason>>
      contextAnalysisDoneCompleters =
      new HashMap<AnalysisContext, Completer<AnalysisDoneReason>>();

  /**
   * Performance information before initial analysis is complete.
   */
  ServerPerformance performanceDuringStartup = new ServerPerformance();

  /**
   * Performance information after initial analysis is complete
   * or `null` if the initial analysis is not yet complete
   */
  ServerPerformance performanceAfterStartup;

  /**
   * The class into which performance information is currently being recorded.
   * During startup, this will be the same as [performanceDuringStartup]
   * and after startup is complete, this switches to [performanceAfterStartup].
   */
  ServerPerformance _performance;

  /**
   * The [Completer] that completes when analysis is complete.
   */
  Completer _onAnalysisCompleteCompleter;

  /**
   * The [Completer] that completes when the next operation is performed.
   */
  Completer _test_onOperationPerformedCompleter;

  /**
   * The controller that is notified when analysis is started.
   */
  StreamController<bool> _onAnalysisStartedController;

  /**
   * The controller that is notified when a single file has been analyzed.
   */
  StreamController<ChangeNotice> _onFileAnalyzedController;

  /**
   * The controller used to notify others when priority sources change.
   */
  StreamController<PriorityChangeEvent> _onPriorityChangeController;

  /**
   * True if any exceptions thrown by analysis should be propagated up the call
   * stack.
   */
  bool rethrowExceptions;

  /**
   * The next time (milliseconds since epoch) after which the analysis server
   * should pause so that pending requests can be fetched by the system.
   */
  // Add 1 sec to prevent delay from impacting short running tests
  int _nextPerformOperationDelayTime =
      new DateTime.now().millisecondsSinceEpoch + 1000;

  /**
   * The content overlay for all analysis drivers.
   */
  final nd.FileContentOverlay fileContentOverlay = new nd.FileContentOverlay();

  /**
   * The current state of overlays from the client.  This is used as the
   * content cache for all contexts.
   */
  final ContentCache overlayState = new ContentCache();

  /**
   * The plugins that are defined outside the analysis_server package.
   */
  List<Plugin> userDefinedPlugins;

  /**
   * If the "analysis.analyzedFiles" notification is currently being subscribed
   * to (see [generalAnalysisServices]), and at least one such notification has
   * been sent since the subscription was enabled, the set of analyzed files
   * that was delivered in the most recently sent notification.  Otherwise
   * `null`.
   */
  Set<String> prevAnalyzedFiles;

  /**
   * The default options used to create new analysis contexts. This object is
   * also referenced by the ContextManager.
   */
  final AnalysisOptionsImpl defaultContextOptions = new AnalysisOptionsImpl();

  /**
   * The controller for sending [ContextsChangedEvent]s.
   */
  StreamController<ContextsChangedEvent> _onContextsChangedController =
      new StreamController<ContextsChangedEvent>.broadcast();

  /**
   * The file resolver provider used to override the way file URI's are
   * resolved in some contexts.
   */
  ResolverProvider fileResolverProvider;

  /**
   * The package resolver provider used to override the way package URI's are
   * resolved in some contexts.
   */
  ResolverProvider packageResolverProvider;

  nd.PerformanceLog _analysisPerformanceLogger;
  ByteStore byteStore;
  nd.AnalysisDriverScheduler analysisDriverScheduler;

  /**
   * The set of the files that are currently priority.
   */
  final Set<String> priorityFiles = new Set<String>();

  /**
   * The DiagnosticServer for this AnalysisServer. If available, it can be used
   * to start an http diagnostics server or return the port for an existing
   * server.
   */
  DiagnosticServer diagnosticServer;

  /**
   * Initialize a newly created server to receive requests from and send
   * responses to the given [channel].
   *
   * If [rethrowExceptions] is true, then any exceptions thrown by analysis are
   * propagated up the call stack.  The default is true to allow analysis
   * exceptions to show up in unit tests, but it should be set to false when
   * running a full analysis server.
   */
  AnalysisServer(
      this.channel,
      this.resourceProvider,
      PubPackageMapProvider packageMapProvider,
      this.index,
      this.serverPlugin,
      this.options,
      this.sdkManager,
      this.instrumentationService,
      {this.diagnosticServer,
      ResolverProvider fileResolverProvider: null,
      ResolverProvider packageResolverProvider: null,
      bool useSingleContextManager: false,
      this.rethrowExceptions: true})
      // TODO(brianwilkerson) Initialize notificationManager to
      // "new NotificationManager(channel, resourceProvider)"
      : notificationManager = null {
    _performance = performanceDuringStartup;
    defaultContextOptions.incremental = true;
    defaultContextOptions.incrementalApi =
        options.enableIncrementalResolutionApi;
    defaultContextOptions.incrementalValidation =
        options.enableIncrementalResolutionValidation;
    defaultContextOptions.finerGrainedInvalidation =
        options.finerGrainedInvalidation;
    defaultContextOptions.generateImplicitErrors = false;
    operationQueue = new ServerOperationQueue();

    {
      String name = options.newAnalysisDriverLog;
      StringSink sink = new NullStringSink();
      if (name != null) {
        if (name == 'stdout') {
          sink = io.stdout;
        } else if (name.startsWith('file:')) {
          String path = name.substring('file:'.length);
          sink = new io.File(path).openWrite(mode: io.FileMode.APPEND);
        }
      }
      _analysisPerformanceLogger = new nd.PerformanceLog(sink);
    }
    byteStore = _createByteStore();
    analysisDriverScheduler =
        new nd.AnalysisDriverScheduler(_analysisPerformanceLogger);
    analysisDriverScheduler.status.listen(sendStatusNotificationNew);
    analysisDriverScheduler.start();

    if (useSingleContextManager) {
      contextManager = new SingleContextManager(resourceProvider, sdkManager,
          packageResolverProvider, analyzedFilesGlobs, defaultContextOptions);
    } else {
      contextManager = new ContextManagerImpl(
          resourceProvider,
          sdkManager,
          packageResolverProvider,
          packageMapProvider,
          analyzedFilesGlobs,
          instrumentationService,
          defaultContextOptions,
          options.enableNewAnalysisDriver);
    }
    this.fileResolverProvider = fileResolverProvider;
    this.packageResolverProvider = packageResolverProvider;
    ServerContextManagerCallbacks contextManagerCallbacks =
        new ServerContextManagerCallbacks(this, resourceProvider);
    contextManager.callbacks = contextManagerCallbacks;
    AnalysisEngine.instance.logger = new AnalysisLogger(this);
    _onAnalysisStartedController = new StreamController.broadcast();
    _onFileAnalyzedController = new StreamController.broadcast();
    _onPriorityChangeController =
        new StreamController<PriorityChangeEvent>.broadcast();
    running = true;
    onAnalysisStarted.first.then((_) {
      onAnalysisComplete.then((_) {
        performanceAfterStartup = new ServerPerformance();
        _performance = performanceAfterStartup;
      });
    });
    _setupIndexInvalidation();
    if (options.enableNewAnalysisDriver) {
      searchEngine = new SearchEngineImpl2(driverMap.values);
    } else if (index != null) {
      searchEngine = new SearchEngineImpl(index, getAstProvider);
    }
    Notification notification = new ServerConnectedParams(VERSION, io.pid,
            sessionId: instrumentationService.sessionId)
        .toNotification();
    channel.sendNotification(notification);
    channel.listen(handleRequest, onDone: done, onError: error);
    handlers = serverPlugin.createDomains(this);
  }

  /**
   * Return the [AnalysisContext]s that are being used to analyze the analysis
   * roots.
   */
  Iterable<AnalysisContext> get analysisContexts =>
      contextManager.analysisContexts;

  /**
   * Return a list of the globs used to determine which files should be analyzed.
   */
  List<Glob> get analyzedFilesGlobs {
    if (_analyzedFilesGlobs == null) {
      _analyzedFilesGlobs = <Glob>[];
      List<String> patterns = serverPlugin.analyzedFilePatterns;
      for (String pattern in patterns) {
        try {
          _analyzedFilesGlobs
              .add(new Glob(resourceProvider.pathContext.separator, pattern));
        } catch (exception, stackTrace) {
          AnalysisEngine.instance.logger.logError(
              'Invalid glob pattern: "$pattern"',
              new CaughtException(exception, stackTrace));
        }
      }
    }
    return _analyzedFilesGlobs;
  }

  /**
   * A table mapping [Folder]s to the [AnalysisDriver]s associated with them.
   */
  Map<Folder, nd.AnalysisDriver> get driverMap => contextManager.driverMap;

  /**
   * Return a table mapping [Folder]s to the [AnalysisContext]s associated with
   * them.
   */
  Map<Folder, AnalysisContext> get folderMap => contextManager.folderMap;

  /**
   * The [Future] that completes when analysis is complete.
   */
  Future get onAnalysisComplete {
    if (isAnalysisComplete()) {
      return new Future.value();
    }
    if (_onAnalysisCompleteCompleter == null) {
      _onAnalysisCompleteCompleter = new Completer();
    }
    return _onAnalysisCompleteCompleter.future;
  }

  /**
   * The stream that is notified with `true` when analysis is started.
   */
  Stream<bool> get onAnalysisStarted {
    return _onAnalysisStartedController.stream;
  }

  /**
   * The stream that is notified when contexts are added or removed.
   */
  Stream<ContextsChangedEvent> get onContextsChanged =>
      _onContextsChangedController.stream;

  /**
   * The stream that is notified when a single file has been analyzed.
   */
  Stream get onFileAnalyzed => _onFileAnalyzedController.stream;

  /**
   * The stream that is notified when priority sources change.
   */
  Stream<PriorityChangeEvent> get onPriorityChange =>
      _onPriorityChangeController.stream;

  /**
   * The [Future] that completes when the next operation is performed.
   */
  Future get test_onOperationPerformed {
    if (_test_onOperationPerformedCompleter == null) {
      _test_onOperationPerformedCompleter = new Completer();
    }
    return _test_onOperationPerformedCompleter.future;
  }

  /**
   * Adds the given [ServerOperation] to the queue, but does not schedule
   * operations execution.
   */
  void addOperation(ServerOperation operation) {
    operationQueue.add(operation);
  }

  /**
   * The socket from which requests are being read has been closed.
   */
  void done() {
    index?.stop();
    running = false;
  }

  /**
   * There was an error related to the socket from which requests are being
   * read.
   */
  void error(argument) {
    running = false;
  }

  /**
   * If the given notice applies to a file contained within an analysis root,
   * notify interested parties that the file has been (at least partially)
   * analyzed.
   */
  void fileAnalyzed(ChangeNotice notice) {
    if (contextManager.isInAnalysisRoot(notice.source.fullName)) {
      _onFileAnalyzedController.add(notice);
    }
  }

  /**
   * Return one of the SDKs that has been created, or `null` if no SDKs have
   * been created yet.
   */
  DartSdk findSdk() {
    DartSdk sdk = sdkManager.anySdk;
    if (sdk != null) {
      return sdk;
    }
    // TODO(brianwilkerson) Should we create an SDK using the default options?
    return null;
  }

  /**
   * Return the preferred [AnalysisContext] for analyzing the given [path].
   * This will be the context that explicitly contains the path, if any such
   * context exists, otherwise it will be the first analysis context that
   * implicitly analyzes it.  Return `null` if no context is analyzing the
   * path.
   */
  AnalysisContext getAnalysisContext(String path) {
    return getContextSourcePair(path).context;
  }

  /**
   * Return any [AnalysisContext] that is analyzing the given [source], either
   * explicitly or implicitly.  Return `null` if there is no such context.
   */
  AnalysisContext getAnalysisContextForSource(Source source) {
    for (AnalysisContext context in analysisContexts) {
      SourceKind kind = context.getKindOf(source);
      if (kind != SourceKind.UNKNOWN) {
        return context;
      }
    }
    return null;
  }

  /**
   * Return an analysis driver to which the file with the given [path] is
   * added if one exists, otherwise a driver in which the file was analyzed if
   * one exists, otherwise the first driver, otherwise `null`.
   */
  nd.AnalysisDriver getAnalysisDriver(String path) {
    Iterable<nd.AnalysisDriver> drivers = driverMap.values;
    if (drivers.isNotEmpty) {
      nd.AnalysisDriver driver = drivers.firstWhere(
          (driver) => driver.addedFiles.contains(path),
          orElse: () => null);
      driver ??= drivers.firstWhere(
          (driver) => driver.knownFiles.contains(path),
          orElse: () => null);
      driver ??= drivers.first;
      return driver;
    }
    return null;
  }

  /**
   * Return the analysis result for the file with the given [path]. The file is
   * analyzed in one of the analysis drivers to which the file was added,
   * otherwise in the first driver, otherwise `null` is returned.
   */
  Future<nd.AnalysisResult> getAnalysisResult(String path) async {
    try {
      nd.AnalysisDriver driver = getAnalysisDriver(path);
      return await driver?.getResult(path);
    } catch (e) {
      // Ignore the exception.
      // We don't want to log the same exception again and again.
      return null;
    }
  }

  /**
   * Return the [AstProvider] for the given [path].
   */
  AstProvider getAstProvider(String path) {
    if (options.enableNewAnalysisDriver) {
      var analysisDriver = getAnalysisDriver(path);
      return new AstProviderForDriver(analysisDriver);
    } else {
      var analysisContext = getAnalysisContext(path);
      return new AstProviderForContext(analysisContext);
    }
  }

  CompilationUnitElement getCompilationUnitElement(String file) {
    ContextSourcePair pair = getContextSourcePair(file);
    if (pair == null) {
      return null;
    }
    // prepare AnalysisContext and Source
    AnalysisContext context = pair.context;
    Source unitSource = pair.source;
    if (context == null || unitSource == null) {
      return null;
    }
    // get element in the first library
    List<Source> librarySources = context.getLibrariesContaining(unitSource);
    if (!librarySources.isNotEmpty) {
      return null;
    }
    Source librarySource = librarySources.first;
    return context.getCompilationUnitElement(unitSource, librarySource);
  }

  /**
   * Return the [AnalysisContext] for the "innermost" context whose associated
   * folder is or contains the given path.  ("innermost" refers to the nesting
   * of contexts, so if there is a context for path /foo and a context for
   * path /foo/bar, then the innermost context containing /foo/bar/baz.dart is
   * the context for /foo/bar.)
   *
   * If no context contains the given path, `null` is returned.
   */
  AnalysisContext getContainingContext(String path) {
    return contextManager.getContextFor(path);
  }

  /**
   * Return the [nd.AnalysisDriver] for the "innermost" context whose associated
   * folder is or contains the given path.  ("innermost" refers to the nesting
   * of contexts, so if there is a context for path /foo and a context for
   * path /foo/bar, then the innermost context containing /foo/bar/baz.dart is
   * the context for /foo/bar.)
   *
   * If no context contains the given path, `null` is returned.
   */
  nd.AnalysisDriver getContainingDriver(String path) {
    return contextManager.getDriverFor(path);
  }

  /**
   * Return the primary [ContextSourcePair] representing the given [path].
   *
   * The [AnalysisContext] of this pair will be the context that explicitly
   * contains the path, if any such context exists, otherwise it will be the
   * first context that implicitly analyzes it.
   *
   * If the [path] is not analyzed by any context, a [ContextSourcePair] with
   * a `null` context and a `file` [Source] is returned.
   *
   * If the [path] doesn't represent a file, a [ContextSourcePair] with a `null`
   * context and `null` [Source] is returned.
   *
   * Does not return `null`.
   */
  ContextSourcePair getContextSourcePair(String path) {
    // try SDK
    {
      DartSdk sdk = findSdk();
      if (sdk != null) {
        Uri uri = resourceProvider.pathContext.toUri(path);
        Source sdkSource = sdk.fromFileUri(uri);
        if (sdkSource != null) {
          return new ContextSourcePair(sdk.context, sdkSource);
        }
      }
    }
    // try to find the deep-most containing context
    Resource resource = resourceProvider.getResource(path);
    if (resource is! File) {
      return new ContextSourcePair(null, null);
    }
    File file = resource;
    {
      AnalysisContext containingContext = getContainingContext(path);
      if (containingContext != null) {
        Source source =
            ContextManagerImpl.createSourceInContext(containingContext, file);
        return new ContextSourcePair(containingContext, source);
      }
    }
    // try to find a context that analysed the file
    for (AnalysisContext context in analysisContexts) {
      Source source = ContextManagerImpl.createSourceInContext(context, file);
      SourceKind kind = context.getKindOf(source);
      if (kind != SourceKind.UNKNOWN) {
        return new ContextSourcePair(context, source);
      }
    }
    // try to find a context for which the file is a priority source
    for (InternalAnalysisContext context in analysisContexts) {
      List<Source> sources = context.getSourcesWithFullName(path);
      if (sources.isNotEmpty) {
        Source source = sources.first;
        return new ContextSourcePair(context, source);
      }
    }
    // file-based source
    Source fileSource = file.createSource();
    return new ContextSourcePair(null, fileSource);
  }

  /**
   * Return a [Future] that completes with the [Element] at the given
   * [offset] of the given [file], or with `null` if there is no node at the
   * [offset] or the node does not have an element.
   */
  Future<Element> getElementAtOffset(String file, int offset) async {
    AstNode node = await getNodeAtOffset(file, offset);
    return getElementOfNode(node);
  }

  /**
   * Return the [Element] of the given [node], or `null` if [node] is `null` or
   * does not have an element.
   */
  Element getElementOfNode(AstNode node) {
    if (node == null) {
      return null;
    }
    if (node is SimpleIdentifier && node.parent is LibraryIdentifier) {
      node = node.parent;
    }
    if (node is LibraryIdentifier) {
      node = node.parent;
    }
    if (node is StringLiteral && node.parent is UriBasedDirective) {
      return null;
    }
    Element element = ElementLocator.locate(node);
    if (node is SimpleIdentifier && element is PrefixElement) {
      element = getImportElement(node);
    }
    return element;
  }

  /**
   * Return an analysis error info containing the array of all of the errors and
   * the line info associated with [file].
   *
   * Returns `null` if [file] does not belong to any [AnalysisContext], or the
   * file does not exist.
   *
   * The array of errors will be empty if there are no errors in [file]. The
   * errors contained in the array can be incomplete.
   *
   * This method does not wait for all errors to be computed, and returns just
   * the current state.
   */
  AnalysisErrorInfo getErrors(String file) {
    ContextSourcePair contextSource = getContextSourcePair(file);
    AnalysisContext context = contextSource.context;
    Source source = contextSource.source;
    if (context == null) {
      return null;
    }
    if (!context.exists(source)) {
      return null;
    }
    return context.getErrors(source);
  }

  /**
   * Return a [Future] that completes with the resolved [AstNode] at the
   * given [offset] of the given [file], or with `null` if there is no node as
   * the [offset].
   */
  Future<AstNode> getNodeAtOffset(String file, int offset) async {
    CompilationUnit unit;
    if (options.enableNewAnalysisDriver) {
      nd.AnalysisResult result = await getAnalysisResult(file);
      unit = result?.unit;
    } else {
      unit = await getResolvedCompilationUnit(file);
    }
    if (unit != null) {
      return new NodeLocator(offset).searchWithin(unit);
    }
    return null;
  }

  /**
   * Return a [Future] that completes with the resolved [CompilationUnit] for
   * the Dart file with the given [path], or with `null` if the file is not a
   * Dart file or cannot be resolved.
   */
  Future<CompilationUnit> getResolvedCompilationUnit(String path) async {
    if (options.enableNewAnalysisDriver) {
      nd.AnalysisResult result = await getAnalysisResult(path);
      return result?.unit;
    }
    ContextSourcePair contextSource = getContextSourcePair(path);
    AnalysisContext context = contextSource.context;
    if (context == null) {
      return null;
    }
    return runWithActiveContext(context, () {
      Source unitSource = contextSource.source;
      List<Source> librarySources = context.getLibrariesContaining(unitSource);
      for (Source librarySource in librarySources) {
        return context.resolveCompilationUnit2(unitSource, librarySource);
      }
      return null;
    });
  }

// TODO(brianwilkerson) Add the following method after 'prioritySources' has
// been added to InternalAnalysisContext.
//  /**
//   * Return a list containing the full names of all of the sources that are
//   * priority sources.
//   */
//  List<String> getPriorityFiles() {
//    List<String> priorityFiles = new List<String>();
//    folderMap.values.forEach((ContextDirectory directory) {
//      InternalAnalysisContext context = directory.context;
//      context.prioritySources.forEach((Source source) {
//        priorityFiles.add(source.fullName);
//      });
//    });
//    return priorityFiles;
//  }

  /**
   * Handle a [request] that was read from the communication channel.
   */
  void handleRequest(Request request) {
    _performance.logRequest(request);
    runZoned(() {
      ServerPerformanceStatistics.serverRequests.makeCurrentWhile(() {
        int count = handlers.length;
        for (int i = 0; i < count; i++) {
          try {
            Response response = handlers[i].handleRequest(request);
            if (response == Response.DELAYED_RESPONSE) {
              return;
            }
            if (response != null) {
              channel.sendResponse(response);
              return;
            }
          } on RequestFailure catch (exception) {
            channel.sendResponse(exception.response);
            return;
          } catch (exception, stackTrace) {
            RequestError error = new RequestError(
                RequestErrorCode.SERVER_ERROR, exception.toString());
            if (stackTrace != null) {
              error.stackTrace = stackTrace.toString();
            }
            Response response = new Response(request.id, error: error);
            channel.sendResponse(response);
            return;
          }
        }
        channel.sendResponse(new Response.unknownRequest(request));
      });
    }, onError: (exception, stackTrace) {
      sendServerErrorNotification(
          'Failed to handle request: ${request.toJson()}',
          exception,
          stackTrace,
          fatal: true);
    });
  }

  /**
   * Returns `true` if there is a subscription for the given [service] and
   * [file].
   */
  bool hasAnalysisSubscription(AnalysisService service, String file) {
    Set<String> files = analysisServices[service];
    return files != null && files.contains(file);
  }

  /**
   * Return `true` if analysis is complete.
   */
  bool isAnalysisComplete() {
    return operationQueue.isEmpty && !analysisDriverScheduler.isAnalyzing;
  }

  /**
   * Return `true` if the given path is a valid `FilePath`.
   *
   * This means that it is absolute and normalized.
   */
  bool isValidFilePath(String path) {
    return resourceProvider.absolutePathContext.isValid(path);
  }

  /**
   * Returns a [Future] completing when [file] has been completely analyzed, in
   * particular, all its errors have been computed.  The future is completed
   * with an [AnalysisDoneReason] indicating what caused the file's analysis to
   * be considered complete.
   *
   * If the given file doesn't belong to any context, null is returned.
   *
   * TODO(scheglov) this method should be improved.
   *
   * 1. The analysis context should be told to analyze this particular file ASAP.
   *
   * 2. We should complete the future as soon as the file is analyzed (not wait
   *    until the context is completely finished)
   */
  Future<AnalysisDoneReason> onFileAnalysisComplete(String file) {
    // prepare AnalysisContext
    AnalysisContext context = getAnalysisContext(file);
    if (context == null) {
      return null;
    }
    // done if everything is already analyzed
    if (isAnalysisComplete()) {
      return new Future.value(AnalysisDoneReason.COMPLETE);
    }
    // schedule context analysis
    schedulePerformAnalysisOperation(context);
    // associate with the context completer
    Completer<AnalysisDoneReason> completer =
        contextAnalysisDoneCompleters[context];
    if (completer == null) {
      completer = new Completer<AnalysisDoneReason>();
      contextAnalysisDoneCompleters[context] = completer;
    }
    return completer.future;
  }

  /**
   * Perform the next available [ServerOperation].
   */
  void performOperation() {
    assert(performOperationPending);
    PerformanceTag.UNKNOWN.makeCurrent();
    performOperationPending = false;
    if (!running) {
      // An error has occurred, or the connection to the client has been
      // closed, since this method was scheduled on the event queue.  So
      // don't do anything.  Instead clear the operation queue.
      operationQueue.clear();
      return;
    }
    // prepare next operation
    ServerOperation operation = operationQueue.take();
    if (operation == null) {
      // This can happen if the operation queue is cleared while the operation
      // loop is in progress.  No problem; we just need to exit the operation
      // loop and wait for the next operation to be added.
      ServerPerformanceStatistics.idle.makeCurrent();
      return;
    }
    sendStatusNotification(operation);
    // perform the operation
    try {
      operation.perform(this);
    } catch (exception, stackTrace) {
      sendServerErrorNotification(
          'Failed to perform operation: $operation', exception, stackTrace,
          fatal: true);
      if (rethrowExceptions) {
        throw new AnalysisException('Unexpected exception during analysis',
            new CaughtException(exception, stackTrace));
      }
      shutdown();
    } finally {
      if (_test_onOperationPerformedCompleter != null) {
        _test_onOperationPerformedCompleter.complete(operation);
        _test_onOperationPerformedCompleter = null;
      }
      if (!operationQueue.isEmpty) {
        ServerPerformanceStatistics.intertask.makeCurrent();
        _schedulePerformOperation();
      } else {
        if (generalAnalysisServices
            .contains(GeneralAnalysisService.ANALYZED_FILES)) {
          sendAnalysisNotificationAnalyzedFiles(this);
        }
        sendStatusNotification(null);
        _scheduleAnalysisImplementedNotification();
        if (_onAnalysisCompleteCompleter != null) {
          _onAnalysisCompleteCompleter.complete();
          _onAnalysisCompleteCompleter = null;
        }
        ServerPerformanceStatistics.idle.makeCurrent();
      }
    }
  }

  /**
   * Trigger reanalysis of all files in the given list of analysis [roots], or
   * everything if the analysis roots is `null`.
   */
  void reanalyze(List<Resource> roots) {
    // Clear any operations that are pending.
    if (roots == null) {
      operationQueue.clear();
    } else {
      for (AnalysisContext context in _getContexts(roots)) {
        operationQueue.contextRemoved(context);
      }
    }
    // Instruct the contextDirectoryManager to rebuild all contexts from
    // scratch.
    contextManager.refresh(roots);
  }

  /**
   * Schedule cache consistency validation in [context].
   * The most of the validation must be done asynchronously.
   */
  void scheduleCacheConsistencyValidation(AnalysisContext context) {
    if (context is InternalAnalysisContext) {
      CacheConsistencyValidator validator = context.cacheConsistencyValidator;
      List<Source> sources = validator.getSourcesToComputeModificationTimes();
      // Compute modification times and notify the validator asynchronously.
      new Future(() async {
        try {
          List<int> modificationTimes =
              await resourceProvider.getModificationTimes(sources);
          bool cacheInconsistencyFixed = validator
              .sourceModificationTimesComputed(sources, modificationTimes);
          if (cacheInconsistencyFixed) {
            scheduleOperation(new PerformAnalysisOperation(context, false));
          }
        } catch (exception, stackTrace) {
          sendServerErrorNotification(
              'Failed to check cache consistency', exception, stackTrace);
        }
      });
    }
  }

  /**
   * Schedules execution of the given [ServerOperation].
   */
  void scheduleOperation(ServerOperation operation) {
    addOperation(operation);
    _schedulePerformOperation();
  }

  /**
   * Schedules analysis of the given context.
   */
  void schedulePerformAnalysisOperation(AnalysisContext context) {
    _onAnalysisStartedController.add(true);
    scheduleOperation(new PerformAnalysisOperation(context, false));
  }

  /**
   * This method is called when analysis of the given [AnalysisContext] is
   * done.
   */
  void sendContextAnalysisDoneNotifications(
      AnalysisContext context, AnalysisDoneReason reason) {
    Completer<AnalysisDoneReason> completer =
        contextAnalysisDoneCompleters.remove(context);
    if (completer != null) {
      completer.complete(reason);
    }
  }

  /**
   * Send the given [notification] to the client.
   */
  void sendNotification(Notification notification) {
    channel.sendNotification(notification);
  }

  /**
   * Send the given [response] to the client.
   */
  void sendResponse(Response response) {
    channel.sendResponse(response);
  }

  /**
   * Sends a `server.error` notification.
   */
  void sendServerErrorNotification(String message, exception, stackTrace,
      {bool fatal: false}) {
    StringBuffer buffer = new StringBuffer();
    if (exception != null) {
      buffer.write(exception);
    } else {
      buffer.write('null exception');
    }
    if (stackTrace != null) {
      buffer.writeln();
      buffer.write(stackTrace);
    } else if (exception is! CaughtException) {
      try {
        throw 'ignored';
      } catch (ignored, stackTrace) {
        buffer.writeln();
        buffer.write(stackTrace);
      }
    }
    // send the notification
    channel.sendNotification(
        new ServerErrorParams(fatal, message, buffer.toString())
            .toNotification());
  }

  /**
   * Send status notification to the client. The `operation` is the operation
   * being performed or `null` if analysis is complete.
   */
  void sendStatusNotification(ServerOperation operation) {
    // Only send status when subscribed.
    if (!serverServices.contains(ServerService.STATUS)) {
      return;
    }
    // Only send status when it changes
    bool isAnalyzing = operation != null;
    if (statusAnalyzing == isAnalyzing) {
      return;
    }
    statusAnalyzing = isAnalyzing;
    AnalysisStatus analysis = new AnalysisStatus(isAnalyzing);
    channel.sendNotification(
        new ServerStatusParams(analysis: analysis).toNotification());
  }

  /**
   * Send status notification to the client. The state of analysis is given by
   * the [status] information.
   */
  void sendStatusNotificationNew(nd.AnalysisStatus status) {
    if (status.isAnalyzing) {
      _onAnalysisStartedController.add(true);
    }
    if (_onAnalysisCompleteCompleter != null && !status.isAnalyzing) {
      _onAnalysisCompleteCompleter.complete();
      _onAnalysisCompleteCompleter = null;
    }
    // Perform on-idle actions.
    if (!status.isAnalyzing) {
      if (generalAnalysisServices
          .contains(GeneralAnalysisService.ANALYZED_FILES)) {
        sendAnalysisNotificationAnalyzedFiles(this);
      }
    }
    // Only send status when subscribed.
    if (!serverServices.contains(ServerService.STATUS)) {
      return;
    }
    // Only send status when it changes
    if (statusAnalyzing == status.isAnalyzing) {
      return;
    }
    statusAnalyzing = status.isAnalyzing;
    AnalysisStatus analysis = new AnalysisStatus(status.isAnalyzing);
    channel.sendNotification(
        new ServerStatusParams(analysis: analysis).toNotification());
  }

  /**
   * Implementation for `analysis.setAnalysisRoots`.
   *
   * TODO(scheglov) implement complete projects/contexts semantics.
   *
   * The current implementation is intentionally simplified and expected
   * that only folders are given each given folder corresponds to the exactly
   * one context.
   *
   * So, we can start working in parallel on adding services and improving
   * projects/contexts support.
   */
  void setAnalysisRoots(String requestId, List<String> includedPaths,
      List<String> excludedPaths, Map<String, String> packageRoots) {
    if (notificationManager != null) {
      notificationManager.setAnalysisRoots(includedPaths, excludedPaths);
    }
    try {
      contextManager.setRoots(includedPaths, excludedPaths, packageRoots);
    } on UnimplementedError catch (e) {
      throw new RequestFailure(
          new Response.unsupportedFeature(requestId, e.message));
    }
  }

  /**
   * Implementation for `analysis.setSubscriptions`.
   */
  void setAnalysisSubscriptions(
      Map<AnalysisService, Set<String>> subscriptions) {
    if (notificationManager != null) {
      notificationManager.setSubscriptions(subscriptions);
    }
    if (options.enableNewAnalysisDriver) {
      this.analysisServices = subscriptions;
      Set<String> allNewFiles =
          subscriptions.values.expand((files) => files).toSet();
      for (String file in allNewFiles) {
        // The result will be produced by the "results" stream with
        // the fully resolved unit, and processed with sending analysis
        // notifications as it happens after content changes.
        if (AnalysisEngine.isDartFileName(file)) {
          getAnalysisResult(file);
        }
      }
      return;
    }
    // send notifications for already analyzed sources
    subscriptions.forEach((service, Set<String> newFiles) {
      Set<String> oldFiles = analysisServices[service];
      Set<String> todoFiles =
          oldFiles != null ? newFiles.difference(oldFiles) : newFiles;
      for (String file in todoFiles) {
        if (contextManager.isIgnored(file)) {
          continue;
        }
        // prepare context
        ContextSourcePair contextSource = getContextSourcePair(file);
        AnalysisContext context = contextSource.context;
        if (context == null) {
          continue;
        }
        Source source = contextSource.source;
        // Ensure that if the AST is flushed / not ready, it will be
        // computed eventually.
        if (AnalysisEngine.isDartFileName(file)) {
          (context as InternalAnalysisContext).ensureResolvedDartUnits(source);
        }
        // Send notifications that don't directly take an AST.
        switch (service) {
          case AnalysisService.NAVIGATION:
            sendAnalysisNotificationNavigation(this, context, source);
            continue;
          case AnalysisService.OCCURRENCES:
            sendAnalysisNotificationOccurrences(this, context, source);
            continue;
        }
        // Dart unit notifications.
        if (AnalysisEngine.isDartFileName(file)) {
          // TODO(scheglov) This way to get resolved information is very Dart
          // specific. OTOH as it is planned now Angular results are not
          // flushable.
          CompilationUnit dartUnit =
              _getResolvedCompilationUnitToResendNotification(context, source);
          if (dartUnit != null) {
            switch (service) {
              case AnalysisService.HIGHLIGHTS:
                sendAnalysisNotificationHighlights(this, file, dartUnit);
                break;
              case AnalysisService.OUTLINE:
                AnalysisContext context = resolutionMap
                    .elementDeclaredByCompilationUnit(dartUnit)
                    .context;
                LineInfo lineInfo = context.getLineInfo(source);
                SourceKind kind = context.getKindOf(source);
                sendAnalysisNotificationOutline(
                    this, file, lineInfo, kind, dartUnit);
                break;
              case AnalysisService.OVERRIDES:
                sendAnalysisNotificationOverrides(this, file, dartUnit);
                break;
            }
          }
        }
      }
    });
    // remember new subscriptions
    this.analysisServices = subscriptions;
    // special case for implemented elements
    if (analysisServices.containsKey(AnalysisService.IMPLEMENTED) &&
        isAnalysisComplete()) {
      _scheduleAnalysisImplementedNotification();
    }
  }

  /**
   * Implementation for `analysis.setGeneralSubscriptions`.
   */
  void setGeneralAnalysisSubscriptions(
      List<GeneralAnalysisService> subscriptions) {
    Set<GeneralAnalysisService> newServices = subscriptions.toSet();
    if (newServices.contains(GeneralAnalysisService.ANALYZED_FILES) &&
        !generalAnalysisServices
            .contains(GeneralAnalysisService.ANALYZED_FILES) &&
        isAnalysisComplete()) {
      sendAnalysisNotificationAnalyzedFiles(this);
    } else if (!newServices.contains(GeneralAnalysisService.ANALYZED_FILES) &&
        generalAnalysisServices
            .contains(GeneralAnalysisService.ANALYZED_FILES)) {
      prevAnalyzedFiles = null;
    }
    generalAnalysisServices = newServices;
  }

  /**
   * Set the priority files to the given [files].
   */
  void setPriorityFiles(String requestId, List<String> files) {
    if (options.enableNewAnalysisDriver) {
      priorityFiles.clear();
      priorityFiles.addAll(files);
      // Set priority files in drivers.
      driverMap.values.forEach((driver) {
        driver.priorityFiles = files;
      });
      return;
    }
    // Note: when a file is a priority file, that information needs to be
    // propagated to all contexts that analyze the file, so that all contexts
    // will be able to do incremental resolution of the file.  See
    // dartbug.com/22209.
    Map<AnalysisContext, List<Source>> sourceMap =
        new HashMap<AnalysisContext, List<Source>>();
    List<String> unanalyzed = new List<String>();
    Source firstSource = null;
    files.forEach((String file) {
      if (contextManager.isIgnored(file)) {
        unanalyzed.add(file);
        return;
      }
      // Prepare the context/source pair.
      ContextSourcePair contextSource = getContextSourcePair(file);
      AnalysisContext preferredContext = contextSource.context;
      Source source = contextSource.source;
      // Try to make the file analyzable.
      // If it is not in any context yet, add it to the first one which
      // could use it, e.g. imports its package, even if not the library.
      if (preferredContext == null) {
        Resource resource = resourceProvider.getResource(file);
        if (resource is File && resource.exists) {
          for (AnalysisContext context in analysisContexts) {
            Uri uri = context.sourceFactory.restoreUri(source);
            if (uri.scheme != 'file') {
              preferredContext = context;
              source =
                  ContextManagerImpl.createSourceInContext(context, resource);
              break;
            }
          }
        }
      }
      // Fill the source map.
      bool contextFound = false;
      if (preferredContext != null) {
        sourceMap.putIfAbsent(preferredContext, () => <Source>[]).add(source);
        contextFound = true;
      }
      for (AnalysisContext context in analysisContexts) {
        if (context != preferredContext &&
            context.getKindOf(source) != SourceKind.UNKNOWN) {
          sourceMap.putIfAbsent(context, () => <Source>[]).add(source);
          contextFound = true;
        }
      }
      if (firstSource == null) {
        firstSource = source;
      }
      if (!contextFound) {
        unanalyzed.add(file);
      }
    });
    if (unanalyzed.isNotEmpty) {
      StringBuffer buffer = new StringBuffer();
      buffer.writeAll(unanalyzed, ', ');
      throw new RequestFailure(
          new Response.unanalyzedPriorityFiles(requestId, buffer.toString()));
    }
    sourceMap.forEach((context, List<Source> sourceList) {
      context.analysisPriorityOrder = sourceList;
      // Schedule the context for analysis so that it has the opportunity to
      // cache the AST's for the priority sources as soon as possible.
      schedulePerformAnalysisOperation(context);
    });
    operationQueue.reschedule();
    _onPriorityChangeController.add(new PriorityChangeEvent(firstSource));
  }

  /**
   * Returns `true` if errors should be reported for [file] with the given
   * absolute path.
   */
  bool shouldSendErrorsNotificationFor(String file) {
    return contextManager.isInAnalysisRoot(file);
  }

  void shutdown() {
    running = false;
    if (index != null) {
      index.stop();
    }
    // Defer closing the channel and shutting down the instrumentation server so
    // that the shutdown response can be sent and logged.
    new Future(() {
      instrumentationService.shutdown();
      channel.close();
    });
  }

  void test_flushAstStructures(String file) {
    if (AnalysisEngine.isDartFileName(file)) {
      ContextSourcePair contextSource = getContextSourcePair(file);
      InternalAnalysisContext context = contextSource.context;
      Source source = contextSource.source;
      context.test_flushAstStructures(source);
    }
  }

  /**
   * Performs all scheduled analysis operations.
   */
  void test_performAllAnalysisOperations() {
    while (true) {
      ServerOperation operation = operationQueue.takeIf((operation) {
        return operation is PerformAnalysisOperation;
      });
      if (operation == null) {
        break;
      }
      operation.perform(this);
    }
  }

  /**
   * Implementation for `analysis.updateContent`.
   */
  void updateContent(String id, Map<String, dynamic> changes) {
    if (options.enableNewAnalysisDriver) {
      changes.forEach((file, change) {
        // Prepare the new contents.
        String oldContents = fileContentOverlay[file];
        String newContents;
        if (change is AddContentOverlay) {
          newContents = change.content;
        } else if (change is ChangeContentOverlay) {
          if (oldContents == null) {
            // The client may only send a ChangeContentOverlay if there is
            // already an existing overlay for the source.
            throw new RequestFailure(new Response(id,
                error: new RequestError(RequestErrorCode.INVALID_OVERLAY_CHANGE,
                    'Invalid overlay change')));
          }
          try {
            newContents = SourceEdit.applySequence(oldContents, change.edits);
          } on RangeError {
            throw new RequestFailure(new Response(id,
                error: new RequestError(RequestErrorCode.INVALID_OVERLAY_CHANGE,
                    'Invalid overlay change')));
          }
        } else if (change is RemoveContentOverlay) {
          newContents = null;
        } else {
          // Protocol parsing should have ensured that we never get here.
          throw new AnalysisException('Illegal change type');
        }

        fileContentOverlay[file] = newContents;

        driverMap.values.forEach((driver) {
          driver.changeFile(file);
        });

        // If the file did not exist, and is "overlay only", it still should be
        // analyzed. Add it to driver to which it should have been added.
        contextManager.getDriverFor(file)?.addFile(file);

        // TODO(scheglov) implement other cases
      });
      return;
    }
    changes.forEach((file, change) {
      ContextSourcePair contextSource = getContextSourcePair(file);
      Source source = contextSource.source;
      operationQueue.sourceAboutToChange(source);
      // Prepare the new contents.
      String oldContents = overlayState.getContents(source);
      String newContents;
      if (change is AddContentOverlay) {
        newContents = change.content;
      } else if (change is ChangeContentOverlay) {
        if (oldContents == null) {
          // The client may only send a ChangeContentOverlay if there is
          // already an existing overlay for the source.
          throw new RequestFailure(new Response(id,
              error: new RequestError(RequestErrorCode.INVALID_OVERLAY_CHANGE,
                  'Invalid overlay change')));
        }
        try {
          newContents = SourceEdit.applySequence(oldContents, change.edits);
        } on RangeError {
          throw new RequestFailure(new Response(id,
              error: new RequestError(RequestErrorCode.INVALID_OVERLAY_CHANGE,
                  'Invalid overlay change')));
        }
      } else if (change is RemoveContentOverlay) {
        newContents = null;
      } else {
        // Protocol parsing should have ensured that we never get here.
        throw new AnalysisException('Illegal change type');
      }

      AnalysisContext containingContext = getContainingContext(file);

      // Check for an implicitly added but missing source.
      // (For example, the target of an import might not exist yet.)
      // We need to do this before setContents, which changes the stamp.
      bool wasMissing = containingContext?.getModificationStamp(source) == -1;

      overlayState.setContents(source, newContents);
      // If the source does not exist, then it was an overlay-only one.
      // Remove it from contexts.
      if (newContents == null && !source.exists()) {
        for (InternalAnalysisContext context in analysisContexts) {
          List<Source> sources = context.getSourcesWithFullName(file);
          ChangeSet changeSet = new ChangeSet();
          sources.forEach(changeSet.removedSource);
          context.applyChanges(changeSet);
          schedulePerformAnalysisOperation(context);
        }
        return;
      }
      // Update all contexts.
      bool anyContextUpdated = false;
      for (InternalAnalysisContext context in analysisContexts) {
        List<Source> sources = context.getSourcesWithFullName(file);
        sources.forEach((Source source) {
          anyContextUpdated = true;
          if (context == containingContext && wasMissing) {
            // Promote missing source to an explicitly added Source.
            context.applyChanges(new ChangeSet()..addedSource(source));
            schedulePerformAnalysisOperation(context);
          }
          if (context.handleContentsChanged(
              source, oldContents, newContents, true)) {
            schedulePerformAnalysisOperation(context);
          } else {
            // When the client sends any change for a source, we should resend
            // subscribed notifications, even if there were no changes in the
            // source contents.
            // TODO(scheglov) consider checking if there are subscriptions.
            if (AnalysisEngine.isDartFileName(file)) {
              List<CompilationUnit> dartUnits =
                  context.ensureResolvedDartUnits(source);
              if (dartUnits != null) {
                AnalysisErrorInfo errorInfo = context.getErrors(source);
                for (var dartUnit in dartUnits) {
                  scheduleNotificationOperations(
                      this,
                      source,
                      file,
                      errorInfo.lineInfo,
                      context,
                      null,
                      dartUnit,
                      errorInfo.errors);
                  scheduleIndexOperation(this, file, dartUnit);
                }
              } else {
                schedulePerformAnalysisOperation(context);
              }
            }
          }
        });
      }
      // The source is not analyzed by any context, add to the containing one.
      if (!anyContextUpdated) {
        AnalysisContext context = contextSource.context;
        if (context != null && source != null) {
          ChangeSet changeSet = new ChangeSet();
          changeSet.addedSource(source);
          context.applyChanges(changeSet);
          schedulePerformAnalysisOperation(context);
        }
      }
    });
  }

  /**
   * Use the given updaters to update the values of the options in every
   * existing analysis context.
   */
  void updateOptions(List<OptionUpdater> optionUpdaters) {
    if (options.enableNewAnalysisDriver) {
      // TODO(scheglov) implement for the new analysis driver
      return;
    }
    //
    // Update existing contexts.
    //
    for (AnalysisContext context in analysisContexts) {
      AnalysisOptionsImpl options =
          new AnalysisOptionsImpl.from(context.analysisOptions);
      optionUpdaters.forEach((OptionUpdater optionUpdater) {
        optionUpdater(options);
      });
      context.analysisOptions = options;
      // TODO(brianwilkerson) As far as I can tell, this doesn't cause analysis
      // to be scheduled for this context.
    }
    //
    // Update the defaults used to create new contexts.
    //
    optionUpdaters.forEach((OptionUpdater optionUpdater) {
      optionUpdater(defaultContextOptions);
    });
  }

  void _computingPackageMap(bool computing) {
    if (serverServices.contains(ServerService.STATUS)) {
      PubStatus pubStatus = new PubStatus(computing);
      ServerStatusParams params = new ServerStatusParams(pub: pubStatus);
      sendNotification(params.toNotification());
    }
  }

  /**
   * If the state location can be accessed, return the file byte store,
   * otherwise return the memory byte store.
   */
  ByteStore _createByteStore() {
    const int M = 1024 * 1024 /*1 MiB*/;
    const int G = 1024 * 1024 * 1024 /*1 GiB*/;
    if (resourceProvider is PhysicalResourceProvider) {
      Folder stateLocation =
          resourceProvider.getStateLocation('.analysis-driver');
      if (stateLocation != null) {
        return new MemoryCachingByteStore(
            new EvictingFileByteStore(stateLocation.path, G), 64 * M);
      }
    }
    return new MemoryCachingByteStore(new NullByteStore(), 64 * M);
  }

  /**
   * Return a set of all contexts whose associated folder is contained within,
   * or equal to, one of the resources in the given list of [resources].
   */
  Set<AnalysisContext> _getContexts(List<Resource> resources) {
    Set<AnalysisContext> contexts = new HashSet<AnalysisContext>();
    resources.forEach((Resource resource) {
      if (resource is Folder) {
        contexts.addAll(contextManager.contextsInAnalysisRoot(resource));
      }
    });
    return contexts;
  }

  /**
   * Returns the [CompilationUnit] of the Dart file with the given [source] that
   * should be used to resend notifications for already resolved unit.
   * Returns `null` if the file is not a part of any context, library has not
   * been yet resolved, or any problem happened.
   */
  CompilationUnit _getResolvedCompilationUnitToResendNotification(
      AnalysisContext context, Source source) {
    List<Source> librarySources = context.getLibrariesContaining(source);
    if (librarySources.isEmpty) {
      return null;
    }
    // if library has not been resolved yet, the unit will be resolved later
    Source librarySource = librarySources[0];
    if (context.getResult(librarySource, LIBRARY_ELEMENT6) == null) {
      return null;
    }
    // if library has been already resolved, resolve unit
    return runWithActiveContext(context, () {
      return context.resolveCompilationUnit2(source, librarySource);
    });
  }

  bool _hasAnalysisServiceSubscription(AnalysisService service, String file) {
    return analysisServices[service]?.contains(file) ?? false;
  }

  _scheduleAnalysisImplementedNotification() async {
    Set<String> files = analysisServices[AnalysisService.IMPLEMENTED];
    if (files != null) {
      scheduleImplementedNotification(this, files);
    }
  }

  /**
   * Schedules [performOperation] execution.
   */
  void _schedulePerformOperation() {
    if (performOperationPending) {
      return;
    }
    /*
     * TODO (danrubel) Rip out this workaround once the underlying problem
     * is fixed. Currently, the VM and dart:io do not deliver content
     * on stdin in a timely manner if the event loop is busy.
     * To work around this problem, we delay for 1 millisecond
     * every 25 milliseconds.
     *
     * To disable this workaround and see the underlying problem,
     * set performOperationDelayFrequency to zero
     */
    int now = new DateTime.now().millisecondsSinceEpoch;
    if (now > _nextPerformOperationDelayTime &&
        performOperationDelayFrequency > 0) {
      _nextPerformOperationDelayTime = now + performOperationDelayFrequency;
      new Future.delayed(new Duration(milliseconds: 1), performOperation);
    } else {
      new Future(performOperation);
    }
    performOperationPending = true;
  }

  /**
   * Listen for context events and invalidate index.
   *
   * It is possible that this method will do more in the future, e.g. listening
   * for summary information and linking pre-indexed packages into the index,
   * but for now we only invalidate project specific index information.
   */
  void _setupIndexInvalidation() {
    if (index == null) {
      return;
    }
    onContextsChanged.listen((ContextsChangedEvent event) {
      for (AnalysisContext context in event.added) {
        context
            .onResultChanged(RESOLVED_UNIT3)
            .listen((ResultChangedEvent event) {
          if (event.wasComputed) {
            Object value = event.value;
            if (value is CompilationUnit) {
              index.indexDeclarations(value);
            }
          }
        });
        context
            .onResultChanged(RESOLVED_UNIT)
            .listen((ResultChangedEvent event) {
          if (event.wasInvalidated) {
            LibrarySpecificUnit target = event.target;
            index.removeUnit(event.context, target.library, target.unit);
          }
        });
      }
      for (AnalysisContext context in event.removed) {
        index.removeContext(context);
      }
    });
  }
}

class AnalysisServerOptions {
  bool enableIncrementalResolutionApi = false;
  bool enableIncrementalResolutionValidation = false;
  bool enableNewAnalysisDriver = false;
  bool finerGrainedInvalidation = false;
  bool noIndex = false;
  bool useAnalysisHighlight2 = false;
  String fileReadMode = 'as-is';
  String newAnalysisDriverLog;
}

/**
 * Information about a file - an [AnalysisContext] that analyses the file,
 * and the [Source] representing the file in this context.
 */
class ContextSourcePair {
  /**
   * A context that analysis the file.
   * May be `null` if the file is not analyzed by any context.
   */
  final AnalysisContext context;

  /**
   * The source that corresponds to the file.
   * May be `null` if the file is not a regular file.
   * If the file cannot be found in the [context], then it has a `file` uri.
   */
  final Source source;

  ContextSourcePair(this.context, this.source);
}

/**
 * A [PriorityChangeEvent] indicates the set the priority files has changed.
 */
class PriorityChangeEvent {
  final Source firstSource;

  PriorityChangeEvent(this.firstSource);
}

class ServerContextManagerCallbacks extends ContextManagerCallbacks {
  final AnalysisServer analysisServer;

  /**
   * The [ResourceProvider] by which paths are converted into [Resource]s.
   */
  final ResourceProvider resourceProvider;

  ServerContextManagerCallbacks(this.analysisServer, this.resourceProvider);

  @override
  nd.AnalysisDriver addAnalysisDriver(Folder folder, AnalysisOptions options) {
    ContextBuilder builder = createContextBuilder(folder, options);
    nd.AnalysisDriver analysisDriver = builder.buildDriver(folder.path);
    analysisDriver.results.listen((result) {
      NotificationManager notificationManager =
          analysisServer.notificationManager;
      String path = result.path;
<<<<<<< HEAD
      if (notificationManager != null) {
        notificationManager.recordAnalysisErrors(
            NotificationManager.serverId,
            path,
            server.doAnalysisError_listFromEngine(
                result.driver.analysisOptions, result.lineInfo, result.errors));
      } else {
        new_sendErrorNotification(analysisServer, result);
=======
      if (analysisServer.shouldSendErrorsNotificationFor(path)) {
        if (notificationManager != null) {
          notificationManager.recordAnalysisErrors(
              NotificationManager.serverId,
              path,
              server.doAnalysisError_listFromEngine(
                  result.driver.analysisOptions,
                  result.lineInfo,
                  result.errors));
        } else {
          new_sendErrorNotification(analysisServer, result);
        }
>>>>>>> 7fe4c099
      }
      CompilationUnit unit = result.unit;
      if (unit != null) {
        if (notificationManager != null) {
          if (analysisServer._hasAnalysisServiceSubscription(
              AnalysisService.HIGHLIGHTS, path)) {
            _runDelayed(() {
              notificationManager.recordHighlightRegions(
                  NotificationManager.serverId,
                  path,
                  _computeHighlightRegions(unit));
            });
          }
          if (analysisServer._hasAnalysisServiceSubscription(
              AnalysisService.NAVIGATION, path)) {
            _runDelayed(() {
              notificationManager.recordNavigationParams(
                  NotificationManager.serverId,
                  path,
                  _computeNavigationParams(path, unit));
            });
          }
          if (analysisServer._hasAnalysisServiceSubscription(
              AnalysisService.OCCURRENCES, path)) {
            _runDelayed(() {
              notificationManager.recordOccurrences(
                  NotificationManager.serverId,
                  path,
                  _computeOccurrences(unit));
            });
          }
//          if (analysisServer._hasAnalysisServiceSubscription(
//              AnalysisService.OUTLINE, path)) {
//            _runDelayed(() {
//              // TODO(brianwilkerson) Change NotificationManager to store params
//              // so that fileKind and libraryName can be recorded / passed along.
//              notificationManager.recordOutlines(NotificationManager.serverId,
//                  path, _computeOutlineParams(path, unit, result.lineInfo));
//            });
//          }
        } else {
          if (analysisServer._hasAnalysisServiceSubscription(
              AnalysisService.HIGHLIGHTS, path)) {
            _runDelayed(() {
              sendAnalysisNotificationHighlights(analysisServer, path, unit);
            });
          }
          if (analysisServer._hasAnalysisServiceSubscription(
              AnalysisService.NAVIGATION, path)) {
            _runDelayed(() {
              new_sendDartNotificationNavigation(analysisServer, result);
            });
          }
          if (analysisServer._hasAnalysisServiceSubscription(
              AnalysisService.OCCURRENCES, path)) {
            _runDelayed(() {
              new_sendDartNotificationOccurrences(analysisServer, result);
            });
          }
        }
        if (analysisServer._hasAnalysisServiceSubscription(
            AnalysisService.OUTLINE, path)) {
          _runDelayed(() {
            SourceKind sourceKind =
                unit.directives.any((d) => d is PartOfDirective)
                    ? SourceKind.PART
                    : SourceKind.LIBRARY;
            sendAnalysisNotificationOutline(
                analysisServer, path, result.lineInfo, sourceKind, unit);
          });
        }
        if (analysisServer._hasAnalysisServiceSubscription(
            AnalysisService.OVERRIDES, path)) {
          _runDelayed(() {
            sendAnalysisNotificationOverrides(analysisServer, path, unit);
          });
        }
        // TODO(scheglov) Implement notifications for AnalysisService.IMPLEMENTED.
      }
    });
    analysisDriver.exceptions.listen((nd.ExceptionResult result) {
      String message = 'Analysis failed: ${result.path}';
      if (result.contextKey != null) {
        message += ' context: ${result.contextKey}';
      }
      AnalysisEngine.instance.logger.logError(message, result.exception);
    });
    analysisServer.driverMap[folder] = analysisDriver;
    return analysisDriver;
  }

  @override
  AnalysisContext addContext(Folder folder, AnalysisOptions options) {
    ContextBuilder builder = createContextBuilder(folder, options);
    AnalysisContext context = builder.buildContext(folder.path);

    analysisServer.folderMap[folder] = context;
    analysisServer._onContextsChangedController
        .add(new ContextsChangedEvent(added: [context]));
    analysisServer.schedulePerformAnalysisOperation(context);

    return context;
  }

  @override
  void applyChangesToContext(Folder contextFolder, ChangeSet changeSet) {
    if (analysisServer.options.enableNewAnalysisDriver) {
      nd.AnalysisDriver analysisDriver =
          analysisServer.driverMap[contextFolder];
      if (analysisDriver != null) {
        changeSet.addedSources.forEach((source) {
          analysisDriver.addFile(source.fullName);
        });
        changeSet.changedSources.forEach((source) {
          analysisDriver.changeFile(source.fullName);
        });
        changeSet.removedSources.forEach((source) {
          analysisDriver.removeFile(source.fullName);
        });
      }
    } else {
      AnalysisContext context = analysisServer.folderMap[contextFolder];
      if (context != null) {
        context.applyChanges(changeSet);
        analysisServer.schedulePerformAnalysisOperation(context);
        List<String> flushedFiles = new List<String>();
        for (Source source in changeSet.removedSources) {
          flushedFiles.add(source.fullName);
        }
        sendAnalysisNotificationFlushResults(analysisServer, flushedFiles);
      }
    }
  }

  @override
  void applyFileRemoved(nd.AnalysisDriver driver, String file) {
    driver.removeFile(file);
    sendAnalysisNotificationFlushResults(analysisServer, [file]);
  }

  @override
  void computingPackageMap(bool computing) =>
      analysisServer._computingPackageMap(computing);

  @override
  ContextBuilder createContextBuilder(Folder folder, AnalysisOptions options) {
    String defaultPackageFilePath = null;
    String defaultPackagesDirectoryPath = null;
    String path = (analysisServer.contextManager as ContextManagerImpl)
        .normalizedPackageRoots[folder.path];
    if (path != null) {
      Resource resource = resourceProvider.getResource(path);
      if (resource.exists) {
        if (resource is File) {
          defaultPackageFilePath = path;
        } else {
          defaultPackagesDirectoryPath = path;
        }
      }
    }

    ContextBuilderOptions builderOptions = new ContextBuilderOptions();
    builderOptions.defaultOptions = options;
    builderOptions.defaultPackageFilePath = defaultPackageFilePath;
    builderOptions.defaultPackagesDirectoryPath = defaultPackagesDirectoryPath;
    ContextBuilder builder = new ContextBuilder(resourceProvider,
        analysisServer.sdkManager, analysisServer.overlayState,
        options: builderOptions);
    builder.fileResolverProvider = analysisServer.fileResolverProvider;
    builder.packageResolverProvider = analysisServer.packageResolverProvider;
    builder.analysisDriverScheduler = analysisServer.analysisDriverScheduler;
    builder.performanceLog = analysisServer._analysisPerformanceLogger;
    builder.byteStore = analysisServer.byteStore;
    builder.fileContentOverlay = analysisServer.fileContentOverlay;
    return builder;
  }

  @override
  void moveContext(Folder from, Folder to) {
    // There is nothing to do.
    // This method is mostly for tests.
    // Context managers manage folders and contexts themselves.
  }

  @override
  void removeContext(Folder folder, List<String> flushedFiles) {
    if (analysisServer.options.enableNewAnalysisDriver) {
      sendAnalysisNotificationFlushResults(analysisServer, flushedFiles);
      nd.AnalysisDriver driver = analysisServer.driverMap.remove(folder);
      driver.dispose();
    } else {
      AnalysisContext context = analysisServer.folderMap.remove(folder);
      sendAnalysisNotificationFlushResults(analysisServer, flushedFiles);

      analysisServer.operationQueue.contextRemoved(context);
      analysisServer._onContextsChangedController
          .add(new ContextsChangedEvent(removed: [context]));
      analysisServer.sendContextAnalysisDoneNotifications(
          context, AnalysisDoneReason.CONTEXT_REMOVED);
      context.dispose();
    }
  }

  @override
  void updateContextPackageUriResolver(AnalysisContext context) {
    analysisServer._onContextsChangedController
        .add(new ContextsChangedEvent(changed: [context]));
    analysisServer.schedulePerformAnalysisOperation(context);
  }

  List<server.HighlightRegion> _computeHighlightRegions(CompilationUnit unit) {
    if (analysisServer.options.useAnalysisHighlight2) {
      return new DartUnitHighlightsComputer2(unit).compute();
    } else {
      return new DartUnitHighlightsComputer(unit).compute();
    }
  }

  String _computeLibraryName(CompilationUnit unit) {
    for (Directive directive in unit.directives) {
      if (directive is LibraryDirective && directive.name != null) {
        return directive.name.name;
      }
    }
    for (Directive directive in unit.directives) {
      if (directive is PartOfDirective && directive.libraryName != null) {
        return directive.libraryName.name;
      }
    }
    return null;
  }

  server.AnalysisNavigationParams _computeNavigationParams(
      String path, CompilationUnit unit) {
    NavigationCollectorImpl collector = new NavigationCollectorImpl();
    computeDartNavigation(collector, unit, null, null);
    collector.createRegions();
    return new server.AnalysisNavigationParams(
        path, collector.regions, collector.targets, collector.files);
  }

  List<Occurrences> _computeOccurrences(CompilationUnit unit) {
    OccurrencesCollectorImpl collector = new OccurrencesCollectorImpl();
    addDartOccurrences(collector, unit);
    return collector.allOccurrences;
  }

  server.AnalysisOutlineParams _computeOutlineParams(
      String path, CompilationUnit unit, LineInfo lineInfo) {
    // compute FileKind
    SourceKind sourceKind = unit.directives.any((d) => d is PartOfDirective)
        ? SourceKind.PART
        : SourceKind.LIBRARY;
    server.FileKind fileKind = server.FileKind.LIBRARY;
    if (sourceKind == SourceKind.LIBRARY) {
      fileKind = server.FileKind.LIBRARY;
    } else if (sourceKind == SourceKind.PART) {
      fileKind = server.FileKind.PART;
    }
    // compute library name
    String libraryName = _computeLibraryName(unit);
    // compute Outline
    DartUnitOutlineComputer computer =
        new DartUnitOutlineComputer(path, lineInfo, unit);
    server.Outline outline = computer.compute();
    return new server.AnalysisOutlineParams(path, fileKind, outline,
        libraryName: libraryName);
  }

  /**
   * Run [f] in a new [Future].
   *
   * This method is used to delay sending notifications. If there is a more
   * important consumer of an analysis results, specifically a code completion
   * computer, we want it to run before spending time of sending notifications.
   *
   * TODO(scheglov) Consider replacing this with full priority based scheduler.
   *
   * TODO(scheglov) Alternatively, if code completion work in a way that does
   * not produce (at first) fully resolved unit, but only part of it - a single
   * method, or a top-level declaration, we would not have this problem - the
   * completion computer would be the only consumer of the partial analysis
   * result.
   */
  void _runDelayed(f()) {
    new Future(f);
  }
}

/**
 * A class used by [AnalysisServer] to record performance information
 * such as request latency.
 */
class ServerPerformance {
  /**
   * The creation time and the time when performance information
   * started to be recorded here.
   */
  int startTime = new DateTime.now().millisecondsSinceEpoch;

  /**
   * The number of requests.
   */
  int requestCount = 0;

  /**
   * The total latency (milliseconds) for all recorded requests.
   */
  int requestLatency = 0;

  /**
   * The maximum latency (milliseconds) for all recorded requests.
   */
  int maxLatency = 0;

  /**
   * The number of requests with latency > 150 milliseconds.
   */
  int slowRequestCount = 0;

  /**
   * Log performance information about the given request.
   */
  void logRequest(Request request) {
    ++requestCount;
    if (request.clientRequestTime != null) {
      int latency =
          new DateTime.now().millisecondsSinceEpoch - request.clientRequestTime;
      requestLatency += latency;
      maxLatency = max(maxLatency, latency);
      if (latency > 150) {
        ++slowRequestCount;
      }
    }
  }
}

/**
 * Container with global [AnalysisServer] performance statistics.
 */
class ServerPerformanceStatistics {
  /**
   * The [PerformanceTag] for time spent in [ExecutionDomainHandler].
   */
  static PerformanceTag executionNotifications =
      new PerformanceTag('executionNotifications');

  /**
   * The [PerformanceTag] for time spent performing a _DartIndexOperation.
   */
  static PerformanceTag indexOperation = new PerformanceTag('indexOperation');

  /**
   * The [PerformanceTag] for time spent between calls to
   * AnalysisServer.performOperation when the server is not idle.
   */
  static PerformanceTag intertask = new PerformanceTag('intertask');

  /**
   * The [PerformanceTag] for time spent between calls to
   * AnalysisServer.performOperation when the server is idle.
   */
  static PerformanceTag idle = new PerformanceTag('idle');

  /**
   * The [PerformanceTag] for time spent in
   * PerformAnalysisOperation._sendNotices.
   */
  static PerformanceTag notices = new PerformanceTag('notices');

  /**
   * The [PerformanceTag] for time spent running pub.
   */
  static PerformanceTag pub = new PerformanceTag('pub');

  /**
   * The [PerformanceTag] for time spent in server communication channels.
   */
  static PerformanceTag serverChannel = new PerformanceTag('serverChannel');

  /**
   * The [PerformanceTag] for time spent in server request handlers.
   */
  static PerformanceTag serverRequests = new PerformanceTag('serverRequests');

  /**
   * The [PerformanceTag] for time spent in split store microtasks.
   */
  static PerformanceTag splitStore = new PerformanceTag('splitStore');
}<|MERGE_RESOLUTION|>--- conflicted
+++ resolved
@@ -1864,16 +1864,6 @@
       NotificationManager notificationManager =
           analysisServer.notificationManager;
       String path = result.path;
-<<<<<<< HEAD
-      if (notificationManager != null) {
-        notificationManager.recordAnalysisErrors(
-            NotificationManager.serverId,
-            path,
-            server.doAnalysisError_listFromEngine(
-                result.driver.analysisOptions, result.lineInfo, result.errors));
-      } else {
-        new_sendErrorNotification(analysisServer, result);
-=======
       if (analysisServer.shouldSendErrorsNotificationFor(path)) {
         if (notificationManager != null) {
           notificationManager.recordAnalysisErrors(
@@ -1886,7 +1876,6 @@
         } else {
           new_sendErrorNotification(analysisServer, result);
         }
->>>>>>> 7fe4c099
       }
       CompilationUnit unit = result.unit;
       if (unit != null) {
