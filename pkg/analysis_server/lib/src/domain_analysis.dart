--- conflicted
+++ resolved
@@ -4,12 +4,9 @@
 
 library domain.analysis;
 
-<<<<<<< HEAD
-=======
 import 'dart:collection';
 
 import 'package:analyzer/src/generated/engine.dart';
->>>>>>> 6bd9b19c
 import 'package:analysis_server/src/analysis_server.dart';
 import 'package:analysis_server/src/constants.dart';
 import 'package:analysis_server/src/protocol.dart';
@@ -87,7 +84,7 @@
     {
       RequestDatum subDatum = request.getRequiredParameter(SUBSCRIPTIONS);
       Map<String, List<String>> subStringMap = subDatum.asStringListMap();
-      subMap = new Map<AnalysisService, Set<String>>();
+      subMap = new HashMap<AnalysisService, Set<String>>();
       subStringMap.forEach((String serviceName, List<String> paths) {
         AnalysisService service = Enum2.valueOf(AnalysisService.VALUES,
             serviceName);
@@ -95,7 +92,7 @@
           throw new RequestFailure(new Response.unknownAnalysisService(request,
               serviceName));
         }
-        subMap[service] = new Set.from(paths);
+        subMap[service] = new HashSet.from(paths);
       });
     }
     server.setAnalysisSubscriptions(subMap);
@@ -106,7 +103,7 @@
    * Implement the 'analysis.updateContent' request.
    */
   Response updateContent(Request request) {
-    var changes = new Map<String, ContentChange>();
+    var changes = new HashMap<String, ContentChange>();
     RequestDatum filesDatum = request.getRequiredParameter(FILES);
     filesDatum.forEachMap((file, changeDatum) {
       var change = new ContentChange();
