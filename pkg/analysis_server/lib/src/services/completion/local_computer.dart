--- conflicted
+++ resolved
@@ -429,14 +429,11 @@
   final DartCompletionRequest request;
   final OpType optype;
 
-<<<<<<< HEAD
-=======
   /**
    * The simple identifier that is being completed, or `null` if none.
    */
   SimpleIdentifier targetId;
 
->>>>>>> 5ade9c42
   _LocalVisitor(this.request, int offset, this.optype) : super(offset);
 
   @override
