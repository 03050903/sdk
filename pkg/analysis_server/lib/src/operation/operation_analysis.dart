--- conflicted
+++ resolved
@@ -5,7 +5,9 @@
 library operation.analysis;
 
 import 'package:analysis_server/src/analysis_server.dart';
-import 'package:analysis_server/src/computers.dart';
+import 'package:analysis_server/src/computer/computer_highlights.dart';
+import 'package:analysis_server/src/computer/computer_navigation.dart';
+import 'package:analysis_server/src/computer/computer_outline.dart';
 import 'package:analysis_server/src/constants.dart';
 import 'package:analysis_server/src/operation/operation.dart';
 import 'package:analysis_server/src/protocol.dart';
@@ -133,57 +135,15 @@
         if (server.hasAnalysisSubscription(AnalysisService.NAVIGATION, file)) {
           sendAnalysisNotificationNavigation(server, file, dartUnit);
         }
+        if (server.hasAnalysisSubscription(AnalysisService.OUTLINE, file)) {
+          sendAnalysisNotificationOutline(server, file, dartUnit);
+        }
       }
       if (!source.isInSystemLibrary) {
         sendAnalysisNotificationErrors(server, file, notice.errors);
       }
     }
   }
-<<<<<<< HEAD
-}
-
-void sendAnalysisNotificationErrors(AnalysisServer server,
-                                    String file, List<AnalysisError> errors) {
-  Notification notification = new Notification(NOTIFICATION_ERRORS);
-  notification.setParameter(FILE, file);
-  notification.setParameter(ERRORS, errors.map(errorToJson).toList());
-  server.sendNotification(notification);
-}
-
-void sendAnalysisNotificationHighlights(AnalysisServer server,
-                                        String file, CompilationUnit dartUnit) {
-  Notification notification = new Notification(NOTIFICATION_HIGHLIGHTS);
-  notification.setParameter(FILE, file);
-  notification.setParameter(
-      REGIONS,
-      new DartUnitHighlightsComputer(dartUnit).compute());
-  server.sendNotification(notification);
-}
-
-void sendAnalysisNotificationNavigation(AnalysisServer server,
-                                        String file, CompilationUnit dartUnit) {
-  Notification notification = new Notification(NOTIFICATION_NAVIGATION);
-  notification.setParameter(FILE, file);
-  notification.setParameter(
-      REGIONS,
-      new DartUnitNavigationComputer(dartUnit).compute());
-  server.sendNotification(notification);
-}
-
-Map<String, Object> errorToJson(AnalysisError analysisError) {
-  // TODO(paulberry): move this function into the AnalysisError class.
-  ErrorCode errorCode = analysisError.errorCode;
-  Map<String, Object> result = {
-    'file': analysisError.source.fullName,
-    // TODO(scheglov) add Enum.fullName ?
-    'errorCode': '${errorCode.runtimeType}.${(errorCode as Enum).name}',
-    'offset': analysisError.offset,
-    'length': analysisError.length,
-    'message': analysisError.message
-  };
-  if (analysisError.correction != null) {
-    result['correction'] = analysisError.correction;
-=======
 
   void updateIndex(Index index, List<ChangeNotice> notices) {
     if (index == null) {
@@ -205,6 +165,5 @@
         }
       }
     }
->>>>>>> 6bd9b19c
   }
 }